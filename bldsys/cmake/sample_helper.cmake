#[[
 Copyright (c) 2019-2024, Arm Limited and Contributors

 SPDX-License-Identifier: Apache-2.0

 Licensed under the Apache License, Version 2.0 the "License";
 you may not use this file except in compliance with the License.
 You may obtain a copy of the License at

     http://www.apache.org/licenses/LICENSE-2.0

 Unless required by applicable law or agreed to in writing, software
 distributed under the License is distributed on an "AS IS" BASIS,
 WITHOUT WARRANTIES OR CONDITIONS OF ANY KIND, either express or implied.
 See the License for the specific language governing permissions and
 limitations under the License.

 ]]

set(SCRIPT_DIR ${CMAKE_CURRENT_LIST_DIR})

function(add_sample)
    set(options)  
    set(oneValueArgs ID CATEGORY AUTHOR NAME DESCRIPTION)
    set(multiValueArgs FILES LIBS SHADER_FILES_GLSL SHADER_FILES_HLSL)

    cmake_parse_arguments(TARGET "${options}" "${oneValueArgs}" "${multiValueArgs}" ${ARGN})    

    add_sample_with_tags(
        TYPE "Sample"
        ID ${TARGET_ID}
        CATEGORY ${TARGET_CATEGORY}
        AUTHOR ${TARGET_AUTHOR}
        NAME ${TARGET_NAME}
        DESCRIPTION ${TARGET_DESCRIPTION}
        TAGS 
            "any"
        FILES
            ${SRC_FILES}
        LIBS
            ${TARGET_LIBS}
        SHADER_FILES_GLSL
            ${TARGET_SHADER_FILES_GLSL}
		SHADER_FILES_HLSL
            ${TARGET_SHADER_FILES_HLSL})
endfunction()

function(add_sample_with_tags)
    set(options)
    set(oneValueArgs ID CATEGORY AUTHOR NAME DESCRIPTION)
    set(multiValueArgs TAGS FILES LIBS SHADER_FILES_GLSL SHADER_FILES_HLSL)

    cmake_parse_arguments(TARGET "${options}" "${oneValueArgs}" "${multiValueArgs}" ${ARGN})

    list(APPEND TARGET_TAGS "any")

    set(SRC_FILES
        ${TARGET_ID}.h
        ${TARGET_ID}.cpp
    )

    # Append extra files if present
    if (TARGET_FILES)
        list(APPEND SRC_FILES ${TARGET_FILES})
    endif()

    # Add GLSL shader files for this sample
    if (TARGET_SHADER_FILES_GLSL)    
        list(APPEND SHADER_FILES_GLSL ${TARGET_SHADER_FILES_GLSL})
        foreach(SHADER_FILE_GLSL ${SHADER_FILES_GLSL})
            list(APPEND SHADERS_GLSL "${PROJECT_SOURCE_DIR}/shaders/${SHADER_FILE_GLSL}")
        endforeach()        
    endif()

    # Add HLSL shader files for this sample
    if (TARGET_SHADER_FILES_HLSL)
        list(APPEND SHADER_FILES_HLSL ${TARGET_SHADER_FILES_HLSL})
        foreach(SHADER_FILE_HLSL ${SHADER_FILES_HLSL})
            list(APPEND SHADERS_HLSL "${PROJECT_SOURCE_DIR}/shaders/${SHADER_FILE_HLSL}")
        endforeach()
    endif()

    add_project(
        TYPE "Sample"
        ID ${TARGET_ID}
        CATEGORY ${TARGET_CATEGORY}
        AUTHOR ${TARGET_AUTHOR}
        NAME ${TARGET_NAME}
        DESCRIPTION ${TARGET_DESCRIPTION}
        TAGS 
            ${TARGET_TAGS}
        FILES
            ${SRC_FILES}
        LIBS
            ${TARGET_LIBS}
        SHADERS_GLSL
            ${SHADERS_GLSL}
		SHADERS_HLSL
            ${SHADERS_HLSL})

endfunction()

function(vkb_add_test)
    set(options)
    set(oneValueArgs ID)
    set(multiValueArgs)

    cmake_parse_arguments(TARGET "${options}" "${oneValueArgs}" "${multiValueArgs}" ${ARGN})

    set(SRC_FILES
        ${TARGET_ID}.h
        ${TARGET_ID}.cpp
    )

    add_project(
        TYPE "Test"
        ID ${TARGET_ID}
        CATEGORY "Tests"
        AUTHOR " "
        NAME ${TARGET_ID}
        DESCRIPTION " "
        TAGS " "
        FILES ${SRC_FILES}
        LIBS test_framework)
endfunction()

function(add_project)
    set(options)  
    set(oneValueArgs TYPE ID CATEGORY AUTHOR NAME DESCRIPTION)
    set(multiValueArgs TAGS FILES LIBS SHADERS_GLSL SHADERS_HLSL)

    cmake_parse_arguments(TARGET "${options}" "${oneValueArgs}" "${multiValueArgs}" ${ARGN})

    if(${TARGET_TYPE} STREQUAL "Sample")
        set("VKB_${TARGET_ID}" ON CACHE BOOL "Build sample ${TARGET_ID}")
    endif()

    if(NOT ${VKB_${TARGET_ID}})
        message(STATUS "${TARGET_TYPE} `${TARGET_ID}` - DISABLED")
        return()
    endif()

    message(STATUS "${TARGET_TYPE} `${TARGET_ID}` - BUILD")

    # create project (object target - reused by app target)
    project(${TARGET_ID} LANGUAGES C CXX)

    source_group("\\" FILES ${TARGET_FILES})

    # Add shaders to project group
    if (SHADERS_GLSL)
        source_group("\\Shaders" FILES ${SHADERS_GLSL})
    endif()

<<<<<<< HEAD
    #Add shaders to project group
    if (SHADERS_HLSL)
        source_group("\\Shaders" FILES ${SHADERS_HLSL})
    endif()

=======
if(${TARGET_TYPE} STREQUAL "Sample")
>>>>>>> 2c197dae
    add_library(${PROJECT_NAME} OBJECT ${TARGET_FILES} ${SHADERS_GLSL})
elseif(${TARGET_TYPE} STREQUAL "Test")
    add_library(${PROJECT_NAME} STATIC ${TARGET_FILES} ${SHADERS_GLSL})
endif()
    set_target_properties(${PROJECT_NAME} PROPERTIES POSITION_INDEPENDENT_CODE ON)

    # # inherit include directories from framework target
    target_include_directories(${PROJECT_NAME} PUBLIC ${CMAKE_CURRENT_SOURCE_DIR} ${CMAKE_CURRENT_BINARY_DIR})
    target_link_libraries(${PROJECT_NAME} PRIVATE framework)

    # Link against extra project specific libraries
    if(TARGET_LIBS)
        target_link_libraries(${PROJECT_NAME} PUBLIC ${TARGET_LIBS})
    endif()

    # capitalise the first letter of the category  (performance -> Performance) 
    string(SUBSTRING ${TARGET_CATEGORY} 0 1 FIRST_LETTER)
    string(TOUPPER ${FIRST_LETTER} FIRST_LETTER)
    string(REGEX REPLACE "^.(.*)" "${FIRST_LETTER}\\1" CATEGORY "${TARGET_CATEGORY}")

    if(${TARGET_TYPE} STREQUAL "Sample")
        # set sample properties
        set_target_properties(${PROJECT_NAME}
            PROPERTIES 
                SAMPLE_CATEGORY ${TARGET_CATEGORY}
                SAMPLE_AUTHOR ${TARGET_AUTHOR}
                SAMPLE_NAME ${TARGET_NAME}
                SAMPLE_DESCRIPTION ${TARGET_DESCRIPTION}
                SAMPLE_TAGS "${TARGET_TAGS}")

        # add sample project to a folder
        set_property(TARGET ${PROJECT_NAME} PROPERTY FOLDER "Samples//${CATEGORY}")
    elseif(${TARGET_TYPE} STREQUAL "Test")
        # add test project to a folder
        set_property(TARGET ${PROJECT_NAME} PROPERTY FOLDER "Tests")
    endif()

    if(VKB_DO_CLANG_TIDY)
        set_target_properties(${PROJECT_NAME} PROPERTIES CXX_CLANG_TIDY "${VKB_DO_CLANG_TIDY}")
    endif()

	compile_shaders(
        TYPE "Test"
        ID ${TARGET_ID}
        CATEGORY "Tests"
        AUTHOR " "
        NAME ${TARGET_ID}
        DESCRIPTION " "
        VENDOR_TAG " "
        LIBS test_framework
        FILES
            ${CMAKE_CURRENT_SOURCE_DIR}/${TARGET_ID}.h
            ${CMAKE_CURRENT_SOURCE_DIR}/${TARGET_ID}.cpp
    )
endfunction()

function(compile_shaders)

    cmake_parse_arguments(TARGET "${options}" "${oneValueArgs}" "${multiValueArgs}" ${ARGN})

    if(DEFINED SHADERS_HLSL)

        set(FAKE_TARGET ${PROJECT_NAME}_hlsl_shaders)
        add_custom_target(${FAKE_TARGET})
        add_dependencies(${PROJECT_NAME} ${FAKE_TARGET})

        foreach(SHADER_FILE_HLSL ${SHADERS_HLSL})

            cmake_path(GET SHADER_FILE_HLSL EXTENSION LAST_ONLY SHADER_FILE_HLSL_EXTENSION)
            cmake_path(GET SHADER_FILE_HLSL STEM LAST_ONLY SHADER_FILE_HLSL_NAME)

            if(${SHADER_FILE_HLSL_EXTENSION} STREQUAL ".vert")
                add_custom_command(TARGET ${FAKE_TARGET} POST_BUILD COMMAND ${Vulkan_dxc_EXECUTABLE} ${SHADER_FILE_HLSL} /T vs_6_1 /E main /Fo ${SHADER_FILE_HLSL}.spv)
            elseif(${SHADER_FILE_HLSL_EXTENSION} STREQUAL ".frag")
                add_custom_command(TARGET ${FAKE_TARGET} POST_BUILD COMMAND ${Vulkan_dxc_EXECUTABLE} ${SHADER_FILE_HLSL} /T ps_6_1 /E main /Fo ${SHADER_FILE_HLSL}.spv)
            elseif(${SHADER_FILE_HLSL_EXTENSION} STREQUAL ".rgen")
                add_custom_command(TARGET ${FAKE_TARGET} POST_BUILD COMMAND ${Vulkan_dxc_EXECUTABLE} ${SHADER_FILE_HLSL} /T lib_6_4 /E main /Fo ${SHADER_FILE_HLSL}.spv)
            elseif(${SHADER_FILE_HLSL_EXTENSION} STREQUAL ".rmiss")
                add_custom_command(TARGET ${FAKE_TARGET} POST_BUILD COMMAND ${Vulkan_dxc_EXECUTABLE} ${SHADER_FILE_HLSL} /T lib_6_4 /E main /Fo ${SHADER_FILE_HLSL}.spv)
            elseif(${SHADER_FILE_HLSL_EXTENSION} STREQUAL ".rchit")
                add_custom_command(TARGET ${FAKE_TARGET} POST_BUILD COMMAND ${Vulkan_dxc_EXECUTABLE} ${SHADER_FILE_HLSL} /T lib_6_4 /E main /Fo ${SHADER_FILE_HLSL}.spv)
            endif()
        endforeach()
    endif()
endfunction()<|MERGE_RESOLUTION|>--- conflicted
+++ resolved
@@ -28,7 +28,7 @@
 
     add_sample_with_tags(
         TYPE "Sample"
-        ID ${TARGET_ID}
+        ID ${TARGET_ID}ssssssssssssssssssssssssssssssssssssssssssssssssssssssssssssssssssssssssssss
         CATEGORY ${TARGET_CATEGORY}
         AUTHOR ${TARGET_AUTHOR}
         NAME ${TARGET_NAME}
@@ -152,15 +152,12 @@
         source_group("\\Shaders" FILES ${SHADERS_GLSL})
     endif()
 
-<<<<<<< HEAD
     #Add shaders to project group
     if (SHADERS_HLSL)
         source_group("\\Shaders" FILES ${SHADERS_HLSL})
     endif()
 
-=======
 if(${TARGET_TYPE} STREQUAL "Sample")
->>>>>>> 2c197dae
     add_library(${PROJECT_NAME} OBJECT ${TARGET_FILES} ${SHADERS_GLSL})
 elseif(${TARGET_TYPE} STREQUAL "Test")
     add_library(${PROJECT_NAME} STATIC ${TARGET_FILES} ${SHADERS_GLSL})
