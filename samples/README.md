--- conflicted
+++ resolved
@@ -108,17 +108,15 @@
 ### [Wait idle](./performance/wait_idle)<br/>
 This sample compares two methods for synchronizing between the CPU and GPU, ``WaitIdle`` and ``Fences`` demonstrating which one is the best option in order to avoid stalling.
 
-<<<<<<< HEAD
 ### [16-bit storage InputOutput](./performance/16bit_storage_input_output)
 This sample compares bandwidth consumption when using FP32 varyings compared to using FP16 varyings with `VK_KHR_16bit_storage`.
-=======
 - 🎓 [How to synchronize back to the CPU and avoid stalling](./performance/wait_idle/wait_idle_tutorial.md)
+
 ### [16-bit arithmetic](./performance/16bit_arithmetic)
 This sample compares arithmetic throughput for 32-bit arithmetic operations and 16-bit arithmetic.
 The sample also shows how to enable 16-bit storage for SSBOs and push constants.
 
 - 🎓 [How to effectively use 16-bit arithmetic in shaders](./performance/16bit_arithmetic/16bit_arithmetic_tutorial.md)
->>>>>>> 0f3cd67f
 
 ## API samples
 
