/* Copyright (c) 2021, Holochip
 *
 * SPDX-License-Identifier: Apache-2.0
 *
 * Licensed under the Apache License, Version 2.0 the "License";
 * you may not use this file except in compliance with the License.
 * You may obtain a copy of the License at
 *
 *     http://www.apache.org/licenses/LICENSE-2.0
 *
 * Unless required by applicable law or agreed to in writing, software
 * distributed under the License is distributed on an "AS IS" BASIS,
 * WITHOUT WARRANTIES OR CONDITIONS OF ANY KIND, either express or implied.
 * See the License for the specific language governing permissions and
 * limitations under the License.
 */

#include "texture_compression_comparison.h"
#include "rendering/subpasses/forward_subpass.h"
#include "scene_graph/components/camera.h"
#include "scene_graph/components/image.h"
#include "scene_graph/components/material.h"
#include "scene_graph/components/mesh.h"

namespace
{
constexpr std::array<const char *, 19> error_codes = {
    "KTX_SUCCESS",
    "KTX_FILE_DATA_ERROR",
    "KTX_FILE_ISPIPE",
    "KTX_FILE_OPEN_FAILED",
    "KTX_FILE_OVERFLOW",
    "KTX_FILE_READ_ERROR",
    "KTX_FILE_SEEK_ERROR",
    "KTX_FILE_UNEXPECTED_EOF",
    "KTX_FILE_WRITE_ERROR",
    "KTX_GL_ERROR",
    "KTX_INVALID_OPERATION",
    "KTX_INVALID_VALUE",
    "KTX_NOT_FOUND",
    "KTX_OUT_OF_MEMORY",
    "KTX_TRANSCODE_FAILED",
    "KTX_UNKNOWN_FILE_FORMAT",
    "KTX_UNSUPPORTED_TEXTURE_TYPE",
    "KTX_UNSUPPORTED_FEATURE",
    "KTX_LIBRARY_NOT_LINKED",
};

std::string get_sponza_texture_filename(const std::string &short_name)
{
	return vkb::fs::path::get(vkb::fs::path::Type::Assets) + "scenes/sponza/ktx2/" + short_name + "2";
}
}        // namespace

#define KTX_CHECK(x)                                                                              \
	do                                                                                            \
	{                                                                                             \
		KTX_error_code err = x;                                                                   \
		if (err != KTX_SUCCESS)                                                                   \
		{                                                                                         \
			auto index = static_cast<uint32_t>(err);                                              \
			LOGE("Detected KTX error: {}", index < error_codes.size() ? error_codes[index] : ""); \
			abort();                                                                              \
		}                                                                                         \
	} while (0)

bool TextureCompressionComparison::prepare(vkb::Platform &platform)
{
	if (!VulkanSample::prepare(platform))
	{
		return false;
	}

	load_assets();

	auto &camera_node = vkb::add_free_camera(*scene, "main_camera", get_render_context().get_surface_extent());
	camera            = &camera_node.get_component<vkb::sg::Camera>();

	create_subpass();

	stats->request_stats({vkb::StatIndex::frame_times});
	gui = std::make_unique<vkb::Gui>(*this, platform.get_window(), stats.get());

	return true;
}

void TextureCompressionComparison::update(float delta_time)
{
	if (require_redraw)
	{
		const auto &formats = get_texture_formats();
		require_redraw      = false;
		assert(current_format >= 0 && static_cast<size_t>(current_format) < formats.size());
		current_benchmark = update_textures(formats[current_format]);
	}
	VulkanSample::update(delta_time);
}

void TextureCompressionComparison::draw_gui()
{
<<<<<<< HEAD
	if (gui_texture_names.empty())
	{
		const auto &formats = get_texture_formats();
		gui_texture_names.resize(formats.size());
		std::transform(formats.cbegin(), formats.cend(), gui_texture_names.begin(), [this](const CompressedTexture_t &format) -> std::string {
			return fmt::format(FMT_STRING("{:s} {:s}"), format.short_name, is_texture_format_supported(format) ? "" : "(not supported)");
=======
	static const std::vector<const char *> texture_names = []() {
		const auto &              formats = get_texture_formats();
		std::vector<const char *> texture_names(formats.size());
		std::transform(formats.cbegin(), formats.cend(), texture_names.begin(), [](const CompressedTexture_t &format) {
			return format.short_name;
>>>>>>> 3e78fed3
		});
	}

	std::vector<const char *> name_pointers(gui_texture_names.size());
	std::transform(gui_texture_names.cbegin(), gui_texture_names.cend(), name_pointers.begin(), [](const std::string &in) {
		return in.c_str();
	});

	gui->show_options_window([this, &name_pointers]() {
		if (ImGui::Combo("Compressed Format", &current_gui_format, name_pointers.data(), static_cast<int>(name_pointers.size())))
		{
			require_redraw     = true;
			const auto &format = get_texture_formats()[current_gui_format];
			if (is_texture_format_supported(format))
			{
				current_format = current_gui_format;
			}
		}
		const auto &format = get_texture_formats()[current_gui_format];
		if (is_texture_format_supported(format))
		{
			ImGui::Text("Format name: %s", format.format_name);
			ImGui::Text("Bytes: %f MB", static_cast<float>(current_benchmark.total_bytes) / 1024.f / 1024.f);
			ImGui::Text("Compression Time: %f (ms)", current_benchmark.compress_time_ms);
		}
		else
		{
			ImGui::Text("%s not supported on this GPU.", format.short_name);
		}
	});
}

const std::vector<TextureCompressionComparison::CompressedTexture_t> &TextureCompressionComparison::get_texture_formats()
{
	static std::vector<TextureCompressionComparison::CompressedTexture_t> formats = {
	    CompressedTexture_t{nullptr,
	                        "",
	                        VK_FORMAT_R8G8B8A8_SRGB,
	                        KTX_TTF_RGBA32,
	                        "KTX_TTF_RGBA32",
	                        "RGBA 32",
	                        true},
	    CompressedTexture_t{&VkPhysicalDeviceFeatures::textureCompressionBC,
	                        "",
	                        VK_FORMAT_BC7_SRGB_BLOCK,
	                        KTX_TTF_BC7_RGBA,
	                        "KTX_TTF_BC7_RGBA",
	                        "BC7"},
	    CompressedTexture_t{&VkPhysicalDeviceFeatures::textureCompressionBC,
	                        "",
	                        VK_FORMAT_BC3_SRGB_BLOCK,
	                        KTX_TTF_BC3_RGBA,
	                        "KTX_TTF_BC3_RGBA",
	                        "BC3"},
	    CompressedTexture_t{&VkPhysicalDeviceFeatures::textureCompressionASTC_LDR,
	                        "",
	                        VK_FORMAT_ASTC_4x4_SRGB_BLOCK,
	                        KTX_TTF_ASTC_4x4_RGBA,
	                        "KTX_TTF_ASTC_4x4_RGBA",
	                        "ASTC 4x4"},
	    CompressedTexture_t{&VkPhysicalDeviceFeatures::textureCompressionETC2,
	                        "",
	                        VK_FORMAT_ETC2_R8G8B8A8_SRGB_BLOCK,
	                        KTX_TTF_ETC2_RGBA,
	                        "KTX_TTF_ETC2_RGBA",
	                        "ETC2"},
	    CompressedTexture_t{nullptr,
	                        VK_IMG_FORMAT_PVRTC_EXTENSION_NAME,
	                        VK_FORMAT_PVRTC1_4BPP_SRGB_BLOCK_IMG,
	                        KTX_TTF_PVRTC1_4_RGBA,
	                        "KTX_TTF_PVRTC1_4_RGBA",
	                        "PVRTC1 4"}};
	return formats;
}

bool TextureCompressionComparison::is_texture_format_supported(const TextureCompressionComparison::CompressedTexture_t &format)
{
	const auto device_features = get_device().get_gpu().get_features();

	const bool supported_by_feature   = format.feature_ptr && device_features.*format.feature_ptr;
	const bool supported_by_extension = strlen(format.extension_name) && get_device().is_extension_supported(format.extension_name);
	const bool supported_by_default   = format.always_supported;

	return supported_by_default || supported_by_feature || supported_by_extension;
}

void TextureCompressionComparison::get_available_texture_formats()
{
	available_texture_formats.clear();

	const auto all_formats = get_texture_formats();

	// Determine which formats are supported by this device
	std::copy_if(all_formats.cbegin(), all_formats.cend(), std::back_inserter(available_texture_formats), [this](const auto &texture_format) {
		return is_texture_format_supported(texture_format);
	});
}

void TextureCompressionComparison::load_assets()
{
	get_available_texture_formats();
	load_scene("scenes/sponza/Sponza01.gltf");
	if (!scene)
	{
		throw std::runtime_error("Unable to load Sponza scene");
	}

	for (auto &&mesh : scene->get_components<vkb::sg::Mesh>())
	{
		for (auto &&sub_mesh : mesh->get_submeshes())
		{
			auto material = sub_mesh->get_material();
			for (auto &name_texture : material->textures)
			{
				vkb::sg::Texture *texture = name_texture.second;
				auto              image   = texture->get_image();
				textures.emplace_back(texture, image->get_name());
			}
		}
	}
}

void TextureCompressionComparison::create_subpass()
{
	vkb::ShaderSource vert_shader("base.vert");
	vkb::ShaderSource frag_shader("base.frag");
	auto              scene_sub_pass = std::make_unique<vkb::ForwardSubpass>(get_render_context(), std::move(vert_shader), std::move(frag_shader), *scene, *camera);

	auto render_pipeline = vkb::RenderPipeline();
	render_pipeline.add_subpass(std::move(scene_sub_pass));

	set_render_pipeline(std::move(render_pipeline));
}

TextureCompressionComparison::TextureBenchmark TextureCompressionComparison::update_textures(const TextureCompressionComparison::CompressedTexture_t &new_format)
{
	TextureBenchmark                benchmark;
	std::unordered_set<std::string> visited;
	for (auto &&texture_filename : textures)
	{
		vkb::sg::Texture *texture = texture_filename.first;
		assert(!!texture);
		auto &internal_name = texture_filename.second;
		if (!visited.count(internal_name))
		{
			auto filename                             = get_sponza_texture_filename(internal_name);
			auto new_image                            = compress(filename, new_format, "");
			texture_raw_data[internal_name].image     = std::move(new_image.first);
			texture_raw_data[internal_name].benchmark = new_image.second;
			benchmark += new_image.second;
		}

		vkb::sg::Image *image = texture_raw_data[internal_name].image.get();
		assert(image);
		texture->set_image(*image);
		visited.insert(internal_name);
	}

	// update the forward subpass to use the new textures
	create_subpass();

	return benchmark;
}

namespace
{
class CompressedImage : public vkb::sg::Image
{
  public:
<<<<<<< HEAD
    CompressedImage(vkb::Device &device, const std::string &name, std::vector<vkb::sg::Mipmap> &&mipmaps, VkFormat format) :
        vkb::sg::Image(name, std::vector<uint8_t>{}, std::move(mipmaps))
    {
        vkb::sg::Image::set_format(format);
        vkb::sg::Image::create_vk_image(device);
    }
=======
	CompressedImage(const std::string &name, std::vector<vkb::sg::Mipmap> &&mipmaps, VkFormat format) :
	    vkb::sg::Image(name, std::vector<uint8_t>{}, std::move(mipmaps))
	{
		vkb::sg::Image::set_format(format);
	}
>>>>>>> 3e78fed3
};
}        // namespace

std::unique_ptr<vkb::sg::Image> TextureCompressionComparison::create_image(ktxTexture2 *ktx_texture, const std::string &name)
{
	std::unique_ptr<vkb::core::Buffer> staging_buffer = std::make_unique<vkb::core::Buffer>(get_device(), ktx_texture->dataSize, VK_BUFFER_USAGE_TRANSFER_SRC_BIT, VMA_MEMORY_USAGE_CPU_TO_GPU);
	memcpy(staging_buffer->map(), ktx_texture->pData, ktx_texture->dataSize);

	const auto vk_format = static_cast<VkFormat>(ktx_texture->vkFormat);

	VkExtent3D extent{ktx_texture->baseWidth, ktx_texture->baseHeight, 1};

	std::vector<VkBufferImageCopy>  buffer_copies;
	std::unique_ptr<vkb::sg::Image> image_out;
	{
		std::vector<vkb::sg::Mipmap> mip_maps;
		for (uint32_t mip_level = 0; mip_level < ktx_texture->numLevels; ++mip_level)
		{
			VkExtent3D mip_extent = VkExtent3D{extent.width >> mip_level, extent.height >> mip_level, 1};
			if (!mip_extent.width || !mip_extent.height)
			{
				break;
			}

			ktx_size_t offset{0};
			KTX_CHECK(ktxTexture_GetImageOffset((ktxTexture *) ktx_texture, mip_level, 0, 0, &offset));
			VkBufferImageCopy buffer_image_copy = {};
			buffer_image_copy.imageSubresource  = VkImageSubresourceLayers{VK_IMAGE_ASPECT_COLOR_BIT, mip_level, 0, 1};
			buffer_image_copy.imageExtent       = mip_extent;
			buffer_image_copy.bufferOffset      = offset;
			buffer_copies.push_back(buffer_image_copy);

			vkb::sg::Mipmap mip_map;
			mip_map.extent = buffer_image_copy.imageExtent;
			mip_map.level  = mip_level;
			mip_map.offset = offset;
			mip_maps.push_back(mip_map);
		}

		image_out = std::make_unique<CompressedImage>(get_device(), name, std::move(mip_maps), vk_format);
	}
	auto &vkb_image = image_out->get_vk_image();
	auto  image     = vkb_image.get_handle();

	VkImageSubresourceRange subresource_range{VK_IMAGE_ASPECT_COLOR_BIT, 0, static_cast<uint32_t>(buffer_copies.size()), 0, 1};

	VkCommandBuffer command_buffer = get_device().create_command_buffer(VK_COMMAND_BUFFER_LEVEL_PRIMARY, true);

	VkImageMemoryBarrier initial_image_memory_barrier = vkb::initializers::image_memory_barrier();
	initial_image_memory_barrier.image                = image;
	initial_image_memory_barrier.subresourceRange     = subresource_range;
	initial_image_memory_barrier.srcAccessMask        = 0;
	initial_image_memory_barrier.dstAccessMask        = VK_ACCESS_TRANSFER_WRITE_BIT;
	initial_image_memory_barrier.oldLayout            = VK_IMAGE_LAYOUT_UNDEFINED;
	initial_image_memory_barrier.newLayout            = VK_IMAGE_LAYOUT_TRANSFER_DST_OPTIMAL;

	vkCmdPipelineBarrier(command_buffer, VK_PIPELINE_STAGE_HOST_BIT, VK_PIPELINE_STAGE_TRANSFER_BIT, 0, 0, VK_NULL_HANDLE, 0, VK_NULL_HANDLE, 1, &initial_image_memory_barrier);

	vkCmdCopyBufferToImage(command_buffer, staging_buffer->get_handle(), image, VK_IMAGE_LAYOUT_TRANSFER_DST_OPTIMAL, buffer_copies.size(), buffer_copies.data());

	VkImageMemoryBarrier image_memory_barrier = vkb::initializers::image_memory_barrier();
	image_memory_barrier.image                = image;
	image_memory_barrier.subresourceRange     = subresource_range;
	image_memory_barrier.srcAccessMask        = VK_ACCESS_TRANSFER_WRITE_BIT;
	image_memory_barrier.dstAccessMask        = VK_ACCESS_SHADER_READ_BIT;
	image_memory_barrier.oldLayout            = VK_IMAGE_LAYOUT_TRANSFER_DST_OPTIMAL;
	image_memory_barrier.newLayout            = VK_IMAGE_LAYOUT_SHADER_READ_ONLY_OPTIMAL;

	vkCmdPipelineBarrier(command_buffer, VK_PIPELINE_STAGE_TRANSFER_BIT, VK_PIPELINE_STAGE_FRAGMENT_SHADER_BIT, 0, 0, VK_NULL_HANDLE, 0, VK_NULL_HANDLE, 1, &image_memory_barrier);
	device->flush_command_buffer(command_buffer, get_device().get_queue_by_flags(VK_QUEUE_TRANSFER_BIT, 0).get_handle(), true);

	return image_out;
}

std::vector<uint8_t> TextureCompressionComparison::get_raw_image(const std::string &filename)
{
	if (filename.empty())
	{
		return {};
	}

	std::ifstream                  is(filename, std::ios::binary);
	std::istream_iterator<uint8_t> start(is), end;
	return {start, end};
}

std::pair<std::unique_ptr<vkb::sg::Image>, TextureCompressionComparison::TextureBenchmark> TextureCompressionComparison::compress(const std::string &filename, TextureCompressionComparison::CompressedTexture_t texture_format, const std::string &name)
{
	ktxTexture2 *ktx_texture{nullptr};
	KTX_CHECK(ktxTexture2_CreateFromNamedFile(filename.c_str(), KTX_TEXTURE_CREATE_LOAD_IMAGE_DATA_BIT, &ktx_texture));

	TextureBenchmark benchmark;
	{
		const auto start = std::chrono::high_resolution_clock::now();
		KTX_CHECK(ktxTexture2_TranscodeBasis(ktx_texture, texture_format.ktx_format, 0));
		const auto end             = std::chrono::high_resolution_clock::now();
		benchmark.compress_time_ms = static_cast<float>(std::chrono::duration_cast<std::chrono::microseconds>(end - start).count()) / 1000.f;
	}
	benchmark.total_bytes = ktx_texture->dataSize;
	auto image            = create_image(ktx_texture, name);
	ktxTexture_Destroy((ktxTexture *) ktx_texture);

	return {std::move(image), benchmark};
}

std::unique_ptr<TextureCompressionComparison> create_texture_compression_comparison()
{
	return std::make_unique<TextureCompressionComparison>();
}<|MERGE_RESOLUTION|>--- conflicted
+++ resolved
@@ -98,20 +98,12 @@
 
 void TextureCompressionComparison::draw_gui()
 {
-<<<<<<< HEAD
 	if (gui_texture_names.empty())
 	{
 		const auto &formats = get_texture_formats();
 		gui_texture_names.resize(formats.size());
 		std::transform(formats.cbegin(), formats.cend(), gui_texture_names.begin(), [this](const CompressedTexture_t &format) -> std::string {
 			return fmt::format(FMT_STRING("{:s} {:s}"), format.short_name, is_texture_format_supported(format) ? "" : "(not supported)");
-=======
-	static const std::vector<const char *> texture_names = []() {
-		const auto &              formats = get_texture_formats();
-		std::vector<const char *> texture_names(formats.size());
-		std::transform(formats.cbegin(), formats.cend(), texture_names.begin(), [](const CompressedTexture_t &format) {
-			return format.short_name;
->>>>>>> 3e78fed3
 		});
 	}
 
@@ -281,20 +273,12 @@
 class CompressedImage : public vkb::sg::Image
 {
   public:
-<<<<<<< HEAD
     CompressedImage(vkb::Device &device, const std::string &name, std::vector<vkb::sg::Mipmap> &&mipmaps, VkFormat format) :
         vkb::sg::Image(name, std::vector<uint8_t>{}, std::move(mipmaps))
     {
         vkb::sg::Image::set_format(format);
         vkb::sg::Image::create_vk_image(device);
     }
-=======
-	CompressedImage(const std::string &name, std::vector<vkb::sg::Mipmap> &&mipmaps, VkFormat format) :
-	    vkb::sg::Image(name, std::vector<uint8_t>{}, std::move(mipmaps))
-	{
-		vkb::sg::Image::set_format(format);
-	}
->>>>>>> 3e78fed3
 };
 }        // namespace
 
