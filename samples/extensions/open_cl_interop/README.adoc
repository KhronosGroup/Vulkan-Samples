--- conflicted
+++ resolved
@@ -18,16 +18,11 @@
 ////
 = Cross vendor OpenCL and Vulkan interoperability
 
-<<<<<<< HEAD
-== Background
-=======
 ifdef::site-gen-antora[]
 TIP: The source for this sample can be found in the https://github.com/KhronosGroup/Vulkan-Samples/tree/main/samples/extensions/open_cl_interop[Khronos Vulkan samples github repository].
 endif::[]
 
-
-== Overview
->>>>>>> 01d183fb
+== Background
 
 Even though compute support in Vulkan is mandatory, there are still use-cases where the broader range of OpenCL's compute features may be required, e.g. for complex scientific computations or for re-using existing OpenCL kernels. For that both apis offer a set of vendor independent extensions that allow zero-copy sharing of objects known to both apis (known as "api interoperability"). Zero-copy means that both apis can access these objects without the need to duplicate and copy them between the apis. This allows for an efficient sharing of these objects between Vulkan and OpenCL.
 
