/* Copyright (c) 2023-2024, Holochip Corporation
<<<<<<< HEAD
 * Copyright (c) 2024, Mobica Limited
=======
>>>>>>> d13cf6cd
 *
 * SPDX-License-Identifier: Apache-2.0
 *
 * Licensed under the Apache License, Version 2.0 the "License";
 * you may not use this file except in compliance with the License.
 * You may obtain a copy of the License at
 *
 *     http://www.apache.org/licenses/LICENSE-2.0
 *
 * Unless required by applicable law or agreed to in writing, software
 * distributed under the License is distributed on an "AS IS" BASIS,
 * WITHOUT WARRANTIES OR CONDITIONS OF ANY KIND, either express or implied.
 * See the License for the specific language governing permissions and
 * limitations under the License.
 */

#include "full_screen_exclusive.h"

<<<<<<< HEAD
#include "platform/filesystem.h"
=======
#include "filesystem/legacy.h"
#include "glsl_compiler.h"
>>>>>>> d13cf6cd
#include "platform/window.h"
#include "shader_compiler.h"

#if defined(VKB_DEBUG) || defined(VKB_VALIDATION_LAYERS)
static VKAPI_ATTR VkBool32 VKAPI_CALL debug_callback(VkDebugUtilsMessageSeverityFlagBitsEXT message_severity, VkDebugUtilsMessageTypeFlagsEXT message_type,
                                                     const VkDebugUtilsMessengerCallbackDataEXT *callback_data,
                                                     void                                       *user_data)
{
	(void) user_data;

	if (message_severity & VK_DEBUG_UTILS_MESSAGE_SEVERITY_ERROR_BIT_EXT)
	{
		LOGE("{} Validation Layer: Error: {}: {}", callback_data->messageIdNumber, callback_data->pMessageIdName, callback_data->pMessage)
	}
	else if (message_severity & VK_DEBUG_UTILS_MESSAGE_SEVERITY_WARNING_BIT_EXT)
	{
		LOGE("{} Validation Layer: Warning: {}: {}", callback_data->messageIdNumber, callback_data->pMessageIdName, callback_data->pMessage)
	}
	else if (message_type & VK_DEBUG_UTILS_MESSAGE_TYPE_PERFORMANCE_BIT_EXT)
	{
		LOGI("{} Validation Layer: Performance warning: {}: {}", callback_data->messageIdNumber, callback_data->pMessageIdName, callback_data->pMessage)
	}
	else
	{
		LOGI("{} Validation Layer: Information: {}: {}", callback_data->messageIdNumber, callback_data->pMessageIdName, callback_data->pMessage)
	}
	return VK_FALSE;
}
#endif

bool FullScreenExclusive::validate_extensions(const std::vector<const char *> &required, const std::vector<VkExtensionProperties> &available)
{
	for (auto extension : required)
	{
		bool found = false;

		for (auto &available_extension : available)
		{
			if (strcmp(available_extension.extensionName, extension) == 0)
			{
				found = true;
				break;
			}
		}

		if (!found)
			return false;
	}

	return true;
}

bool FullScreenExclusive::validate_layers(const std::vector<const char *> &required, const std::vector<VkLayerProperties> &available)
{
	for (auto extension : required)
	{
		bool found = false;

		for (auto &available_extension : available)
		{
			if (strcmp(available_extension.layerName, extension) == 0)
			{
				found = true;
				break;
			}
		}

		if (!found)
		{
			return false;
		}
	}

	return true;
}

VkShaderStageFlagBits FullScreenExclusive::find_shader_stage(const std::string &ext)
{
	if (ext == "vert")
	{
		return VK_SHADER_STAGE_VERTEX_BIT;
	}
	else if (ext == "frag")
	{
		return VK_SHADER_STAGE_FRAGMENT_BIT;
	}
	else if (ext == "comp")
	{
		return VK_SHADER_STAGE_COMPUTE_BIT;
	}
	else if (ext == "geom")
	{
		return VK_SHADER_STAGE_GEOMETRY_BIT;
	}
	else if (ext == "tesc")
	{
		return VK_SHADER_STAGE_TESSELLATION_CONTROL_BIT;
	}
	else if (ext == "tese")
	{
		return VK_SHADER_STAGE_TESSELLATION_EVALUATION_BIT;
	}

	throw std::runtime_error("No Vulkan shader stage found for the file extension name.");
}

void FullScreenExclusive::init_instance(const std::vector<const char *> &required_instance_extensions, const std::vector<const char *> &required_validation_layers)
{
	LOGI("Initializing vulkan instance.")

	if (volkInitialize())
	{
		throw std::runtime_error("Failed to initialize volk.");
	}

	uint32_t instance_extension_count;
	VK_CHECK(vkEnumerateInstanceExtensionProperties(nullptr, &instance_extension_count, nullptr));

	std::vector<VkExtensionProperties> instance_extensions(instance_extension_count);
	VK_CHECK(vkEnumerateInstanceExtensionProperties(nullptr, &instance_extension_count, instance_extensions.data()));

	std::vector<const char *> active_instance_extensions(required_instance_extensions);

#if defined(VKB_DEBUG) || defined(VKB_VALIDATION_LAYERS)
	active_instance_extensions.push_back(VK_EXT_DEBUG_UTILS_EXTENSION_NAME);
#endif

#if (defined(VKB_ENABLE_PORTABILITY))
	active_instance_extensions.push_back(VK_KHR_GET_PHYSICAL_DEVICE_PROPERTIES_2_EXTENSION_NAME);
	active_instance_extensions.push_back(VK_KHR_PORTABILITY_ENUMERATION_EXTENSION_NAME);
#endif

	// Add Instance extensions for full screen exclusive
	active_instance_extensions.push_back(VK_KHR_WIN32_SURFACE_EXTENSION_NAME);
	active_instance_extensions.push_back(VK_KHR_GET_PHYSICAL_DEVICE_PROPERTIES_2_EXTENSION_NAME);
	active_instance_extensions.push_back(VK_KHR_GET_SURFACE_CAPABILITIES_2_EXTENSION_NAME);
	// Get the HWND application window handle and stores it in the class variable
	initialize_windows();

	if (!validate_extensions(active_instance_extensions, instance_extensions))
	{
		throw std::runtime_error("Required instance extensions are missing.");
	}
	uint32_t instance_layer_count;
	VK_CHECK(vkEnumerateInstanceLayerProperties(&instance_layer_count, nullptr));
	std::vector<VkLayerProperties> supported_validation_layers(instance_layer_count);
	VK_CHECK(vkEnumerateInstanceLayerProperties(&instance_layer_count, supported_validation_layers.data()));
	std::vector<const char *> requested_validation_layers(required_validation_layers);

#if defined(VKB_DEBUG) || defined(VKB_VALIDATION_LAYERS)
	// Determine the optimal validation layers to enable that are necessary for useful debugging
	std::vector<const char *> optimal_validation_layers = vkb::get_optimal_validation_layers(supported_validation_layers);
	requested_validation_layers.insert(requested_validation_layers.end(), optimal_validation_layers.begin(), optimal_validation_layers.end());
#endif

	if (validate_layers(requested_validation_layers, supported_validation_layers))
	{
		LOGI("Enabled Validation Layers:")
		for (const auto &layer : requested_validation_layers)
		{
			LOGI(" \t{}", layer)
		}
	}
	else
	{
		throw std::runtime_error("Required validation layers are missing.");
	}

	VkApplicationInfo app{VK_STRUCTURE_TYPE_APPLICATION_INFO};
	app.pApplicationName = "Full Screen Exclusive";
	app.pEngineName      = "Vulkan Samples";
	app.apiVersion       = VK_MAKE_VERSION(1, 0, 0);

	VkInstanceCreateInfo instance_info{VK_STRUCTURE_TYPE_INSTANCE_CREATE_INFO};
	instance_info.pApplicationInfo        = &app;
	instance_info.enabledExtensionCount   = vkb::to_u32(active_instance_extensions.size());
	instance_info.ppEnabledExtensionNames = active_instance_extensions.data();
	instance_info.enabledLayerCount       = vkb::to_u32(requested_validation_layers.size());
	instance_info.ppEnabledLayerNames     = requested_validation_layers.data();

#if defined(VKB_DEBUG) || defined(VKB_VALIDATION_LAYERS)
	VkDebugUtilsMessengerCreateInfoEXT debug_utils_create_info = {VK_STRUCTURE_TYPE_DEBUG_UTILS_MESSENGER_CREATE_INFO_EXT};
	debug_utils_create_info.messageSeverity                    = VK_DEBUG_UTILS_MESSAGE_SEVERITY_ERROR_BIT_EXT | VK_DEBUG_UTILS_MESSAGE_SEVERITY_WARNING_BIT_EXT;
	debug_utils_create_info.messageType                        = VK_DEBUG_UTILS_MESSAGE_TYPE_VALIDATION_BIT_EXT | VK_DEBUG_UTILS_MESSAGE_TYPE_PERFORMANCE_BIT_EXT;
	debug_utils_create_info.pfnUserCallback                    = debug_callback;

	instance_info.pNext = &debug_utils_create_info;
#endif

#if (defined(VKB_ENABLE_PORTABILITY))
	instance_info.flags |= VK_INSTANCE_CREATE_ENUMERATE_PORTABILITY_BIT_KHR;
#endif

	VK_CHECK(vkCreateInstance(&instance_info, nullptr, &context.instance));
	volkLoadInstance(context.instance);

#if defined(VKB_DEBUG) || defined(VKB_VALIDATION_LAYERS)
	VK_CHECK(vkCreateDebugUtilsMessengerEXT(context.instance, &debug_utils_create_info, nullptr, &context.debug_callback));
#endif
}

void FullScreenExclusive::init_device(const std::vector<const char *> &required_device_extensions)
{
	LOGI("Initializing vulkan device.")

	uint32_t gpu_count = 0;
	VK_CHECK(vkEnumeratePhysicalDevices(context.instance, &gpu_count, nullptr));

	if (gpu_count < 1)
	{
		throw std::runtime_error("No physical device found.");
	}

	std::vector<VkPhysicalDevice> gpus(gpu_count);
	VK_CHECK(vkEnumeratePhysicalDevices(context.instance, &gpu_count, gpus.data()));

	for (uint32_t i = 0; i < gpu_count && (context.graphics_queue_index < 0); i++)
	{
		context.gpu = gpus[i];

		uint32_t queue_family_count;
		vkGetPhysicalDeviceQueueFamilyProperties(context.gpu, &queue_family_count, nullptr);

		if (queue_family_count < 1)
		{
			throw std::runtime_error("No queue family found.");
		}

		std::vector<VkQueueFamilyProperties> queue_family_properties(queue_family_count);
		vkGetPhysicalDeviceQueueFamilyProperties(context.gpu, &queue_family_count, queue_family_properties.data());

		for (uint32_t j = 0; j < queue_family_count; j++)
		{
			VkBool32 supports_present;
			vkGetPhysicalDeviceSurfaceSupportKHR(context.gpu, j, context.surface, &supports_present);

			if ((queue_family_properties[j].queueFlags & VK_QUEUE_GRAPHICS_BIT) && supports_present)
			{
				context.graphics_queue_index = j;
				break;
			}
		}
	}

	if (context.graphics_queue_index < 0)
	{
		LOGE("Did not find suitable queue which supports graphics, and presentation.")
	}

	uint32_t device_extension_count;
	VK_CHECK(vkEnumerateDeviceExtensionProperties(context.gpu, nullptr, &device_extension_count, nullptr));
	std::vector<VkExtensionProperties> device_extensions(device_extension_count);
	VK_CHECK(vkEnumerateDeviceExtensionProperties(context.gpu, nullptr, &device_extension_count, device_extensions.data()));

	if (!validate_extensions(required_device_extensions, device_extensions))
	{
		throw std::runtime_error("Required device extensions are missing, will try without.");
	}

	float queue_priority = 1.0f;

	VkDeviceQueueCreateInfo queue_info{VK_STRUCTURE_TYPE_DEVICE_QUEUE_CREATE_INFO};
	queue_info.queueFamilyIndex = context.graphics_queue_index;
	queue_info.queueCount       = 1;
	queue_info.pQueuePriorities = &queue_priority;

	VkDeviceCreateInfo device_info{VK_STRUCTURE_TYPE_DEVICE_CREATE_INFO};
	device_info.queueCreateInfoCount = 1;
	device_info.pQueueCreateInfos    = &queue_info;

	device_info.enabledExtensionCount   = vkb::to_u32(required_device_extensions.size());
	device_info.ppEnabledExtensionNames = required_device_extensions.data();

	VK_CHECK(vkCreateDevice(context.gpu, &device_info, nullptr, &context.device));
	volkLoadDevice(context.device);

	vkGetDeviceQueue(context.device, context.graphics_queue_index, 0, &context.queue);

	LOGI("Press the F1-F3 keys to control this sample.  Here's what they do:")
	LOGI("F1 sets Windowed view.")
	LOGI("F2 sets Borderless Fullscreen.")
	LOGI("F3 sets Exclusive Fullscreen.")
}

void FullScreenExclusive::init_per_frame(PerFrame &per_frame) const
{
	VkFenceCreateInfo info{VK_STRUCTURE_TYPE_FENCE_CREATE_INFO};
	info.flags = VK_FENCE_CREATE_SIGNALED_BIT;
	VK_CHECK(vkCreateFence(context.device, &info, nullptr, &per_frame.queue_submit_fence));

	VkCommandPoolCreateInfo cmd_pool_info{VK_STRUCTURE_TYPE_COMMAND_POOL_CREATE_INFO};
	cmd_pool_info.flags            = VK_COMMAND_POOL_CREATE_TRANSIENT_BIT;
	cmd_pool_info.queueFamilyIndex = context.graphics_queue_index;
	VK_CHECK(vkCreateCommandPool(context.device, &cmd_pool_info, nullptr, &per_frame.primary_command_pool));

	VkCommandBufferAllocateInfo cmd_buf_info{VK_STRUCTURE_TYPE_COMMAND_BUFFER_ALLOCATE_INFO};
	cmd_buf_info.commandPool        = per_frame.primary_command_pool;
	cmd_buf_info.level              = VK_COMMAND_BUFFER_LEVEL_PRIMARY;
	cmd_buf_info.commandBufferCount = 1;
	VK_CHECK(vkAllocateCommandBuffers(context.device, &cmd_buf_info, &per_frame.primary_command_buffer));

	per_frame.device      = context.device;
	per_frame.queue_index = context.graphics_queue_index;
}

void FullScreenExclusive::teardown_per_frame(PerFrame &per_frame) const
{
	if (per_frame.queue_submit_fence != VK_NULL_HANDLE)
	{
		vkDestroyFence(context.device, per_frame.queue_submit_fence, nullptr);

		per_frame.queue_submit_fence = VK_NULL_HANDLE;
	}

	if (per_frame.primary_command_buffer != VK_NULL_HANDLE)
	{
		vkFreeCommandBuffers(context.device, per_frame.primary_command_pool, 1, &per_frame.primary_command_buffer);

		per_frame.primary_command_buffer = VK_NULL_HANDLE;
	}

	if (per_frame.primary_command_pool != VK_NULL_HANDLE)
	{
		vkDestroyCommandPool(context.device, per_frame.primary_command_pool, nullptr);

		per_frame.primary_command_pool = VK_NULL_HANDLE;
	}

	if (per_frame.swapchain_acquire_semaphore != VK_NULL_HANDLE)
	{
		vkDestroySemaphore(context.device, per_frame.swapchain_acquire_semaphore, nullptr);

		per_frame.swapchain_acquire_semaphore = VK_NULL_HANDLE;
	}

	if (per_frame.swapchain_release_semaphore != VK_NULL_HANDLE)
	{
		vkDestroySemaphore(context.device, per_frame.swapchain_release_semaphore, nullptr);

		per_frame.swapchain_release_semaphore = VK_NULL_HANDLE;
	}

	per_frame.device      = VK_NULL_HANDLE;
	per_frame.queue_index = -1;
}

void FullScreenExclusive::init_swapchain()
{
	VkSurfaceCapabilitiesKHR surface_properties;
	VK_CHECK(vkGetPhysicalDeviceSurfaceCapabilitiesKHR(context.gpu, context.surface, &surface_properties));

	VkSurfaceFormatKHR format = vkb::select_surface_format(context.gpu, context.surface);

	VkExtent2D swapchain_size;
	if (is_full_screen_exclusive)
	{
		swapchain_size = surface_properties.maxImageExtent;
	}
	else
	{
		if (surface_properties.currentExtent.width == 0xFFFFFFFF)
		{
			swapchain_size = context.swapchain_dimensions;
		}
		else
		{
			swapchain_size = surface_properties.currentExtent;
		}
	}

	VkPresentModeKHR swapchain_present_mode = VK_PRESENT_MODE_FIFO_KHR;

	uint32_t desired_swapchain_images = surface_properties.minImageCount + 1;
	if ((surface_properties.maxImageCount > 0) && (desired_swapchain_images > surface_properties.maxImageCount))
	{
		desired_swapchain_images = surface_properties.maxImageCount;
	}

	VkSurfaceTransformFlagBitsKHR pre_transform;
	if (surface_properties.supportedTransforms & VK_SURFACE_TRANSFORM_IDENTITY_BIT_KHR)
	{
		pre_transform = VK_SURFACE_TRANSFORM_IDENTITY_BIT_KHR;
	}
	else
	{
		pre_transform = surface_properties.currentTransform;
	}

	VkSwapchainKHR old_swapchain = context.swapchain;

	VkCompositeAlphaFlagBitsKHR composite = VK_COMPOSITE_ALPHA_OPAQUE_BIT_KHR;
	if (surface_properties.supportedCompositeAlpha & VK_COMPOSITE_ALPHA_OPAQUE_BIT_KHR)
	{
		composite = VK_COMPOSITE_ALPHA_OPAQUE_BIT_KHR;
	}
	else if (surface_properties.supportedCompositeAlpha & VK_COMPOSITE_ALPHA_INHERIT_BIT_KHR)
	{
		composite = VK_COMPOSITE_ALPHA_INHERIT_BIT_KHR;
	}
	else if (surface_properties.supportedCompositeAlpha & VK_COMPOSITE_ALPHA_PRE_MULTIPLIED_BIT_KHR)
	{
		composite = VK_COMPOSITE_ALPHA_PRE_MULTIPLIED_BIT_KHR;
	}
	else if (surface_properties.supportedCompositeAlpha & VK_COMPOSITE_ALPHA_POST_MULTIPLIED_BIT_KHR)
	{
		composite = VK_COMPOSITE_ALPHA_POST_MULTIPLIED_BIT_KHR;
	}

	VkSwapchainCreateInfoKHR info{};        // initialize the swapchain create info without adding pNext info
	info.sType = VK_STRUCTURE_TYPE_SWAPCHAIN_CREATE_INFO_KHR;

	info.pNext = &surface_full_screen_exclusive_info_EXT;        // syncing the full screen exclusive info.

	info.surface          = context.surface;
	info.minImageCount    = desired_swapchain_images;
	info.imageFormat      = format.format;
	info.imageColorSpace  = format.colorSpace;
	info.imageExtent      = swapchain_size;
	info.imageArrayLayers = 1;
	info.imageUsage       = VK_IMAGE_USAGE_COLOR_ATTACHMENT_BIT;
	info.imageSharingMode = VK_SHARING_MODE_EXCLUSIVE;
	info.preTransform     = pre_transform;
	info.compositeAlpha   = composite;
	info.presentMode      = swapchain_present_mode;
	info.clipped          = true;
	info.oldSwapchain     = old_swapchain;

	VkResult result = vkCreateSwapchainKHR(context.device, &info, nullptr, &context.swapchain);
	if (result == VK_ERROR_INITIALIZATION_FAILED)
	{
		LOGE("this mode doesn't work with the current setup.")
		abort();
	}
	VK_CHECK(result);

	if (old_swapchain != VK_NULL_HANDLE)
	{
		for (VkImageView image_view : context.swapchain_image_views)
		{
			vkDestroyImageView(context.device, image_view, nullptr);
		}

		uint32_t image_count;
		VK_CHECK(vkGetSwapchainImagesKHR(context.device, old_swapchain, &image_count, nullptr));

		for (size_t i = 0; i < image_count; i++)
		{
			teardown_per_frame(context.per_frame[i]);
		}

		context.swapchain_image_views.clear();

		vkDestroySwapchainKHR(context.device, old_swapchain, nullptr);
	}

	context.swapchain_dimensions = swapchain_size;
	context.swapchain_format     = format.format;

	uint32_t image_count;
	VK_CHECK(vkGetSwapchainImagesKHR(context.device, context.swapchain, &image_count, nullptr));

	std::vector<VkImage> swapchain_images(image_count);
	VK_CHECK(vkGetSwapchainImagesKHR(context.device, context.swapchain, &image_count, swapchain_images.data()));

	context.per_frame.clear();
	context.per_frame.resize(image_count);

	for (size_t i = 0; i < image_count; i++)
	{
		init_per_frame(context.per_frame[i]);
	}

	for (size_t i = 0; i < image_count; i++)
	{
		VkImageViewCreateInfo view_info{VK_STRUCTURE_TYPE_IMAGE_VIEW_CREATE_INFO};
		view_info.viewType                    = VK_IMAGE_VIEW_TYPE_2D;
		view_info.format                      = context.swapchain_format;
		view_info.image                       = swapchain_images[i];
		view_info.subresourceRange.levelCount = 1;
		view_info.subresourceRange.layerCount = 1;
		view_info.subresourceRange.aspectMask = VK_IMAGE_ASPECT_COLOR_BIT;
		view_info.components.r                = VK_COMPONENT_SWIZZLE_R;
		view_info.components.g                = VK_COMPONENT_SWIZZLE_G;
		view_info.components.b                = VK_COMPONENT_SWIZZLE_B;
		view_info.components.a                = VK_COMPONENT_SWIZZLE_A;

		VkImageView image_view;
		VK_CHECK(vkCreateImageView(context.device, &view_info, nullptr, &image_view));

		context.swapchain_image_views.push_back(image_view);
	}
}

void FullScreenExclusive::init_render_pass()
{
	VkAttachmentDescription attachment = {0};
	attachment.format                  = context.swapchain_format;
	attachment.samples                 = VK_SAMPLE_COUNT_1_BIT;
	attachment.loadOp                  = VK_ATTACHMENT_LOAD_OP_CLEAR;
	attachment.storeOp                 = VK_ATTACHMENT_STORE_OP_STORE;
	attachment.stencilLoadOp           = VK_ATTACHMENT_LOAD_OP_DONT_CARE;
	attachment.stencilStoreOp          = VK_ATTACHMENT_STORE_OP_DONT_CARE;
	attachment.initialLayout           = VK_IMAGE_LAYOUT_UNDEFINED;
	attachment.finalLayout             = VK_IMAGE_LAYOUT_PRESENT_SRC_KHR;

	VkAttachmentReference color_ref = {0, VK_IMAGE_LAYOUT_COLOR_ATTACHMENT_OPTIMAL};

	VkSubpassDescription subpass = {0};
	subpass.pipelineBindPoint    = VK_PIPELINE_BIND_POINT_GRAPHICS;
	subpass.colorAttachmentCount = 1;
	subpass.pColorAttachments    = &color_ref;

	VkSubpassDependency dependency = {0};
	dependency.srcSubpass          = VK_SUBPASS_EXTERNAL;
	dependency.dstSubpass          = 0;
	dependency.srcStageMask        = VK_PIPELINE_STAGE_COLOR_ATTACHMENT_OUTPUT_BIT;
	dependency.dstStageMask        = VK_PIPELINE_STAGE_COLOR_ATTACHMENT_OUTPUT_BIT;

	dependency.srcAccessMask = 0;
	dependency.dstAccessMask = VK_ACCESS_COLOR_ATTACHMENT_READ_BIT | VK_ACCESS_COLOR_ATTACHMENT_WRITE_BIT;

	VkRenderPassCreateInfo rp_info = {VK_STRUCTURE_TYPE_RENDER_PASS_CREATE_INFO};
	rp_info.attachmentCount        = 1;
	rp_info.pAttachments           = &attachment;
	rp_info.subpassCount           = 1;
	rp_info.pSubpasses             = &subpass;
	rp_info.dependencyCount        = 1;
	rp_info.pDependencies          = &dependency;

	VK_CHECK(vkCreateRenderPass(context.device, &rp_info, nullptr, &context.render_pass));
}

VkShaderModule FullScreenExclusive::load_shader_module(const char *path) const
{
	vkb::ShaderCompiler shader_compiler;

	auto buffer = vkb::fs::read_shader_binary(path);

	std::string file_ext = path;

	file_ext = file_ext.substr(file_ext.find_last_of('.') + 1);

	std::vector<uint32_t> spirv;
	std::string           info_log;

	if (!shader_compiler.compile_to_spirv(find_shader_stage(file_ext), buffer, "main", {}, spirv, info_log))
	{
		LOGE("Failed to compile shader, Error: {}", info_log.c_str())
		return VK_NULL_HANDLE;
	}

	VkShaderModuleCreateInfo module_info{VK_STRUCTURE_TYPE_SHADER_MODULE_CREATE_INFO};
	module_info.codeSize = spirv.size() * sizeof(uint32_t);
	module_info.pCode    = spirv.data();

	VkShaderModule shader_module;
	VK_CHECK(vkCreateShaderModule(context.device, &module_info, nullptr, &shader_module));

	return shader_module;
}

void FullScreenExclusive::init_pipeline()
{
	VkPipelineLayoutCreateInfo layout_info{VK_STRUCTURE_TYPE_PIPELINE_LAYOUT_CREATE_INFO};
	VK_CHECK(vkCreatePipelineLayout(context.device, &layout_info, nullptr, &context.pipeline_layout));

	VkPipelineVertexInputStateCreateInfo vertex_input{VK_STRUCTURE_TYPE_PIPELINE_VERTEX_INPUT_STATE_CREATE_INFO};

	VkPipelineInputAssemblyStateCreateInfo input_assembly{VK_STRUCTURE_TYPE_PIPELINE_INPUT_ASSEMBLY_STATE_CREATE_INFO};
	input_assembly.topology = VK_PRIMITIVE_TOPOLOGY_TRIANGLE_LIST;

	VkPipelineRasterizationStateCreateInfo raster{VK_STRUCTURE_TYPE_PIPELINE_RASTERIZATION_STATE_CREATE_INFO};
	raster.cullMode  = VK_CULL_MODE_BACK_BIT;
	raster.frontFace = VK_FRONT_FACE_CLOCKWISE;
	raster.lineWidth = 1.0f;

	VkPipelineColorBlendAttachmentState blend_attachment{};
	blend_attachment.colorWriteMask = VK_COLOR_COMPONENT_R_BIT | VK_COLOR_COMPONENT_G_BIT | VK_COLOR_COMPONENT_B_BIT | VK_COLOR_COMPONENT_A_BIT;

	VkPipelineColorBlendStateCreateInfo blend{VK_STRUCTURE_TYPE_PIPELINE_COLOR_BLEND_STATE_CREATE_INFO};
	blend.attachmentCount = 1;
	blend.pAttachments    = &blend_attachment;

	VkPipelineViewportStateCreateInfo viewport{VK_STRUCTURE_TYPE_PIPELINE_VIEWPORT_STATE_CREATE_INFO};
	viewport.viewportCount = 1;
	viewport.scissorCount  = 1;

	VkPipelineDepthStencilStateCreateInfo depth_stencil{VK_STRUCTURE_TYPE_PIPELINE_DEPTH_STENCIL_STATE_CREATE_INFO};

	VkPipelineMultisampleStateCreateInfo multisample{VK_STRUCTURE_TYPE_PIPELINE_MULTISAMPLE_STATE_CREATE_INFO};
	multisample.rasterizationSamples = VK_SAMPLE_COUNT_1_BIT;

	std::array<VkDynamicState, 2> dynamics{VK_DYNAMIC_STATE_VIEWPORT, VK_DYNAMIC_STATE_SCISSOR};

	VkPipelineDynamicStateCreateInfo dynamic{VK_STRUCTURE_TYPE_PIPELINE_DYNAMIC_STATE_CREATE_INFO};
	dynamic.pDynamicStates    = dynamics.data();
	dynamic.dynamicStateCount = vkb::to_u32(dynamics.size());

	std::array<VkPipelineShaderStageCreateInfo, 2> shader_stages{};

	shader_stages[0].sType  = VK_STRUCTURE_TYPE_PIPELINE_SHADER_STAGE_CREATE_INFO;
	shader_stages[0].stage  = VK_SHADER_STAGE_VERTEX_BIT;
	shader_stages[0].module = load_shader_module("triangle.vert");
	shader_stages[0].pName  = "main";

	shader_stages[1].sType  = VK_STRUCTURE_TYPE_PIPELINE_SHADER_STAGE_CREATE_INFO;
	shader_stages[1].stage  = VK_SHADER_STAGE_FRAGMENT_BIT;
	shader_stages[1].module = load_shader_module("triangle.frag");
	shader_stages[1].pName  = "main";

	VkGraphicsPipelineCreateInfo pipe{VK_STRUCTURE_TYPE_GRAPHICS_PIPELINE_CREATE_INFO};
	pipe.stageCount          = vkb::to_u32(shader_stages.size());
	pipe.pStages             = shader_stages.data();
	pipe.pVertexInputState   = &vertex_input;
	pipe.pInputAssemblyState = &input_assembly;
	pipe.pRasterizationState = &raster;
	pipe.pColorBlendState    = &blend;
	pipe.pMultisampleState   = &multisample;
	pipe.pViewportState      = &viewport;
	pipe.pDepthStencilState  = &depth_stencil;
	pipe.pDynamicState       = &dynamic;

	pipe.renderPass = context.render_pass;
	pipe.layout     = context.pipeline_layout;

	VK_CHECK(vkCreateGraphicsPipelines(context.device, VK_NULL_HANDLE, 1, &pipe, nullptr, &context.pipeline));

	vkDestroyShaderModule(context.device, shader_stages[0].module, nullptr);
	vkDestroyShaderModule(context.device, shader_stages[1].module, nullptr);
}

VkResult FullScreenExclusive::acquire_next_image(uint32_t *image)
{
	VkSemaphore acquire_semaphore;
	if (context.recycled_semaphores.empty())
	{
		VkSemaphoreCreateInfo info = {VK_STRUCTURE_TYPE_SEMAPHORE_CREATE_INFO};
		VK_CHECK(vkCreateSemaphore(context.device, &info, nullptr, &acquire_semaphore));
	}
	else
	{
		acquire_semaphore = context.recycled_semaphores.back();
		context.recycled_semaphores.pop_back();
	}

	VkResult result = vkAcquireNextImageKHR(context.device, context.swapchain, UINT64_MAX, acquire_semaphore, VK_NULL_HANDLE, image);

	if (result != VK_SUCCESS)
	{
		context.recycled_semaphores.push_back(acquire_semaphore);
		return result;
	}

	if (context.per_frame[*image].queue_submit_fence != VK_NULL_HANDLE)
	{
		vkWaitForFences(context.device, 1, &context.per_frame[*image].queue_submit_fence, true, UINT64_MAX);
		vkResetFences(context.device, 1, &context.per_frame[*image].queue_submit_fence);
	}

	if (context.per_frame[*image].primary_command_pool != VK_NULL_HANDLE)
	{
		vkResetCommandPool(context.device, context.per_frame[*image].primary_command_pool, 0);
	}

	VkSemaphore old_semaphore = context.per_frame[*image].swapchain_acquire_semaphore;

	if (old_semaphore != VK_NULL_HANDLE)
	{
		context.recycled_semaphores.push_back(old_semaphore);
	}

	context.per_frame[*image].swapchain_acquire_semaphore = acquire_semaphore;

	return VK_SUCCESS;
}

void FullScreenExclusive::render_triangle(uint32_t swapchain_index)
{
	VkFramebuffer framebuffer = context.swapchain_framebuffers[swapchain_index];

	VkCommandBuffer cmd = context.per_frame[swapchain_index].primary_command_buffer;

	VkCommandBufferBeginInfo begin_info{VK_STRUCTURE_TYPE_COMMAND_BUFFER_BEGIN_INFO};
	begin_info.flags = VK_COMMAND_BUFFER_USAGE_ONE_TIME_SUBMIT_BIT;
	vkBeginCommandBuffer(cmd, &begin_info);

	VkClearValue clear_value;
	clear_value.color = {{0.01f, 0.01f, 0.033f, 1.0f}};

	VkRenderPassBeginInfo rp_begin{VK_STRUCTURE_TYPE_RENDER_PASS_BEGIN_INFO};
	rp_begin.renderPass        = context.render_pass;
	rp_begin.framebuffer       = framebuffer;
	rp_begin.renderArea.extent = context.swapchain_dimensions;
	rp_begin.clearValueCount   = 1;
	rp_begin.pClearValues      = &clear_value;

	vkCmdBeginRenderPass(cmd, &rp_begin, VK_SUBPASS_CONTENTS_INLINE);

	vkCmdBindPipeline(cmd, VK_PIPELINE_BIND_POINT_GRAPHICS, context.pipeline);

	VkViewport vp{};
	vp.width    = static_cast<float>(context.swapchain_dimensions.width);
	vp.height   = static_cast<float>(context.swapchain_dimensions.height);
	vp.minDepth = 0.0f;
	vp.maxDepth = 1.0f;
	vkCmdSetViewport(cmd, 0, 1, &vp);

	VkRect2D scissor{};
	scissor.extent = context.swapchain_dimensions;
	vkCmdSetScissor(cmd, 0, 1, &scissor);

	vkCmdDraw(cmd, 3, 1, 0, 0);

	vkCmdEndRenderPass(cmd);

	VK_CHECK(vkEndCommandBuffer(cmd));

	if (context.per_frame[swapchain_index].swapchain_release_semaphore == VK_NULL_HANDLE)
	{
		VkSemaphoreCreateInfo semaphore_info{VK_STRUCTURE_TYPE_SEMAPHORE_CREATE_INFO};
		VK_CHECK(vkCreateSemaphore(context.device, &semaphore_info, nullptr,
		                           &context.per_frame[swapchain_index].swapchain_release_semaphore));
	}

	VkPipelineStageFlags wait_stage{VK_PIPELINE_STAGE_COLOR_ATTACHMENT_OUTPUT_BIT};

	VkSubmitInfo info{VK_STRUCTURE_TYPE_SUBMIT_INFO};
	info.commandBufferCount   = 1;
	info.pCommandBuffers      = &cmd;
	info.waitSemaphoreCount   = 1;
	info.pWaitSemaphores      = &context.per_frame[swapchain_index].swapchain_acquire_semaphore;
	info.pWaitDstStageMask    = &wait_stage;
	info.signalSemaphoreCount = 1;
	info.pSignalSemaphores    = &context.per_frame[swapchain_index].swapchain_release_semaphore;

	VK_CHECK(vkQueueSubmit(context.queue, 1, &info, context.per_frame[swapchain_index].queue_submit_fence));
}

VkResult FullScreenExclusive::present_image(uint32_t index)
{
	VkPresentInfoKHR present{VK_STRUCTURE_TYPE_PRESENT_INFO_KHR};
	present.swapchainCount     = 1;
	present.pSwapchains        = &context.swapchain;
	present.pImageIndices      = &index;
	present.waitSemaphoreCount = 1;
	present.pWaitSemaphores    = &context.per_frame[index].swapchain_release_semaphore;
	return vkQueuePresentKHR(context.queue, &present);
}

void FullScreenExclusive::init_framebuffers()
{
	VkDevice device = context.device;

	for (auto &image_view : context.swapchain_image_views)
	{
		VkFramebufferCreateInfo fb_info{VK_STRUCTURE_TYPE_FRAMEBUFFER_CREATE_INFO};
		fb_info.renderPass      = context.render_pass;
		fb_info.attachmentCount = 1;
		fb_info.pAttachments    = &image_view;
		fb_info.width           = context.swapchain_dimensions.width;
		fb_info.height          = context.swapchain_dimensions.height;
		fb_info.layers          = 1;

		VkFramebuffer framebuffer;
		VK_CHECK(vkCreateFramebuffer(device, &fb_info, nullptr, &framebuffer));

		context.swapchain_framebuffers.push_back(framebuffer);
	}
}

void FullScreenExclusive::teardown_framebuffers()
{
	vkQueueWaitIdle(context.queue);

	for (auto &framebuffer : context.swapchain_framebuffers)
	{
		vkDestroyFramebuffer(context.device, framebuffer, nullptr);
	}

	context.swapchain_framebuffers.clear();
}

void FullScreenExclusive::teardown()
{
	vkDeviceWaitIdle(context.device);

	teardown_framebuffers();

	for (auto &per_frame : context.per_frame)
	{
		teardown_per_frame(per_frame);
	}

	context.per_frame.clear();

	for (auto semaphore : context.recycled_semaphores)
	{
		vkDestroySemaphore(context.device, semaphore, nullptr);
	}

	if (context.pipeline != VK_NULL_HANDLE)
	{
		vkDestroyPipeline(context.device, context.pipeline, nullptr);
	}

	if (context.pipeline_layout != VK_NULL_HANDLE)
	{
		vkDestroyPipelineLayout(context.device, context.pipeline_layout, nullptr);
	}

	if (context.render_pass != VK_NULL_HANDLE)
	{
		vkDestroyRenderPass(context.device, context.render_pass, nullptr);
	}

	for (VkImageView image_view : context.swapchain_image_views)
	{
		vkDestroyImageView(context.device, image_view, nullptr);
	}

	if (context.swapchain != VK_NULL_HANDLE)
	{
		vkDestroySwapchainKHR(context.device, context.swapchain, nullptr);
		context.swapchain = VK_NULL_HANDLE;
	}

	if (context.surface != VK_NULL_HANDLE)
	{
		vkDestroySurfaceKHR(context.instance, context.surface, nullptr);
		context.surface = VK_NULL_HANDLE;
	}

	if (context.device != VK_NULL_HANDLE)
	{
		vkDestroyDevice(context.device, nullptr);
		context.device = VK_NULL_HANDLE;
	}

	if (context.debug_callback != VK_NULL_HANDLE)
	{
		vkDestroyDebugUtilsMessengerEXT(context.instance, context.debug_callback, nullptr);
		context.debug_callback = VK_NULL_HANDLE;
	}

	vk_instance.reset();
}

FullScreenExclusive::~FullScreenExclusive()
{
	teardown();
}

void FullScreenExclusive::initialize_windows()
{
	HWND_application_window = GetActiveWindow();
	// The following variable has to be attached to the pNext of surface_full_screen_exclusive_info_EXT:
	surface_full_screen_exclusive_Win32_info_EXT.sType    = VK_STRUCTURE_TYPE_SURFACE_FULL_SCREEN_EXCLUSIVE_WIN32_INFO_EXT;
	surface_full_screen_exclusive_Win32_info_EXT.pNext    = nullptr;
	surface_full_screen_exclusive_Win32_info_EXT.hmonitor = MonitorFromWindow(HWND_application_window, MONITOR_DEFAULTTONEAREST);

	surface_full_screen_exclusive_info_EXT.sType               = VK_STRUCTURE_TYPE_SURFACE_FULL_SCREEN_EXCLUSIVE_INFO_EXT;
	surface_full_screen_exclusive_info_EXT.pNext               = &surface_full_screen_exclusive_Win32_info_EXT;
	surface_full_screen_exclusive_info_EXT.fullScreenExclusive = VK_FULL_SCREEN_EXCLUSIVE_DEFAULT_EXT;        // Set the fullScreenExclusive stage to default when initializing

	// Windows placement should only be registered ONCE:
	GetWindowPlacement(HWND_application_window, &wpc);
}

bool FullScreenExclusive::prepare(const vkb::ApplicationOptions &options)
{
	if (!vkb::Application::prepare(options))
	{
		return false;
	}

	init_instance({VK_KHR_SURFACE_EXTENSION_NAME}, {});

	vk_instance = std::make_unique<vkb::Instance>(context.instance);

	context.surface = window->create_surface(*vk_instance);
	if (!context.surface)
		throw std::runtime_error("Failed to create window surface.");
	auto &extent                        = window->get_extent();
	context.swapchain_dimensions.width  = extent.width;
	context.swapchain_dimensions.height = extent.height;

	// As application is running on a Windows platform, then the following TWO device extension are also needed:
	init_device({VK_KHR_SWAPCHAIN_EXTENSION_NAME, VK_EXT_FULL_SCREEN_EXCLUSIVE_EXTENSION_NAME});

	init_swapchain();

	init_render_pass();
	init_pipeline();
	init_framebuffers();

	return true;
}

void FullScreenExclusive::update(float delta_time)
{
	uint32_t index;

	auto res = acquire_next_image(&index);

	if (res == VK_SUBOPTIMAL_KHR || res == VK_ERROR_OUT_OF_DATE_KHR)
	{
		resize(context.swapchain_dimensions.width, context.swapchain_dimensions.height);
		res = acquire_next_image(&index);
	}

	if (res != VK_SUCCESS)
	{
		vkQueueWaitIdle(context.queue);
		return;
	}

	render_triangle(index);
	res = present_image(index);

	if (res == VK_SUBOPTIMAL_KHR || res == VK_ERROR_OUT_OF_DATE_KHR)
	{
		resize(context.swapchain_dimensions.width, context.swapchain_dimensions.height);
	}
	else if (res != VK_SUCCESS)
	{
		LOGE("Failed to present swapchain image.")
	}
}

bool FullScreenExclusive::resize(uint32_t width, uint32_t height)
{
	if (context.device == VK_NULL_HANDLE)
	{
		return false;
	}

	VkSurfaceCapabilitiesKHR surface_properties;
	VK_CHECK(vkGetPhysicalDeviceSurfaceCapabilitiesKHR(context.gpu, context.surface, &surface_properties));

	if (surface_properties.currentExtent.width == context.swapchain_dimensions.width &&
	    surface_properties.currentExtent.height == context.swapchain_dimensions.height)
	{
		return false;
	}

	vkDeviceWaitIdle(context.device);
	teardown_framebuffers();

	init_swapchain();
	init_framebuffers();
	return true;
}

VkExtent2D FullScreenExclusive::get_current_max_image_extent() const
{
	VkExtent2D returnMe{};

	if (context.device != VK_NULL_HANDLE)
	{
		VkSurfaceCapabilitiesKHR surface_properties{};
		VK_CHECK(vkGetPhysicalDeviceSurfaceCapabilitiesKHR(context.gpu, context.surface, &surface_properties));

		returnMe = surface_properties.maxImageExtent;
	}

	return returnMe;
}

void FullScreenExclusive::input_event(const vkb::InputEvent &input_event)
{
	if (input_event.get_source() == vkb::EventSource::Keyboard)
	{
		const auto &key_button = reinterpret_cast<const vkb::KeyInputEvent &>(input_event);

		if (key_button.get_action() == vkb::KeyAction::Down)
		{
			bool needs_recreate = false;

			switch (key_button.get_code())
			{
				case vkb::KeyCode::F1:        // FullscreenExclusiveEXT = Disallowed
					if (full_screen_status != SwapchainMode::Windowed)
					{
						full_screen_status                                         = SwapchainMode::Windowed;
						application_window_status                                  = ApplicationWindowMode::Windowed;
						surface_full_screen_exclusive_info_EXT.fullScreenExclusive = VK_FULL_SCREEN_EXCLUSIVE_DISALLOWED_EXT;
						needs_recreate                                             = true;

						// If it is switched from the exclusive full screen mode, then release full screen first
						if (is_full_screen_exclusive)
						{
							VkResult result = vkReleaseFullScreenExclusiveModeEXT(context.device, context.swapchain);
							if (result != VK_SUCCESS)
							{
								LOGI("vkReleaseFullScreenExclusiveModeEXT: " + vkb::to_string(result))
							}
							is_full_screen_exclusive = false;
						}

						LOGI("Windowed Mode Detected!")
					}
					break;
				case vkb::KeyCode::F2:        // FullscreenExclusiveEXT = Allowed
					if (full_screen_status != SwapchainMode::BorderlessFullscreen)
					{
						full_screen_status                                         = SwapchainMode::BorderlessFullscreen;
						application_window_status                                  = ApplicationWindowMode::Fullscreen;
						surface_full_screen_exclusive_info_EXT.fullScreenExclusive = VK_FULL_SCREEN_EXCLUSIVE_ALLOWED_EXT;
						needs_recreate                                             = true;

						// If it is switched from the exclusive full screen mode, then release full screen first
						if (is_full_screen_exclusive)
						{
							VkResult result = vkReleaseFullScreenExclusiveModeEXT(context.device, context.swapchain);
							if (result != VK_SUCCESS)
							{
								LOGI("vkReleaseFullScreenExclusiveModeEXT: " + vkb::to_string(result))
							}
							is_full_screen_exclusive = false;
						}

						LOGI("Borderless Fullscreen Mode Detected!")
					}
					break;
				case vkb::KeyCode::F3:        // FullscreenExclusiveEXT = Application Controlled
					if (full_screen_status != SwapchainMode::ExclusiveFullscreen)
					{
						full_screen_status                                         = SwapchainMode::ExclusiveFullscreen;
						application_window_status                                  = ApplicationWindowMode::Fullscreen;
						surface_full_screen_exclusive_info_EXT.fullScreenExclusive = VK_FULL_SCREEN_EXCLUSIVE_APPLICATION_CONTROLLED_EXT;
						needs_recreate                                             = true;
						is_full_screen_exclusive                                   = true;
						LOGI("Exclusive Fullscreen Mode Detected!")
					}
					break;
				default:        // FullscreenExclusiveEXT = Default
					needs_recreate = false;
					break;
			}

			// now if to recreate the swapchain and everything related:
			if (needs_recreate)
			{
				FullScreenExclusive::recreate();
			}
		}
	}
}

void FullScreenExclusive::update_application_window()
{
	if (application_window_status == ApplicationWindowMode::Fullscreen && is_windowed)        // check if it is already in fullscreen, if is, then do nothing
	{
		is_windowed = false;

		if (HWND_style == 0)
			HWND_style = GetWindowLong(HWND_application_window, GWL_STYLE);
		if (HWND_extended_style == 0)
			HWND_extended_style = GetWindowLong(HWND_application_window, GWL_EXSTYLE);

		long HWND_newStyle          = HWND_style & (~WS_BORDER) & (~WS_DLGFRAME) & (~WS_THICKFRAME);
		long HWND_extended_newStyle = HWND_extended_style & (~WS_EX_WINDOWEDGE);

		SetWindowLong(HWND_application_window, GWL_STYLE, HWND_newStyle | static_cast<long>(WS_POPUP));
		SetWindowLong(HWND_application_window, GWL_EXSTYLE, HWND_extended_newStyle | WS_EX_TOPMOST);

		ShowWindow(HWND_application_window, SW_SHOWMAXIMIZED);
	}
	else if (application_window_status == ApplicationWindowMode::Windowed && !is_windowed)        // check if it is already "windowed", if is, then do nothing
	{
		is_windowed = true;

		SetWindowLong(HWND_application_window, GWL_STYLE, HWND_style);
		SetWindowLong(HWND_application_window, GWL_EXSTYLE, HWND_extended_style);
		ShowWindow(HWND_application_window, SW_SHOWNORMAL);
		SetWindowPlacement(HWND_application_window, &wpc);
	}
}

void FullScreenExclusive::recreate()
{
	// Check if there IS a device, if not don't do anything
	if (context.device != VK_NULL_HANDLE)
	{
		// Step: 0) Idle the device, destroy/teardown the current swapchain and frame buffers.
		vkDeviceWaitIdle(context.device);        // pause the renderer
		teardown_framebuffers();                 // basically destroy everything swapchain related

		// Step: 1) recreate the swapchain with its properly selected FullscreenExclusive enum value
		init_swapchain();

		// Step: 2) recreate the frame buffers using the newly created swapchain
		init_framebuffers();

		// Step: 3-1) update the window mode, corresponding to the FullscreenExclusive enum value
		update_application_window();

		// Step: 3-2) remember: ALWAYS change the application window mode BEFORE acquire the full screen exclusive mode!
		if (is_full_screen_exclusive)
		{
			VkResult result = vkAcquireFullScreenExclusiveModeEXT(context.device, context.swapchain);
			if (result != VK_SUCCESS)
				LOGI("vkAcquireFullScreenExclusiveModeEXT: " + vkb::to_string(result))        // it would be necessary to learn the result on an unsuccessful attempt
		}
	}
}

std::unique_ptr<vkb::Application> create_full_screen_exclusive()
{
	return std::make_unique<FullScreenExclusive>();
}<|MERGE_RESOLUTION|>--- conflicted
+++ resolved
@@ -1,8 +1,5 @@
 /* Copyright (c) 2023-2024, Holochip Corporation
-<<<<<<< HEAD
  * Copyright (c) 2024, Mobica Limited
-=======
->>>>>>> d13cf6cd
  *
  * SPDX-License-Identifier: Apache-2.0
  *
@@ -21,12 +18,7 @@
 
 #include "full_screen_exclusive.h"
 
-<<<<<<< HEAD
-#include "platform/filesystem.h"
-=======
 #include "filesystem/legacy.h"
-#include "glsl_compiler.h"
->>>>>>> d13cf6cd
 #include "platform/window.h"
 #include "shader_compiler.h"
 
