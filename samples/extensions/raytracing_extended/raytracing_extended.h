/* Copyright (c) 2019-2021, Sascha Willems
 *
 * SPDX-License-Identifier: Apache-2.0
 *
 * Licensed under the Apache License, Version 2.0 the "License";
 * you may not use this file except in compliance with the License.
 * You may obtain a copy of the License at
 *
 *     http://www.apache.org/licenses/LICENSE-2.0
 *
 * Unless required by applicable law or agreed to in writing, software
 * distributed under the License is distributed on an "AS IS" BASIS,
 * WITHOUT WARRANTIES OR CONDITIONS OF ANY KIND, either express or implied.
 * See the License for the specific language governing permissions and
 * limitations under the License.
 */

/*
 * Basic example for hardware accelerated ray tracing using VK_KHR_ray_tracing_pipeline and VK_KHR_acceleration_structure
 */

#pragma once

#include "api_vulkan_sample.h"
#include "glsl_compiler.h"

class RaytracingExtended : public ApiVulkanSample
{
  public:
	VkPhysicalDeviceRayTracingPipelinePropertiesKHR  ray_tracing_pipeline_properties{};
	VkPhysicalDeviceAccelerationStructureFeaturesKHR acceleration_structure_features{};

	enum RenderMode : uint32_t
	{
		RENDER_DEFAULT,
		RENDER_BARYCENTRIC,
		RENDER_INSTANCE_ID,
		RENDER_DISTANCE,
		RENDER_GLOBAL_XYZ,
		RENDER_SHADOW_MAP,
		RENDER_AO
	};

	enum ObjectType : uint32_t
	{
		OBJECT_NORMAL,            // has AO and ray traced shadows
		OBJECT_REFRACTION,        // pass-through with IOR
		OBJECT_FLAME              // emission surface; constant amplitude
	};

	// Wraps all data required for an acceleration structure
	struct AccelerationStructureExtended
	{
		VkAccelerationStructureKHR         handle;
		uint64_t                           device_address;
		std::unique_ptr<vkb::core::Buffer> buffer;
	};

	struct NewVertex;
	struct Model;

	struct FlameParticle
	{
		glm::vec3 position;
		glm::vec3 velocity;
		float     duration = 0.f;
	};

	struct FlameParticleGenerator
	{
		FlameParticleGenerator()
		{
		}

		FlameParticleGenerator(glm::vec3 generator_origin, glm::vec3 generator_direction, float generator_radius, size_t n_particles) :
		    origin(generator_origin), direction(generator_direction), radius(generator_radius), n_particles(n_particles)
		{
			using namespace glm;
			u = normalize(abs(dot(generator_direction, vec3(0, 0, 1))) > 0.9f ? cross(generator_direction, vec3(1, 0, 0)) : cross(generator_direction, vec3(0, 0, 1)));
			v = normalize(cross(generator_direction, u));

			for (size_t i = 0; i < n_particles; ++i)
			{
				float starting_lifetime = generate_random() * lifetime;
				particles.emplace_back(generateParticle(starting_lifetime));
			}
		}
		~FlameParticleGenerator()
		{
		}
		FlameParticle generateParticle(float lifetime = 0.f) const
		{
			using namespace glm;
			const float theta              = 2 * 3.14159 * generate_random();
			const float R                  = radius * generate_random();
			const vec3  velocity_direction = generate_random_direction();

			FlameParticle particle;
			particle.position = origin + R * (sin(theta) * u + cos(theta) * v);
			particle.velocity = generate_random() * 0.2f * velocity_direction;
			particle.duration = lifetime;
			return particle;
		}
		glm::vec3 generate_random_direction() const
		{
			using namespace glm;
			return normalize(0.2f * generate_random() * u + 0.2f * generate_random() * v + 0.8f * direction * generate_random());
		}
		void update_particles(float time_delta)
		{
			particles.erase(std::remove_if(particles.begin(), particles.end(), [this, lifetime{this->lifetime}](const FlameParticle &particle) {
				                return particle.duration > (generate_random() * lifetime);
			                }),
			                particles.end());

			for (auto &&particle : particles)
			{
				particle.position += time_delta * particle.velocity;
				// particle.velocity = 0.75f * particle.velocity + 0.25f * generate_random_direction();
				particle.duration += time_delta;
			}

			for (size_t i = particles.size(); i < n_particles; ++i)
			{
				particles.emplace_back(generateParticle(0.f));
			}
		}

		float generate_random() const
		{
			std::uniform_real_distribution<float> distribution = std::uniform_real_distribution<float>(0, 1);
			return distribution(generator);
		}

		mutable std::default_random_engine generator;
		std::vector<FlameParticle>         particles;
		glm::vec3                          origin    = {0, 0, 0};
		glm::vec3                          direction = {0, 0, 0};
		glm::vec3                          u = {0, 0, 0}, v = {0, 0, 0};
		float                              lifetime    = 5;
		float                              radius      = 0.f;
		size_t                             n_particles = 0;
	};

	FlameParticleGenerator flame_generator;

	struct ModelBuffer
	{
		size_t                                   vertex_offset           = std::numeric_limits<size_t>::max();        // in bytes
		size_t                                   index_offset            = std::numeric_limits<size_t>::max();        // in bytes
		size_t                                   num_vertices            = std::numeric_limits<size_t>::max();
		size_t                                   num_triangles           = std::numeric_limits<size_t>::max();
		uint32_t                                 texture_index           = std::numeric_limits<uint32_t>::max();
		std::unique_ptr<vkb::core::Buffer>       transform_matrix_buffer = nullptr;
		VkAccelerationStructureBuildSizesInfoKHR buildSize;
		VkAccelerationStructureGeometryKHR       acceleration_structure_geometry;
		VkAccelerationStructureBuildRangeInfoKHR buildRangeInfo;
		AccelerationStructureExtended            bottom_level_acceleration_structure;
		VkTransformMatrixKHR                     default_transform;
		uint32_t                                 object_type = 0;
		bool                                     is_static   = true;
	};

	struct SceneOptions
	{
		bool use_vertex_staging_buffer = true;
	} scene_options;
	size_t                                         frame_count = 0;
	std::chrono::high_resolution_clock::time_point start       = std::chrono::high_resolution_clock::now();

	// fixed buffers
	std::unique_ptr<vkb::core::Buffer> vertex_buffer         = nullptr;
	std::unique_ptr<vkb::core::Buffer> index_buffer          = nullptr;
	std::unique_ptr<vkb::core::Buffer> dynamic_vertex_buffer = nullptr;
	std::unique_ptr<vkb::core::Buffer> dynamic_index_buffer  = nullptr;
	std::unique_ptr<vkb::core::Buffer> instances_buffer      = nullptr;

	struct SceneLoadInfo
	{
		SceneLoadInfo() = default;
		SceneLoadInfo(const char *filename, glm::mat3x4 transform, uint32_t object_type) :
		    filename(filename), transform(transform), object_type(object_type)
		{}
		const char *filename = "";
		glm::mat3x4 transform;
		uint32_t    object_type = 0;
	};

	struct RaytracingScene
	{
		RaytracingScene()  = default;
		~RaytracingScene() = default;
		RaytracingScene(vkb::Device &device, const std::vector<SceneLoadInfo> &scenesToLoad);
		std::vector<std::unique_ptr<vkb::sg::Scene>> scenes;
		std::vector<VkDescriptorImageInfo>           imageInfos;
		std::vector<Model>                           models;
		std::vector<ModelBuffer>                     model_buffers;
	};

	std::unique_ptr<RaytracingScene> raytracing_scene;
	Texture                          flame_texture;

	AccelerationStructureExtended top_level_acceleration_structure;

	uint32_t                                          index_count;
	std::vector<VkRayTracingShaderGroupCreateInfoKHR> shader_groups{};

	std::unique_ptr<vkb::core::Buffer> raygen_shader_binding_table;
	std::unique_ptr<vkb::core::Buffer> miss_shader_binding_table;
	std::unique_ptr<vkb::core::Buffer> hit_shader_binding_table;

	struct StorageImage
	{
		VkDeviceMemory memory;
		VkImage        image = VK_NULL_HANDLE;
		VkImageView    view;
		VkFormat       format;
		uint32_t       width;
		uint32_t       height;
		StorageImage() :
		    memory(nullptr), image(VK_NULL_HANDLE), view(nullptr), format(), width(0), height(0)
		{}
	} storage_image;

	struct UniformData
	{
		glm::mat4 view_inverse;
		glm::mat4 proj_inverse;
	} uniform_data;
	std::unique_ptr<vkb::core::Buffer> ubo;

	struct SceneInstanceData
	{
		uint32_t vertex_index;        // index of first data
		uint32_t indices_index;
		uint32_t image_index;
		uint32_t object_type;        // controls how shader handles object / whether to load from buffer for static objects or dynamic objects
	};
	std::unique_ptr<vkb::core::Buffer> data_to_model_buffer;

	std::vector<VkCommandBuffer> raytracing_command_buffers;
	VkPipeline                   pipeline;
	VkPipelineLayout             pipeline_layout;
	VkDescriptorSet              descriptor_set;
	VkDescriptorSetLayout        descriptor_set_layout;

	RaytracingExtended();
	~RaytracingExtended() override;

<<<<<<< HEAD
	void     request_gpu_features(vkb::PhysicalDevice &gpu) override;
	uint64_t get_buffer_device_address(VkBuffer buffer);
	void     create_storage_image();
	void     create_static_object_buffers();
	void     create_flame_model();
	void     create_dynamic_object_buffers(float time);
	void     create_bottom_level_acceleration_structure(bool is_update, bool print_time = true);
	void     create_top_level_acceleration_structure(bool print_time = true);
	void     delete_acceleration_structure(AccelerationStructureExtended &acceleration_structure);

	void create_scene();
	void create_shader_binding_tables();
	void create_descriptor_sets();
	void create_ray_tracing_pipeline();
	void create_display_pipeline();
	void create_uniform_buffer();
	void build_command_buffers() override;
	void update_uniform_buffers();
	void draw();
	void draw_gui() override;
	bool prepare(vkb::Platform &platform) override;
	void render(float delta_time) override;
=======
	void          request_gpu_features(vkb::PhysicalDevice &gpu) override;
	uint64_t      get_buffer_device_address(VkBuffer buffer);
	void          create_storage_image();
	void          create_static_object_buffers();
	void          create_flame_model();
	void          create_dynamic_object_buffers(float time);
	void          create_bottom_level_acceleration_structure(bool is_update, bool print_time = true);
	void          create_top_level_acceleration_structure(bool print_time = true);
	VkTransformMatrixKHR calculate_rotation(glm::vec3 pt, float scale = 1.f, bool freeze_y = false);
	void          delete_acceleration_structure(AccelerationStructureExtended &acceleration_structure);

	void          create_scene();
	void          create_shader_binding_tables();
	void          create_descriptor_sets();
	void          create_ray_tracing_pipeline();
	void          create_display_pipeline();
	void          create_uniform_buffer();
	void          build_command_buffers() override;
	void          update_uniform_buffers();
	void          draw();
	void          draw_gui() override;
	bool          prepare(vkb::Platform &platform) override;
	void          render(float delta_time) override;
>>>>>>> 432a0ddb
};

std::unique_ptr<vkb::VulkanSample> create_raytracing_extended();<|MERGE_RESOLUTION|>--- conflicted
+++ resolved
@@ -247,30 +247,7 @@
 	RaytracingExtended();
 	~RaytracingExtended() override;
 
-<<<<<<< HEAD
-	void     request_gpu_features(vkb::PhysicalDevice &gpu) override;
-	uint64_t get_buffer_device_address(VkBuffer buffer);
-	void     create_storage_image();
-	void     create_static_object_buffers();
-	void     create_flame_model();
-	void     create_dynamic_object_buffers(float time);
-	void     create_bottom_level_acceleration_structure(bool is_update, bool print_time = true);
-	void     create_top_level_acceleration_structure(bool print_time = true);
-	void     delete_acceleration_structure(AccelerationStructureExtended &acceleration_structure);
-
-	void create_scene();
-	void create_shader_binding_tables();
-	void create_descriptor_sets();
-	void create_ray_tracing_pipeline();
-	void create_display_pipeline();
-	void create_uniform_buffer();
-	void build_command_buffers() override;
-	void update_uniform_buffers();
-	void draw();
-	void draw_gui() override;
-	bool prepare(vkb::Platform &platform) override;
-	void render(float delta_time) override;
-=======
+
 	void          request_gpu_features(vkb::PhysicalDevice &gpu) override;
 	uint64_t      get_buffer_device_address(VkBuffer buffer);
 	void          create_storage_image();
@@ -278,8 +255,8 @@
 	void          create_flame_model();
 	void          create_dynamic_object_buffers(float time);
 	void          create_bottom_level_acceleration_structure(bool is_update, bool print_time = true);
+        VkTransformMatrixKHR calculate_rotation(glm::vec3 pt, float scale = 1.f, bool freeze_y = false);
 	void          create_top_level_acceleration_structure(bool print_time = true);
-	VkTransformMatrixKHR calculate_rotation(glm::vec3 pt, float scale = 1.f, bool freeze_y = false);
 	void          delete_acceleration_structure(AccelerationStructureExtended &acceleration_structure);
 
 	void          create_scene();
@@ -294,7 +271,7 @@
 	void          draw_gui() override;
 	bool          prepare(vkb::Platform &platform) override;
 	void          render(float delta_time) override;
->>>>>>> 432a0ddb
+
 };
 
 std::unique_ptr<vkb::VulkanSample> create_raytracing_extended();