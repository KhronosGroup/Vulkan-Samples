--- conflicted
+++ resolved
@@ -17,7 +17,6 @@
 
 #include "open_gl_interop.h"
 
-<<<<<<< HEAD
 #include "common/vk_common.h"
 #include "gltf_loader.h"
 #include "gui.h"
@@ -29,61 +28,8 @@
 #	include "platform/android/android_platform.h"
 #endif
 
-VKBP_DISABLE_WARNINGS()
-#include <glad/glad.h>
-#if defined(VK_USE_PLATFORM_ANDROID_KHR)
-#	include <ctime>
-#	include <EGL/egl.h>
-#	include <EGL/eglext.h>
-#else
-#	include <GLFW/glfw3.h>
-#	include <GLFW/glfw3native.h>
-#endif
-VKBP_ENABLE_WARNINGS()
-
-constexpr uint32_t SHARED_TEXTURE_DIMENSION = 512;
-
-#if !defined(WIN32)
-constexpr const char *HOST_MEMORY_EXTENSION_NAME    = VK_KHR_EXTERNAL_MEMORY_FD_EXTENSION_NAME;
-constexpr const char *HOST_SEMAPHORE_EXTENSION_NAME = VK_KHR_EXTERNAL_SEMAPHORE_FD_EXTENSION_NAME;
-#	define glImportSemaphore glImportSemaphoreFdEXT
-#	define glImportMemory glImportMemoryFdEXT
-#	define GL_HANDLE_TYPE GL_HANDLE_TYPE_OPAQUE_FD_EXT
-#	define VK_EXTERNAL_SEMAPHORE_HANDLE_TYPE VK_EXTERNAL_SEMAPHORE_HANDLE_TYPE_OPAQUE_FD_BIT
-#	define VK_EXTERNAL_MEMORY_HANDLE_TYPE VK_EXTERNAL_MEMORY_HANDLE_TYPE_OPAQUE_FD_BIT
-#else
-constexpr const char *HOST_MEMORY_EXTENSION_NAME    = VK_KHR_EXTERNAL_MEMORY_WIN32_EXTENSION_NAME;
-constexpr const char *HOST_SEMAPHORE_EXTENSION_NAME = VK_KHR_EXTERNAL_SEMAPHORE_WIN32_EXTENSION_NAME;
-#	define glImportSemaphore glImportSemaphoreWin32HandleEXT
-#	define glImportMemory glImportMemoryWin32HandleEXT
-#	define GL_HANDLE_TYPE GL_HANDLE_TYPE_OPAQUE_WIN32_EXT
-#	define VK_EXTERNAL_SEMAPHORE_HANDLE_TYPE VK_EXTERNAL_SEMAPHORE_HANDLE_TYPE_OPAQUE_WIN32_BIT
-#	define VK_EXTERNAL_MEMORY_HANDLE_TYPE VK_EXTERNAL_MEMORY_HANDLE_TYPE_OPAQUE_WIN32_BIT
-#endif
-
-#if defined(VK_USE_PLATFORM_ANDROID_KHR)
-#	define OPENGL_SHADER_HEADER "#version 320 es"
-#else
-#	define OPENGL_SHADER_HEADER "#version 450 core"
-#endif
-=======
-#if defined(USE_GLFW)
-
-#	include "common/vk_common.h"
-#	include "gltf_loader.h"
-#	include "gui.h"
-#	include "platform/filesystem.h"
-#	include "platform/platform.h"
-#	include "rendering/subpasses/forward_subpass.h"
-#	include "stats/stats.h"
-
-#	if defined(VK_USE_PLATFORM_ANDROID_KHR)
-#		include "platform/android/android_platform.h"
-#	endif
-
-#	include "offscreen_context.h"
-
->>>>>>> 79f18dc5
+#include "offscreen_context.h"
+
 constexpr const char *OPENG_VERTEX_SHADER =
     R"SHADER(
 const vec4 VERTICES[] = vec4[](
@@ -153,157 +99,8 @@
 
 struct GLData
 {
-<<<<<<< HEAD
-	static void APIENTRY debugMessageCallback(GLenum source, GLenum type, GLuint id, GLenum severity, GLsizei length, const GLchar *message, const void *userParam)
-	{
-		switch (severity)
-		{
-			case GL_DEBUG_SEVERITY_HIGH:
-				LOGE("OpenGL: {}", message);
-				break;
-			case GL_DEBUG_SEVERITY_MEDIUM:
-				LOGW("OpenGL: {}", message);
-				break;
-			case GL_DEBUG_SEVERITY_LOW:
-				LOGI("OpenGL: {}", message);
-				break;
-			default:
-			case GL_DEBUG_SEVERITY_NOTIFICATION:
-				LOGD("OpenGL: {}", message);
-		}
-	}
-
-	static GLuint loadShader(const char *shaderSource, GLenum shaderType)
-	{
-		GLuint shader = glCreateShader(shaderType);
-		int    sizes  = static_cast<int>(strlen(shaderSource));
-		glShaderSource(shader, 1, &shaderSource, &sizes);
-		glCompileShader(shader);
-
-		GLint isCompiled = 0;
-		glGetShaderiv(shader, GL_COMPILE_STATUS, &isCompiled);
-		if (isCompiled == GL_FALSE)
-		{
-			GLint maxLength = 0;
-			glGetShaderiv(shader, GL_INFO_LOG_LENGTH, &maxLength);
-
-			// The maxLength includes the NULL character
-			std::vector<GLchar> errorLog(maxLength);
-			glGetShaderInfoLog(shader, maxLength, &maxLength, &errorLog[0]);
-			std::string strError;
-			strError.insert(strError.end(), errorLog.begin(), errorLog.end());
-
-			// Provide the infolog in whatever manor you deem best.
-			// Exit with failure.
-			glDeleteShader(shader);        // Don't leak the shader.
-			LOGE("OpenGL: Shader compilation failed", strError.c_str());
-		}
-		return shader;
-	}
-
-	static GLuint buildProgram(const char *vertexShaderSource, const char *fragmentShaderSource)
-	{
-		GLuint program = glCreateProgram();
-		GLuint vs      = loadShader(vertexShaderSource, GL_VERTEX_SHADER);
-		GLuint fs      = loadShader(fragmentShaderSource, GL_FRAGMENT_SHADER);
-		glAttachShader(program, vs);
-		glAttachShader(program, fs);
-		glLinkProgram(program);
-		glDeleteShader(vs);
-		glDeleteShader(fs);
-		return program;
-	}
-
-  public:
-	void create(const OpenGLInterop::ShareHandles &handles, uint64_t memorySize)
-	{
-#if defined(VK_USE_PLATFORM_ANDROID_KHR)
-		EGLint eglMajVers{0}, eglMinVers{0};
-		eglDisp = eglGetDisplay(EGL_DEFAULT_DISPLAY);
-		eglInitialize(eglDisp, &eglMajVers, &eglMinVers);
-		LOGD("EGL init with version %d.%d", eglMajVers, eglMinVers);
-
-		constexpr EGLint confAttr[] = {
-		    EGL_RENDERABLE_TYPE, EGL_OPENGL_ES2_BIT,
-		    EGL_SURFACE_TYPE, EGL_PBUFFER_BIT,
-		    EGL_RED_SIZE, 8,
-		    EGL_GREEN_SIZE, 8,
-		    EGL_BLUE_SIZE, 8,
-		    EGL_ALPHA_SIZE, 8,
-		    EGL_NONE};
-
-		EGLint numConfigs;
-		eglChooseConfig(eglDisp, confAttr, &eglConf, 1, &numConfigs);
-
-		// Create a EGL context
-		constexpr EGLint ctxAttr[] = {EGL_CONTEXT_CLIENT_VERSION, 2, EGL_NONE};
-
-		eglCtx = eglCreateContext(eglDisp, eglConf, EGL_NO_CONTEXT, ctxAttr);
-
-		// Create an offscreen pbuffer surface, and then make it current
-		constexpr EGLint surfaceAttr[] = {EGL_WIDTH, 10, EGL_HEIGHT, 10, EGL_NONE};
-		eglSurface                     = eglCreatePbufferSurface(eglDisp, eglConf, surfaceAttr);
-		eglMakeCurrent(eglDisp, eglSurface, eglSurface, eglCtx);
-		gladLoadGLES2Loader((GLADloadproc) &eglGetProcAddress);
-#else
-		glfwWindowHint(GLFW_CLIENT_API, GLFW_OPENGL_API);
-		glfwWindowHint(GLFW_CONTEXT_VERSION_MAJOR, 4);
-		glfwWindowHint(GLFW_CONTEXT_VERSION_MINOR, 6);
-		glfwWindowHint(GLFW_OPENGL_PROFILE, GLFW_OPENGL_CORE_PROFILE);
-		glfwWindowHint(GLFW_OPENGL_DEBUG_CONTEXT, 1);
-		glfwWindowHint(GLFW_VISIBLE, GLFW_FALSE);
-		window = glfwCreateWindow(SHARED_TEXTURE_DIMENSION, SHARED_TEXTURE_DIMENSION, "OpenGL Window", nullptr, nullptr);
-		glfwWindowHint(GLFW_CLIENT_API, GLFW_NO_API);
-		glfwMakeContextCurrent(window);
-		gladLoadGL();
-#endif
-
-		glDebugMessageCallback(debugMessageCallback, NULL);
-		glEnable(GL_DEBUG_OUTPUT_SYNCHRONOUS);
-
-		program = buildProgram(OPENG_VERTEX_SHADER, OPENGL_FRAGMENT_SHADER);
-		timer.start();
-
-		glDisable(GL_DEPTH_TEST);
-
-		// Create the texture for the FBO color attachment.
-		// This only reserves the ID, it doesn't allocate memory
-		glGenTextures(1, &color);
-		glBindTexture(GL_TEXTURE_2D, color);
-
-		// Create the GL identifiers
-
-		// semaphores
-		glGenSemaphoresEXT(1, &glReady);
-		glGenSemaphoresEXT(1, &glComplete);
-		// memory
-		glCreateMemoryObjectsEXT(1, &mem);
-
-		// Platform specific import.
-		glImportSemaphore(glReady, GL_HANDLE_TYPE, handles.glReady);
-		glImportSemaphore(glComplete, GL_HANDLE_TYPE, handles.glComplete);
-		glImportMemory(mem, memorySize, GL_HANDLE_TYPE, handles.memory);
-
-		// Use the imported memory as backing for the OpenGL texture.  The internalFormat, dimensions
-		// and mip count should match the ones used by Vulkan to create the image and determine it's memory
-		// allocation.
-		glTextureStorageMem2DEXT(color, 1, GL_RGBA8, SHARED_TEXTURE_DIMENSION, SHARED_TEXTURE_DIMENSION, mem, 0);
-		glBindTexture(GL_TEXTURE_2D, 0);
-
-		// The remaining initialization code is all standard OpenGL
-		glGenVertexArrays(1, &vao);
-		glBindVertexArray(vao);
-
-		glGenFramebuffers(1, &fbo);
-		glBindFramebuffer(GL_FRAMEBUFFER, fbo);
-		glFramebufferTexture(GL_FRAMEBUFFER, GL_COLOR_ATTACHMENT0, color, 0);
-
-		glUseProgram(program);
-		glProgramUniform3f(program, 0, (float) SHARED_TEXTURE_DIMENSION, (float) SHARED_TEXTURE_DIMENSION, 0.0f);
-=======
 	// Shader
 	GLuint program{0};
->>>>>>> 79f18dc5
 
 	// Semaphores
 	GLuint gl_ready{0}, gl_complete{0};
@@ -311,56 +108,12 @@
 	// Memory Object
 	GLuint mem{0};
 
-<<<<<<< HEAD
-	void destroy()
-	{
-		glFinish();
-		glBindFramebuffer(GL_DRAW_FRAMEBUFFER, 0);
-		glBindVertexArray(0);
-		glUseProgram(0);
-		glDeleteFramebuffers(1, &fbo);
-		glDeleteTextures(1, &color);
-		glDeleteSemaphoresEXT(1, &glReady);
-		glDeleteSemaphoresEXT(1, &glComplete);
-		glDeleteVertexArrays(1, &vao);
-		glDeleteProgram(program);
-		glFlush();
-		glFinish();
-#if defined(VK_USE_PLATFORM_ANDROID_KHR)
-		eglDestroySurface(eglDisp, eglSurface);
-		eglSurface = nullptr;
-		eglDestroyContext(eglDisp, eglCtx);
-		eglCtx = nullptr;
-#else
-		glfwDestroyWindow(window);
-		window = nullptr;
-#endif
-	}
-
-  private:
-#if defined(VK_USE_PLATFORM_ANDROID_KHR)
-	EGLConfig  eglConf{nullptr};
-	EGLSurface eglSurface{EGL_NO_SURFACE};
-	EGLContext eglCtx{EGL_NO_CONTEXT};
-	EGLDisplay eglDisp{EGL_NO_DISPLAY};
-#else
-	GLFWwindow *window{nullptr};
-#endif
-	GLuint     glReady{0}, glComplete{0};
-	GLuint     color{0};
-	GLuint     fbo{0};
-	GLuint     vao{0};
-	GLuint     program{0};
-	GLuint     mem{0};
-	vkb::Timer timer;
-=======
 	// Texture
 	GLuint color{0};
 
 	// Quad
 	GLuint fbo{0};
 	GLuint vao{0};
->>>>>>> 79f18dc5
 };
 
 OpenGLInterop::OpenGLInterop()
@@ -428,28 +181,12 @@
 #if WIN32
 		VkSemaphoreGetWin32HandleInfoKHR semaphoreGetHandleInfo{
 		    VK_STRUCTURE_TYPE_SEMAPHORE_GET_WIN32_HANDLE_INFO_KHR, nullptr,
-<<<<<<< HEAD
-		    VK_NULL_HANDLE, VK_EXTERNAL_SEMAPHORE_HANDLE_TYPE_OPAQUE_WIN32_BIT};
-		semaphoreGetHandleInfo.semaphore = sharedSemaphores.glReady;
-		VK_CHECK(vkGetSemaphoreWin32HandleKHR(deviceHandle, &semaphoreGetHandleInfo, &shareHandles.glReady));
-		semaphoreGetHandleInfo.semaphore = sharedSemaphores.glComplete;
-		VK_CHECK(vkGetSemaphoreWin32HandleKHR(deviceHandle, &semaphoreGetHandleInfo, &shareHandles.glComplete));
-#else
-		VkSemaphoreGetFdInfoKHR semaphoreGetFdInfo{
-		    VK_STRUCTURE_TYPE_SEMAPHORE_GET_FD_INFO_KHR, nullptr,
-		    VK_NULL_HANDLE, VK_EXTERNAL_SEMAPHORE_HANDLE_TYPE_OPAQUE_FD_BIT};
-		semaphoreGetFdInfo.semaphore = sharedSemaphores.glReady;
-		VK_CHECK(vkGetSemaphoreFdKHR(deviceHandle, &semaphoreGetFdInfo, &shareHandles.glReady));
-		semaphoreGetFdInfo.semaphore = sharedSemaphores.glComplete;
-		VK_CHECK(vkGetSemaphoreFdKHR(deviceHandle, &semaphoreGetFdInfo, &shareHandles.glComplete));
-#endif
-=======
 		    VK_NULL_HANDLE, compatable_semaphore_type};
 		semaphoreGetHandleInfo.semaphore = sharedSemaphores.gl_ready;
 		VK_CHECK(vkGetSemaphoreWin32HandleKHR(deviceHandle, &semaphoreGetHandleInfo, &shareHandles.gl_ready));
 		semaphoreGetHandleInfo.semaphore = sharedSemaphores.gl_complete;
 		VK_CHECK(vkGetSemaphoreWin32HandleKHR(deviceHandle, &semaphoreGetHandleInfo, &shareHandles.gl_complete));
-#	else
+#else
 		VkSemaphoreGetFdInfoKHR semaphoreGetFdInfo{
 		    VK_STRUCTURE_TYPE_SEMAPHORE_GET_FD_INFO_KHR, nullptr,
 		    VK_NULL_HANDLE, compatable_semaphore_type};
@@ -457,8 +194,7 @@
 		VK_CHECK(vkGetSemaphoreFdKHR(deviceHandle, &semaphoreGetFdInfo, &shareHandles.gl_ready));
 		semaphoreGetFdInfo.semaphore = sharedSemaphores.gl_complete;
 		VK_CHECK(vkGetSemaphoreFdKHR(deviceHandle, &semaphoreGetFdInfo, &shareHandles.gl_complete));
-#	endif
->>>>>>> 79f18dc5
+#endif
 	}
 
 	{
@@ -1031,8 +767,6 @@
 	}
 }
 
-<<<<<<< HEAD
-=======
 OpenGLInterop::~OpenGLInterop()
 {
 	glFinish();
@@ -1072,10 +806,6 @@
 	}
 }
 
-#else
-#endif
-
->>>>>>> 79f18dc5
 std::unique_ptr<vkb::VulkanSample> create_open_gl_interop()
 {
 	return std::make_unique<OpenGLInterop>();
