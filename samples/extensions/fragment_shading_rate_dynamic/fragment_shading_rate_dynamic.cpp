--- conflicted
+++ resolved
@@ -833,21 +833,6 @@
 	// Update descriptor sets
 	for (auto &compute_buffer : compute_buffers)
 	{
-<<<<<<< HEAD
-		auto set_name = [device{get_device().get_handle()}](VkObjectType object_type, const char *name, const void *handle) {
-			VkDebugUtilsObjectNameInfoEXT name_info = {VK_STRUCTURE_TYPE_DEBUG_UTILS_OBJECT_NAME_INFO_EXT};
-			name_info.objectType                    = object_type;
-			name_info.objectHandle                  = (uint64_t) handle;
-			name_info.pObjectName                   = name;
-			vkSetDebugUtilsObjectNameEXT(device, &name_info);
-		};
-		set_name(VK_OBJECT_TYPE_IMAGE_VIEW, "shading_rate_image_compute_view", reinterpret_cast<void *>(shading_rate_image_compute_view->get_handle()));
-		set_name(VK_OBJECT_TYPE_IMAGE_VIEW, "shading_rate_image_view", reinterpret_cast<void *>(shading_rate_image_view->get_handle()));
-		set_name(VK_OBJECT_TYPE_IMAGE_VIEW, "frequency_content_image_view", reinterpret_cast<void *>(frequency_content_image_view->get_handle()));
-		set_name(VK_OBJECT_TYPE_IMAGE, "shading_rate_image_compute", reinterpret_cast<void *>(shading_rate_image_compute->get_handle()));
-		set_name(VK_OBJECT_TYPE_IMAGE, "shading_rate_image", reinterpret_cast<void *>(shading_rate_image->get_handle()));
-		set_name(VK_OBJECT_TYPE_IMAGE, "frequency_content_image", reinterpret_cast<void *>(frequency_content_image->get_handle()));
-=======
 		auto &shading_rate_image              = compute_buffer.shading_rate_image;
 		auto &shading_rate_image_view         = compute_buffer.shading_rate_image_view;
 		auto &frequency_content_image         = compute_buffer.frequency_content_image;
@@ -944,15 +929,14 @@
 				vkSetDebugUtilsObjectNameEXT(device, &name_info);
 			};
 			set_name(VK_OBJECT_TYPE_IMAGE_VIEW, "shading_rate_image_compute_view",
-			         shading_rate_image_compute_view->get_handle());
-			set_name(VK_OBJECT_TYPE_IMAGE_VIEW, "shading_rate_image_view", shading_rate_image_view->get_handle());
+			         reinterpret_cast<void *>(shading_rate_image_compute_view->get_handle()));
+			set_name(VK_OBJECT_TYPE_IMAGE_VIEW, "shading_rate_image_view", reinterpret_cast<void *>(shading_rate_image_view->get_handle()));
 			set_name(VK_OBJECT_TYPE_IMAGE_VIEW, "frequency_content_image_view",
-			         frequency_content_image_view->get_handle());
-			set_name(VK_OBJECT_TYPE_IMAGE, "shading_rate_image_compute", shading_rate_image_compute->get_handle());
-			set_name(VK_OBJECT_TYPE_IMAGE, "shading_rate_image", shading_rate_image->get_handle());
-			set_name(VK_OBJECT_TYPE_IMAGE, "frequency_content_image", frequency_content_image->get_handle());
-		}
->>>>>>> 94c95635
+			         reinterpret_cast<void *>(frequency_content_image_view->get_handle()));
+			set_name(VK_OBJECT_TYPE_IMAGE, "shading_rate_image_compute", reinterpret_cast<void *>(shading_rate_image_compute->get_handle()));
+			set_name(VK_OBJECT_TYPE_IMAGE, "shading_rate_image", reinterpret_cast<void *>(shading_rate_image->get_handle()));
+			set_name(VK_OBJECT_TYPE_IMAGE, "frequency_content_image", reinterpret_cast<void *>(frequency_content_image->get_handle()));
+		}
 	}
 }
 
@@ -1158,16 +1142,10 @@
 	}
 
 	const auto enabled_instance_extensions = instance->get_extensions();
-<<<<<<< HEAD
-	debug_utils_supported                  = std::find_if(enabled_instance_extensions.cbegin(), enabled_instance_extensions.cend(), [](const char *ext) {
-                                return strcmp(ext, VK_EXT_DEBUG_UTILS_EXTENSION_NAME) == 0;
-                            }) != enabled_instance_extensions.cend();
-=======
 	debug_utils_supported =
 	    std::find_if(enabled_instance_extensions.cbegin(), enabled_instance_extensions.cend(), [](const char *ext) {
 		    return strcmp(ext, VK_EXT_DEBUG_UTILS_EXTENSION_NAME) == 0;
 	    }) != enabled_instance_extensions.cend();
->>>>>>> 94c95635
 
 	camera.type = vkb::CameraType::FirstPerson;
 	camera.set_position(glm::vec3(0.0f, 0.0f, -4.0f));
