/* Copyright (c) 2024, Sascha Willems
 * Copyright (c) 2024, Arm Limited and Contributors
 *
 * SPDX-License-Identifier: Apache-2.0
 *
 * Licensed under the Apache License, Version 2.0 the "License";
 * you may not use this file except in compliance with the License.
 * You may obtain a copy of the License at
 *
 *     http://www.apache.org/licenses/LICENSE-2.0
 *
 * Unless required by applicable law or agreed to in writing, software
 * distributed under the License is distributed on an "AS IS" BASIS,
 * WITHOUT WARRANTIES OR CONDITIONS OF ANY KIND, either express or implied.
 * See the License for the specific language governing permissions and
 * limitations under the License.
 */

#include "shader_debugprintf.h"

#include "scene_graph/components/sub_mesh.h"

#define validation_layer_name "VK_LAYER_KHRONOS_validation"

std::string ShaderDebugPrintf::debug_output{};

VKAPI_ATTR VkBool32 VKAPI_CALL ShaderDebugPrintf::debug_utils_message_callback(
    VkDebugUtilsMessageSeverityFlagBitsEXT      messageSeverity,
    VkDebugUtilsMessageTypeFlagsEXT             messageType,
    const VkDebugUtilsMessengerCallbackDataEXT *pCallbackData,
    void                                       *pUserData)
{
	// Look for Validation Layer message id names: VVL-DEBUG-PRINTF or WARNING-DEBUG-PRINTF or UNASSIGNED-DEBUG-PRINTF (have observed WARNING and UNASSIGNED with older Vulkan SDKs)
	if (strcmp(pCallbackData->pMessageIdName, "VVL-DEBUG-PRINTF") == 0 || strcmp(pCallbackData->pMessageIdName, "WARNING-DEBUG-PRINTF") == 0 || strcmp(pCallbackData->pMessageIdName, "UNASSIGNED-DEBUG-PRINTF") == 0)
	{
		// Validation messages are a bit verbose, but we only want the text from the shader, so we cut off everything before the first word from the shader message
		// See scene.vert: debugPrintfEXT("Position = %v4f", outPos);
		std::string shader_message{pCallbackData->pMessage};
		shader_message = shader_message.substr(shader_message.find("Position"));
		debug_output.append(shader_message + "\n");
	}
	return VK_FALSE;
}

ShaderDebugPrintf::ShaderDebugPrintf()
{
	title = "Shader debugprintf";

	add_device_extension(VK_KHR_SHADER_NON_SEMANTIC_INFO_EXTENSION_NAME);
}

ShaderDebugPrintf::~ShaderDebugPrintf()
{
	if (has_device())
	{
		vkDestroyPipeline(get_device().get_handle(), pipelines.skysphere, nullptr);
		vkDestroyPipeline(get_device().get_handle(), pipelines.sphere, nullptr);

		vkDestroyPipelineLayout(get_device().get_handle(), pipeline_layout, nullptr);

		vkDestroyDescriptorSetLayout(get_device().get_handle(), descriptor_set_layout, nullptr);

		vkDestroySampler(get_device().get_handle(), textures.skysphere.sampler, nullptr);
	}

	if (has_instance())
	{
		vkDestroyDebugUtilsMessengerEXT(get_instance().get_handle(), debug_utils_messenger, nullptr);
	}
}

void ShaderDebugPrintf::request_gpu_features(vkb::PhysicalDevice &gpu)
{
	// debugPrintfEXT requires fragmentStoresAndAtomics, vertexPipelineStoresAndAtomics, and shaderInt64
	gpu.get_mutable_requested_features().fragmentStoresAndAtomics       = VK_TRUE;
	gpu.get_mutable_requested_features().vertexPipelineStoresAndAtomics = VK_TRUE;
	gpu.get_mutable_requested_features().shaderInt64                    = VK_TRUE;

	// Enable anisotropic filtering if supported
	if (gpu.get_features().samplerAnisotropy)
	{
		gpu.get_mutable_requested_features().samplerAnisotropy = VK_TRUE;
	}
}

void ShaderDebugPrintf::build_command_buffers()
{
	VkCommandBufferBeginInfo command_buffer_begin_info = vkb::initializers::command_buffer_begin_info();

	VkClearValue clear_values[2];
	clear_values[0].color        = {{0.0f, 0.0f, 0.0f, 0.0f}};
	clear_values[1].depthStencil = {0.0f, 0};

	VkRenderPassBeginInfo render_pass_begin_info = vkb::initializers::render_pass_begin_info();
	render_pass_begin_info.renderPass            = render_pass;
	render_pass_begin_info.renderArea.offset.x   = 0;
	render_pass_begin_info.renderArea.offset.y   = 0;
	render_pass_begin_info.clearValueCount       = 2;
	render_pass_begin_info.pClearValues          = clear_values;

	for (int32_t i = 0; i < draw_cmd_buffers.size(); ++i)
	{
		VK_CHECK(vkBeginCommandBuffer(draw_cmd_buffers[i], &command_buffer_begin_info));

		VkClearValue clear_values[2];
		clear_values[0].color        = {{0.0f, 0.0f, 0.0f, 0.0f}};
		clear_values[1].depthStencil = {0.0f, 0};

		// Final composition
		VkRenderPassBeginInfo render_pass_begin_info    = vkb::initializers::render_pass_begin_info();
		render_pass_begin_info.framebuffer              = framebuffers[i];
		render_pass_begin_info.renderPass               = render_pass;
		render_pass_begin_info.clearValueCount          = 2;
		render_pass_begin_info.renderArea.extent.width  = width;
		render_pass_begin_info.renderArea.extent.height = height;
		render_pass_begin_info.pClearValues             = clear_values;

		vkCmdBeginRenderPass(draw_cmd_buffers[i], &render_pass_begin_info, VK_SUBPASS_CONTENTS_INLINE);

		VkViewport viewport = vkb::initializers::viewport(static_cast<float>(width), static_cast<float>(height), 0.0f, 1.0f);
		vkCmdSetViewport(draw_cmd_buffers[i], 0, 1, &viewport);

		VkRect2D scissor = vkb::initializers::rect2D(width, height, 0, 0);
		vkCmdSetScissor(draw_cmd_buffers[i], 0, 1, &scissor);

		if (display_skysphere)
		{
			vkCmdBindPipeline(draw_cmd_buffers[i], VK_PIPELINE_BIND_POINT_GRAPHICS, pipelines.skysphere);
			push_const_block.object_type = 0;
			vkCmdPushConstants(draw_cmd_buffers[i], pipeline_layout, VK_SHADER_STAGE_VERTEX_BIT | VK_SHADER_STAGE_FRAGMENT_BIT, 0, sizeof(push_const_block), &push_const_block);
			vkCmdBindDescriptorSets(draw_cmd_buffers[i], VK_PIPELINE_BIND_POINT_GRAPHICS, pipeline_layout, 0, 1, &descriptor_sets.skysphere, 0, nullptr);

			draw_model(models.skysphere, draw_cmd_buffers[i]);
		}

		// Spheres
		vkCmdBindPipeline(draw_cmd_buffers[i], VK_PIPELINE_BIND_POINT_GRAPHICS, pipelines.sphere);
		vkCmdBindDescriptorSets(draw_cmd_buffers[i], VK_PIPELINE_BIND_POINT_GRAPHICS, pipeline_layout, 0, 1, &descriptor_sets.sphere, 0, nullptr);
		std::vector<glm::vec3> mesh_colors = {
		    glm::vec3(1.0f, 0.0f, 0.0f),
		    glm::vec3(0.0f, 1.0f, 0.0f),
		    glm::vec3(0.0f, 0.0f, 1.0f),
		};
		std::vector<glm::vec3> mesh_offsets = {
		    glm::vec3(-2.5f, 0.0f, 0.0f),
		    glm::vec3(0.0f, 0.0f, 0.0f),
		    glm::vec3(2.5f, 0.0f, 0.0f),
		};
		for (uint32_t j = 0; j < 3; j++)
		{
			push_const_block.object_type = 1;
			push_const_block.offset      = glm::vec4(mesh_offsets[j], 0.0f);
			push_const_block.color       = glm::vec4(mesh_colors[j], 0.0f);
			vkCmdPushConstants(draw_cmd_buffers[i], pipeline_layout, VK_SHADER_STAGE_VERTEX_BIT | VK_SHADER_STAGE_FRAGMENT_BIT, 0, sizeof(push_const_block), &push_const_block);
			draw_model(models.scene, draw_cmd_buffers[i]);
		}

		draw_ui(draw_cmd_buffers[i]);

		vkCmdEndRenderPass(draw_cmd_buffers[i]);

		VK_CHECK(vkEndCommandBuffer(draw_cmd_buffers[i]));
	}
}

void ShaderDebugPrintf::load_assets()
{
	models.skysphere   = load_model("scenes/geosphere.gltf");
	textures.skysphere = load_texture("textures/skysphere_rgba.ktx", vkb::sg::Image::Color);
	models.scene       = load_model("scenes/geosphere.gltf");
}

void ShaderDebugPrintf::setup_descriptor_pool()
{
	// Note: Using debugprintf in a shader consumes a descriptor set, so we need to allocate one additional descriptor set
	std::vector<VkDescriptorPoolSize> pool_sizes = {
	    vkb::initializers::descriptor_pool_size(VK_DESCRIPTOR_TYPE_UNIFORM_BUFFER, 2),
	    vkb::initializers::descriptor_pool_size(VK_DESCRIPTOR_TYPE_COMBINED_IMAGE_SAMPLER, 2)};
	uint32_t                   num_descriptor_sets = 2;
	VkDescriptorPoolCreateInfo descriptor_pool_create_info =
	    vkb::initializers::descriptor_pool_create_info(static_cast<uint32_t>(pool_sizes.size()), pool_sizes.data(), num_descriptor_sets);
	VK_CHECK(vkCreateDescriptorPool(get_device().get_handle(), &descriptor_pool_create_info, nullptr, &descriptor_pool));
}

void ShaderDebugPrintf::setup_descriptor_set_layout()
{
	// Object rendering (into offscreen buffer)
	std::vector<VkDescriptorSetLayoutBinding> set_layout_bindings = {
	    vkb::initializers::descriptor_set_layout_binding(VK_DESCRIPTOR_TYPE_UNIFORM_BUFFER, VK_SHADER_STAGE_VERTEX_BIT, 0),
	    vkb::initializers::descriptor_set_layout_binding(VK_DESCRIPTOR_TYPE_COMBINED_IMAGE_SAMPLER, VK_SHADER_STAGE_FRAGMENT_BIT, 1),
	};

	VkDescriptorSetLayoutCreateInfo descriptor_layout_create_info =
	    vkb::initializers::descriptor_set_layout_create_info(set_layout_bindings.data(), static_cast<uint32_t>(set_layout_bindings.size()));

	VK_CHECK(vkCreateDescriptorSetLayout(get_device().get_handle(), &descriptor_layout_create_info, nullptr, &descriptor_set_layout));
	VkPipelineLayoutCreateInfo pipeline_layout_create_info =
	    vkb::initializers::pipeline_layout_create_info(
	        &descriptor_set_layout,
	        1);

	// Pass object offset and color via push constant
	VkPushConstantRange push_constant_range            = vkb::initializers::push_constant_range(VK_SHADER_STAGE_VERTEX_BIT | VK_SHADER_STAGE_FRAGMENT_BIT, sizeof(push_const_block), 0);
	pipeline_layout_create_info.pushConstantRangeCount = 1;
	pipeline_layout_create_info.pPushConstantRanges    = &push_constant_range;

	VK_CHECK(vkCreatePipelineLayout(get_device().get_handle(), &pipeline_layout_create_info, nullptr, &pipeline_layout));
}

void ShaderDebugPrintf::setup_descriptor_sets()
{
	VkDescriptorSetAllocateInfo alloc_info =
	    vkb::initializers::descriptor_set_allocate_info(
	        descriptor_pool,
	        &descriptor_set_layout,
	        1);

	// Sphere model object descriptor set
	VK_CHECK(vkAllocateDescriptorSets(get_device().get_handle(), &alloc_info, &descriptor_sets.sphere));

	VkDescriptorBufferInfo            matrix_buffer_descriptor     = create_descriptor(*uniform_buffers.matrices);
	VkDescriptorImageInfo             environment_image_descriptor = create_descriptor(textures.skysphere);
	std::vector<VkWriteDescriptorSet> write_descriptor_sets        = {
        vkb::initializers::write_descriptor_set(descriptor_sets.sphere, VK_DESCRIPTOR_TYPE_UNIFORM_BUFFER, 0, &matrix_buffer_descriptor),
        vkb::initializers::write_descriptor_set(descriptor_sets.sphere, VK_DESCRIPTOR_TYPE_COMBINED_IMAGE_SAMPLER, 1, &environment_image_descriptor),
    };
	vkUpdateDescriptorSets(get_device().get_handle(), static_cast<uint32_t>(write_descriptor_sets.size()), write_descriptor_sets.data(), 0, nullptr);

	// Sky sphere descriptor set
	VK_CHECK(vkAllocateDescriptorSets(get_device().get_handle(), &alloc_info, &descriptor_sets.skysphere));

	matrix_buffer_descriptor     = create_descriptor(*uniform_buffers.matrices);
	environment_image_descriptor = create_descriptor(textures.skysphere);
	write_descriptor_sets        = {
        vkb::initializers::write_descriptor_set(descriptor_sets.skysphere, VK_DESCRIPTOR_TYPE_UNIFORM_BUFFER, 0, &matrix_buffer_descriptor),
        vkb::initializers::write_descriptor_set(descriptor_sets.skysphere, VK_DESCRIPTOR_TYPE_COMBINED_IMAGE_SAMPLER, 1, &environment_image_descriptor),
    };
	vkUpdateDescriptorSets(get_device().get_handle(), static_cast<uint32_t>(write_descriptor_sets.size()), write_descriptor_sets.data(), 0, nullptr);
}

void ShaderDebugPrintf::prepare_pipelines()
{
	VkPipelineInputAssemblyStateCreateInfo input_assembly_state =
	    vkb::initializers::pipeline_input_assembly_state_create_info(
	        VK_PRIMITIVE_TOPOLOGY_TRIANGLE_LIST,
	        0,
	        VK_FALSE);

	VkPipelineRasterizationStateCreateInfo rasterization_state =
	    vkb::initializers::pipeline_rasterization_state_create_info(
	        VK_POLYGON_MODE_FILL,
	        VK_CULL_MODE_BACK_BIT,
	        VK_FRONT_FACE_COUNTER_CLOCKWISE,
	        0);

	VkPipelineColorBlendAttachmentState blend_attachment_state =
	    vkb::initializers::pipeline_color_blend_attachment_state(
	        0xf,
	        VK_FALSE);

	VkPipelineColorBlendStateCreateInfo color_blend_state =
	    vkb::initializers::pipeline_color_blend_state_create_info(
	        1,
	        &blend_attachment_state);

	// Note: Using reversed depth-buffer for increased precision, so Greater depth values are kept
	VkPipelineDepthStencilStateCreateInfo depth_stencil_state =
	    vkb::initializers::pipeline_depth_stencil_state_create_info(
	        VK_FALSE,
	        VK_FALSE,
	        VK_COMPARE_OP_GREATER);

	VkPipelineViewportStateCreateInfo viewport_state =
	    vkb::initializers::pipeline_viewport_state_create_info(1, 1, 0);

	VkPipelineMultisampleStateCreateInfo multisample_state =
	    vkb::initializers::pipeline_multisample_state_create_info(
	        VK_SAMPLE_COUNT_1_BIT,
	        0);

	std::vector<VkDynamicState> dynamic_state_enables = {
	    VK_DYNAMIC_STATE_VIEWPORT,
	    VK_DYNAMIC_STATE_SCISSOR};
	VkPipelineDynamicStateCreateInfo dynamic_state =
	    vkb::initializers::pipeline_dynamic_state_create_info(
	        dynamic_state_enables.data(),
	        static_cast<uint32_t>(dynamic_state_enables.size()),
	        0);

	VkGraphicsPipelineCreateInfo pipeline_create_info =
	    vkb::initializers::pipeline_create_info(
	        pipeline_layout,
	        render_pass,
	        0);

	std::vector<VkPipelineColorBlendAttachmentState> blend_attachment_states = {
	    vkb::initializers::pipeline_color_blend_attachment_state(0xf, VK_FALSE),
	    vkb::initializers::pipeline_color_blend_attachment_state(0xf, VK_FALSE),
	};

	// Vertex bindings an attributes for model rendering
	// Binding description
	std::vector<VkVertexInputBindingDescription> vertex_input_bindings = {
	    vkb::initializers::vertex_input_binding_description(0, sizeof(Vertex), VK_VERTEX_INPUT_RATE_VERTEX),
	};

	std::array<VkPipelineShaderStageCreateInfo, 2> shader_stages;

	// Attribute descriptions
	std::vector<VkVertexInputAttributeDescription> vertex_input_attributes = {
	    vkb::initializers::vertex_input_attribute_description(0, 0, VK_FORMAT_R32G32B32_SFLOAT, 0),                        // Position
	    vkb::initializers::vertex_input_attribute_description(0, 1, VK_FORMAT_R32G32B32_SFLOAT, sizeof(float) * 3),        // Normal
	    vkb::initializers::vertex_input_attribute_description(0, 2, VK_FORMAT_R32G32_SFLOAT, sizeof(float) * 6),           // UV
	};

	VkPipelineVertexInputStateCreateInfo vertex_input_state = vkb::initializers::pipeline_vertex_input_state_create_info();
	vertex_input_state.vertexBindingDescriptionCount        = static_cast<uint32_t>(vertex_input_bindings.size());
	vertex_input_state.pVertexBindingDescriptions           = vertex_input_bindings.data();
	vertex_input_state.vertexAttributeDescriptionCount      = static_cast<uint32_t>(vertex_input_attributes.size());
	vertex_input_state.pVertexAttributeDescriptions         = vertex_input_attributes.data();

	pipeline_create_info.layout              = pipeline_layout;
	pipeline_create_info.renderPass          = render_pass;
	pipeline_create_info.pInputAssemblyState = &input_assembly_state;
	pipeline_create_info.pRasterizationState = &rasterization_state;
	pipeline_create_info.pColorBlendState    = &color_blend_state;
	pipeline_create_info.pMultisampleState   = &multisample_state;
	pipeline_create_info.pViewportState      = &viewport_state;
	pipeline_create_info.pDepthStencilState  = &depth_stencil_state;
	pipeline_create_info.pDynamicState       = &dynamic_state;
	pipeline_create_info.pVertexInputState   = &vertex_input_state;
	pipeline_create_info.stageCount          = static_cast<uint32_t>(shader_stages.size());
	pipeline_create_info.pStages             = shader_stages.data();

	shader_stages[0] = load_shader("shader_debugprintf", "scene.vert", VK_SHADER_STAGE_VERTEX_BIT);
	shader_stages[1] = load_shader("shader_debugprintf", "scene.frag", VK_SHADER_STAGE_FRAGMENT_BIT);

	// skysphere pipeline (background cube)
	rasterization_state.cullMode = VK_CULL_MODE_BACK_BIT;

	VK_CHECK(vkCreateGraphicsPipelines(get_device().get_handle(), pipeline_cache, 1, &pipeline_create_info, nullptr, &pipelines.skysphere));

	// sphere model pipeline
	depth_stencil_state.depthWriteEnable = VK_TRUE;
	depth_stencil_state.depthTestEnable  = VK_TRUE;
	// Flip cull mode
	rasterization_state.cullMode = VK_CULL_MODE_FRONT_BIT;
	VK_CHECK(vkCreateGraphicsPipelines(get_device().get_handle(), pipeline_cache, 1, &pipeline_create_info, nullptr, &pipelines.sphere));
}

// Prepare and initialize uniform buffer containing shader uniforms
void ShaderDebugPrintf::prepare_uniform_buffers()
{
	// Matrices vertex shader uniform buffer
	uniform_buffers.matrices = std::make_unique<vkb::core::BufferC>(get_device(),
	                                                                sizeof(ubo_vs),
	                                                                VK_BUFFER_USAGE_UNIFORM_BUFFER_BIT,
	                                                                VMA_MEMORY_USAGE_CPU_TO_GPU);

	update_uniform_buffers();
}

void ShaderDebugPrintf::update_uniform_buffers()
{
	ubo_vs.projection          = camera.matrices.perspective;
	ubo_vs.modelview           = camera.matrices.view * glm::mat4(1.0f);
	ubo_vs.skysphere_modelview = camera.matrices.view;
	uniform_buffers.matrices->convert_and_update(ubo_vs);
}

void ShaderDebugPrintf::draw()
{
	ApiVulkanSample::prepare_frame();
	submit_info.commandBufferCount = 1;
	submit_info.pCommandBuffers    = &draw_cmd_buffers[current_buffer];
	VK_CHECK(vkQueueSubmit(queue, 1, &submit_info, VK_NULL_HANDLE));
	ApiVulkanSample::submit_frame();
}

bool ShaderDebugPrintf::prepare(const vkb::ApplicationOptions &options)
{
	if (!ApiVulkanSample::prepare(options))
	{
		return false;
	}

	// Register debug utils callback here vs in ShaderDebugPrintf::create_instance() so it works with both override and layer settings
	VkDebugUtilsMessengerCreateInfoEXT debug_utils_messenger_create_info{VK_STRUCTURE_TYPE_DEBUG_UTILS_MESSENGER_CREATE_INFO_EXT};
	debug_utils_messenger_create_info.messageSeverity = VK_DEBUG_UTILS_MESSAGE_SEVERITY_INFO_BIT_EXT;
	debug_utils_messenger_create_info.messageType     = VK_DEBUG_UTILS_MESSAGE_TYPE_VALIDATION_BIT_EXT;
	debug_utils_messenger_create_info.pfnUserCallback = debug_utils_message_callback;
	VK_CHECK(vkCreateDebugUtilsMessengerEXT(get_instance().get_handle(), &debug_utils_messenger_create_info, nullptr, &debug_utils_messenger));

	camera.type = vkb::CameraType::LookAt;
	camera.set_position(glm::vec3(0.0f, 0.0f, -6.0f));
	camera.set_rotation(glm::vec3(0.0f, 180.0f, 0.0f));

	// Note: Using reversed depth-buffer for increased precision, so Znear and Zfar are flipped
	camera.set_perspective(60.0f, static_cast<float>(width) / static_cast<float>(height), 256.0f, 0.1f);

	load_assets();
	prepare_uniform_buffers();
	setup_descriptor_set_layout();
	prepare_pipelines();
	setup_descriptor_pool();
	setup_descriptor_sets();
	build_command_buffers();
	prepared = true;
	return true;
}

// This sample overrides the per-sample layer framework to force activation of the validation layer
const std::vector<const char *> ShaderDebugPrintf::get_validation_layers()
{
	// Validation layer is already enabled for debug builds, so initialize override list to default (empty)
	std::vector<const char *> validation_layers = ApiVulkanSample::get_validation_layers();

#if !defined(VKB_DEBUG) && !defined(VKB_VALIDATION_LAYERS)
	// Force activation of validation layer on release builds for access to debugPrintfEXT feature
	validation_layers.push_back(validation_layer_name);
#endif

	return validation_layers;
}

// This sample overrides the instance creation part of the framework to chain in additional structures
std::unique_ptr<vkb::Instance> ShaderDebugPrintf::create_instance()
{
	auto debugprintf_api_version = VK_API_VERSION_1_1;

	// Enumerate all instance layer properties so we can find and use the validation layer (VVL) version in subsequent steps
	// The VVL version is needed to work around validation layer performance issues when running with Vulkan SDKs <= 1.3.290
	uint32_t layer_property_count;
	VK_CHECK(vkEnumerateInstanceLayerProperties(&layer_property_count, nullptr));
	std::vector<VkLayerProperties> layer_properties(layer_property_count);
	VK_CHECK(vkEnumerateInstanceLayerProperties(&layer_property_count, layer_properties.data()));

	const auto vvl_properties = std::find_if(layer_properties.begin(),
	                                         layer_properties.end(),
	                                         [](VkLayerProperties const &properties) { return strcmp(properties.layerName, validation_layer_name) == 0; });

	// Make sure we have found the validation layer before checking the VVL version and enumerating VVL instance extensions for VK_EXT_layer_settings
	if (vvl_properties != layer_properties.end())
	{
		// debugPrintfEXT layer feature requires Vulkan API 1.1, but override with API 1.2 for Vulkan SDKs <= 1.3.290 to work around VVL performance defect
		// See VVL issue https://github.com/KhronosGroup/Vulkan-ValidationLayers/issues/7562 for defect and fix information (fix available in SDK 1.3.296)
		// Note: An additional, unrelated VVL performance issue affecting nVidia GPUs was found in SDK 1.3.296 following release - for nVidia GPUs please
		//       use SDK 1.3.290 until a fix is made available in a later SDK (see https://github.com/KhronosGroup/Vulkan-ValidationLayers/pull/8766).
		if (vvl_properties->specVersion <= VK_MAKE_API_VERSION(0, 1, 3, 290))
		{
			debugprintf_api_version = VK_API_VERSION_1_2;
		}

		// Enumerate all instance extensions for the validation layer to determine if VK_EXT_layer_settings is supported by the layer
		uint32_t vvl_extension_count;
		VK_CHECK(vkEnumerateInstanceExtensionProperties(validation_layer_name, &vvl_extension_count, nullptr));
		std::vector<VkExtensionProperties> vvl_instance_extensions(vvl_extension_count);
		VK_CHECK(vkEnumerateInstanceExtensionProperties(validation_layer_name, &vvl_extension_count, vvl_instance_extensions.data()));

		// When VK_EXT_layer_settings is available at runtime, the debugPrintfEXT layer feature is enabled using the standard framework
		// For this case set Vulkan API version and return via base class, otherwise the remainder of this custom override is required
		if (std::any_of(vvl_instance_extensions.begin(),
		                vvl_instance_extensions.end(),
		                [](VkExtensionProperties const &extension) { return strcmp(extension.extensionName, VK_EXT_LAYER_SETTINGS_EXTENSION_NAME) == 0; }))
		{
			set_api_version(debugprintf_api_version);

			// Since layer settings extension is available, use it to configure validation layer for debugPrintfEXT
			VkLayerSettingEXT layerSetting;
			layerSetting.pLayerName   = validation_layer_name;
			layerSetting.pSettingName = "enables";
			layerSetting.type         = VK_LAYER_SETTING_TYPE_STRING_EXT;
			layerSetting.valueCount   = 1;

			// Make this static so layer setting reference remains valid after leaving the current scope
			static const char *layerEnables = "VK_VALIDATION_FEATURE_ENABLE_DEBUG_PRINTF_EXT";
			layerSetting.pValues            = &layerEnables;

<<<<<<< HEAD
			add_layer_setting(layerSetting);

			// Run standard create_instance() from framework with set_api_version() and add_layer_setting() support
			return VulkanSample::create_instance(headless);
		}
=======
		// Run standard create_instance() from framework (with set_api_version and layer settings support) and return
		return VulkanSample::create_instance();
>>>>>>> 1cea0da3
	}

	// As a fallack, run remainder of this custom create_instance() override (without layer settings support) and return
	std::vector<const char *> enabled_extensions;
	enabled_extensions.push_back(VK_KHR_SURFACE_EXTENSION_NAME);

	for (const char *extension_name : window->get_required_surface_extensions())
	{
		enabled_extensions.push_back(extension_name);
	}

	enabled_extensions.push_back(VK_EXT_DEBUG_UTILS_EXTENSION_NAME);
	enabled_extensions.push_back(VK_KHR_GET_PHYSICAL_DEVICE_PROPERTIES_2_EXTENSION_NAME);

#if (defined(VKB_ENABLE_PORTABILITY))
	// Enumerate all instance extensions for the loader + driver to determine if VK_KHR_portability_enumeration is available
	uint32_t available_extension_count;
	VK_CHECK(vkEnumerateInstanceExtensionProperties(nullptr, &available_extension_count, nullptr));
	std::vector<VkExtensionProperties> available_instance_extensions(available_extension_count);
	VK_CHECK(vkEnumerateInstanceExtensionProperties(nullptr, &available_extension_count, available_instance_extensions.data()));

	// If VK_KHR_portability_enumeration is available in the portability implementation, then we must enable the extension
	bool portability_enumeration_available = false;
	if (std::any_of(available_instance_extensions.begin(),
	                available_instance_extensions.end(),
	                [](VkExtensionProperties const &extension) { return strcmp(extension.extensionName, VK_KHR_PORTABILITY_ENUMERATION_EXTENSION_NAME) == 0; }))
	{
		enabled_extensions.push_back(VK_KHR_PORTABILITY_ENUMERATION_EXTENSION_NAME);
		portability_enumeration_available = true;
	}
#endif

	VkApplicationInfo app_info{VK_STRUCTURE_TYPE_APPLICATION_INFO};
	app_info.pApplicationName = "Shader debugprintf";
	app_info.pEngineName      = "Vulkan Samples";
	app_info.apiVersion       = debugprintf_api_version;

	// Enable VK_EXT_validation_features extension for configuring validation layer features using VkValidationFeaturesEXT
	enabled_extensions.push_back(VK_EXT_VALIDATION_FEATURES_EXTENSION_NAME);

	// Shader printf is a feature of the validation layers that needs to be enabled
	std::vector<VkValidationFeatureEnableEXT> validation_feature_enables = {VK_VALIDATION_FEATURE_ENABLE_DEBUG_PRINTF_EXT};

	VkValidationFeaturesEXT validation_features{VK_STRUCTURE_TYPE_VALIDATION_FEATURES_EXT};
	validation_features.enabledValidationFeatureCount = static_cast<uint32_t>(validation_feature_enables.size());
	validation_features.pEnabledValidationFeatures    = validation_feature_enables.data();

	std::vector<const char *> validation_layers = {validation_layer_name};

	VkInstanceCreateInfo instance_create_info{VK_STRUCTURE_TYPE_INSTANCE_CREATE_INFO};
	instance_create_info.ppEnabledExtensionNames = enabled_extensions.data();
	instance_create_info.enabledExtensionCount   = static_cast<uint32_t>(enabled_extensions.size());
	instance_create_info.pApplicationInfo        = &app_info;
	instance_create_info.ppEnabledLayerNames     = validation_layers.data();
	instance_create_info.enabledLayerCount       = static_cast<uint32_t>(validation_layers.size());
#if (defined(VKB_ENABLE_PORTABILITY))
	if (portability_enumeration_available)
	{
		instance_create_info.flags |= VK_INSTANCE_CREATE_ENUMERATE_PORTABILITY_BIT_KHR;
	}
#endif
	instance_create_info.pNext = &validation_features;

	VkInstance vulkan_instance;
	VkResult   result = vkCreateInstance(&instance_create_info, nullptr, &vulkan_instance);

	if (result != VK_SUCCESS)
	{
		throw vkb::VulkanException{result, "Could not create instance"};
	}

	volkLoadInstance(vulkan_instance);

	return std::make_unique<vkb::Instance>(vulkan_instance, enabled_extensions);
}

void ShaderDebugPrintf::render(float delta_time)
{
	if (!prepared)
	{
		return;
	}
	draw();
	if (camera.updated)
	{
		update_uniform_buffers();
	}
}

void ShaderDebugPrintf::on_update_ui_overlay(vkb::Drawer &drawer)
{
	if (drawer.header("Settings"))
	{
		if (drawer.checkbox("skysphere", &display_skysphere))
		{
			rebuild_command_buffers();
		}
	}
	if (drawer.header("Debug output"))
	{
		drawer.text(debug_output.c_str());
	}

	// Clear saved debug output, so we only get output for the last frame
	debug_output.clear();
}

bool ShaderDebugPrintf::resize(const uint32_t width, const uint32_t height)
{
	ApiVulkanSample::resize(width, height);
	update_uniform_buffers();
	return true;
}

std::unique_ptr<vkb::Application> create_shader_debugprintf()
{
	return std::make_unique<ShaderDebugPrintf>();
}<|MERGE_RESOLUTION|>--- conflicted
+++ resolved
@@ -476,16 +476,11 @@
 			static const char *layerEnables = "VK_VALIDATION_FEATURE_ENABLE_DEBUG_PRINTF_EXT";
 			layerSetting.pValues            = &layerEnables;
 
-<<<<<<< HEAD
 			add_layer_setting(layerSetting);
 
 			// Run standard create_instance() from framework with set_api_version() and add_layer_setting() support
-			return VulkanSample::create_instance(headless);
+			return VulkanSample::create_instance();
 		}
-=======
-		// Run standard create_instance() from framework (with set_api_version and layer settings support) and return
-		return VulkanSample::create_instance();
->>>>>>> 1cea0da3
 	}
 
 	// As a fallack, run remainder of this custom create_instance() override (without layer settings support) and return
