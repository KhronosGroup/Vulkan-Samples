--- conflicted
+++ resolved
@@ -321,13 +321,41 @@
 	ApiVulkanSample::submit_frame();
 }
 
-<<<<<<< HEAD
-void DynamicRendering::transition_swapchain()
-{
-	auto &cmd = device->request_command_buffer();
-	cmd.begin(VK_COMMAND_BUFFER_USAGE_ONE_TIME_SUBMIT_BIT);
-	for (auto &swapchain_buffer : swapchain_buffers)
-	{
+void DynamicRendering::build_command_buffers()
+{
+	std::array<VkClearValue, 2> clear_values{};
+	clear_values[0].color        = {{0.0f, 0.0f, 0.0f, 0.0f}};
+	clear_values[1].depthStencil = {0.0f, 0};
+
+	int i = -1;
+	for (auto &draw_cmd_buffer : draw_cmd_buffers)
+	{
+		i++;
+		auto command_begin = vkb::initializers::command_buffer_begin_info();
+		VK_CHECK(vkBeginCommandBuffer(draw_cmd_buffer, &command_begin));
+
+		auto draw_scene = [&] {
+			VkViewport viewport = vkb::initializers::viewport((float) width, (float) height, 0.0f, 1.0f);
+			vkCmdSetViewport(draw_cmd_buffer, 0, 1, &viewport);
+
+			VkRect2D scissor = vkb::initializers::rect2D(static_cast<int>(width), static_cast<int>(height), 0, 0);
+			vkCmdSetScissor(draw_cmd_buffer, 0, 1, &scissor);
+
+			// One descriptor set is used, and the draw type is toggled by a specialization constant
+			vkCmdBindDescriptorSets(draw_cmd_buffer, VK_PIPELINE_BIND_POINT_GRAPHICS, pipeline_layout, 0, 1, &descriptor_set, 0, nullptr);
+
+			// skybox
+			vkCmdBindPipeline(draw_cmd_buffer, VK_PIPELINE_BIND_POINT_GRAPHICS, skybox_pipeline);
+			draw_model(skybox, draw_cmd_buffer);
+
+			// object
+			vkCmdBindPipeline(draw_cmd_buffer, VK_PIPELINE_BIND_POINT_GRAPHICS, model_pipeline);
+			draw_model(object, draw_cmd_buffer);
+
+			// UI
+			draw_ui(draw_cmd_buffer);
+		};
+
 		VkImageSubresourceRange range{};
 		range.aspectMask     = VK_IMAGE_ASPECT_COLOR_BIT;
 		range.baseMipLevel   = 0;
@@ -335,78 +363,12 @@
 		range.baseArrayLayer = 0;
 		range.layerCount     = VK_REMAINING_ARRAY_LAYERS;
 
-		vkb::insert_image_memory_barrier(cmd.get_handle(),
-		                                 swapchain_buffer.image,
-		                                 VK_ACCESS_MEMORY_WRITE_BIT,
-		                                 0,
-		                                 VK_IMAGE_LAYOUT_UNDEFINED,
-		                                 VK_IMAGE_LAYOUT_PRESENT_SRC_KHR,
-		                                 VK_PIPELINE_STAGE_TOP_OF_PIPE_BIT,
-		                                 VK_PIPELINE_STAGE_BOTTOM_OF_PIPE_BIT,
-		                                 range);
-	}
-	get_device().flush_command_buffer(cmd.get_handle(), get_device().get_suitable_graphics_queue().get_handle(), true);
-}
-
-=======
->>>>>>> eafdc352
-void DynamicRendering::build_command_buffers()
-{
-	std::array<VkClearValue, 2> clear_values{};
-	clear_values[0].color        = {{0.0f, 0.0f, 0.0f, 0.0f}};
-	clear_values[1].depthStencil = {0.0f, 0};
-
-	int i = -1;
-	for (auto &draw_cmd_buffer : draw_cmd_buffers)
-	{
-		i++;
-		auto command_begin = vkb::initializers::command_buffer_begin_info();
-		VK_CHECK(vkBeginCommandBuffer(draw_cmd_buffer, &command_begin));
-
-		auto draw_scene = [&] {
-			VkViewport viewport = vkb::initializers::viewport((float) width, (float) height, 0.0f, 1.0f);
-			vkCmdSetViewport(draw_cmd_buffer, 0, 1, &viewport);
-
-			VkRect2D scissor = vkb::initializers::rect2D(static_cast<int>(width), static_cast<int>(height), 0, 0);
-			vkCmdSetScissor(draw_cmd_buffer, 0, 1, &scissor);
-
-			// One descriptor set is used, and the draw type is toggled by a specialization constant
-			vkCmdBindDescriptorSets(draw_cmd_buffer, VK_PIPELINE_BIND_POINT_GRAPHICS, pipeline_layout, 0, 1, &descriptor_set, 0, nullptr);
-
-			// skybox
-			vkCmdBindPipeline(draw_cmd_buffer, VK_PIPELINE_BIND_POINT_GRAPHICS, skybox_pipeline);
-			draw_model(skybox, draw_cmd_buffer);
-
-			// object
-			vkCmdBindPipeline(draw_cmd_buffer, VK_PIPELINE_BIND_POINT_GRAPHICS, model_pipeline);
-			draw_model(object, draw_cmd_buffer);
-
-			// UI
-			draw_ui(draw_cmd_buffer);
-		};
-
-		VkImageSubresourceRange range{};
-		range.aspectMask     = VK_IMAGE_ASPECT_COLOR_BIT;
-		range.baseMipLevel   = 0;
-		range.levelCount     = VK_REMAINING_MIP_LEVELS;
-		range.baseArrayLayer = 0;
-		range.layerCount     = VK_REMAINING_ARRAY_LAYERS;
-
 		VkImageSubresourceRange depth_range{range};
 		depth_range.aspectMask = VK_IMAGE_ASPECT_DEPTH_BIT;
 
 		if (enable_dynamic)
 		{
 			vkb::insert_image_memory_barrier(draw_cmd_buffer,
-<<<<<<< HEAD
-			                                 swapchain_buffers[i].image,
-			                                 0,
-			                                 VK_ACCESS_SHADER_WRITE_BIT,
-			                                 VK_IMAGE_LAYOUT_PRESENT_SRC_KHR,
-			                                 VK_IMAGE_LAYOUT_COLOR_ATTACHMENT_OPTIMAL,
-			                                 VK_PIPELINE_STAGE_TOP_OF_PIPE_BIT,
-			                                 VK_PIPELINE_STAGE_FRAGMENT_SHADER_BIT, range);
-=======
 											 swapchain_buffers[i].image,
 											 0,
 											 VK_ACCESS_COLOR_ATTACHMENT_WRITE_BIT,
@@ -423,7 +385,6 @@
 											 VK_IMAGE_LAYOUT_DEPTH_ATTACHMENT_OPTIMAL,
 											 VK_PIPELINE_STAGE_TOP_OF_PIPE_BIT,
 											 VK_PIPELINE_STAGE_VERTEX_SHADER_BIT, depth_range);
->>>>>>> eafdc352
 
 			VkRenderingAttachmentInfoKHR color_attachment_info = vkb::initializers::rendering_attachment_info();
 			color_attachment_info.imageView                    = swapchain_buffers[i].view;        // color_attachment.image_view;
@@ -452,16 +413,6 @@
 			vkCmdEndRenderingKHR(draw_cmd_buffer);
 
 			vkb::insert_image_memory_barrier(draw_cmd_buffer,
-<<<<<<< HEAD
-			                                 swapchain_buffers[i].image,
-			                                 VK_ACCESS_SHADER_WRITE_BIT,
-			                                 VK_ACCESS_COLOR_ATTACHMENT_READ_BIT,
-			                                 VK_IMAGE_LAYOUT_COLOR_ATTACHMENT_OPTIMAL,
-			                                 VK_IMAGE_LAYOUT_PRESENT_SRC_KHR,
-			                                 VK_PIPELINE_STAGE_FRAGMENT_SHADER_BIT,
-			                                 VK_PIPELINE_STAGE_BOTTOM_OF_PIPE_BIT,
-			                                 range);
-=======
 											 swapchain_buffers[i].image,
 											 VK_ACCESS_COLOR_ATTACHMENT_WRITE_BIT,
 											 VK_ACCESS_COLOR_ATTACHMENT_READ_BIT,
@@ -470,7 +421,6 @@
 											 VK_PIPELINE_STAGE_COLOR_ATTACHMENT_OUTPUT_BIT,
 											 VK_PIPELINE_STAGE_BOTTOM_OF_PIPE_BIT,
 											 range);
->>>>>>> eafdc352
 		}
 		else
 		{
