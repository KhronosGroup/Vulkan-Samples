--- conflicted
+++ resolved
@@ -378,23 +378,13 @@
 			                                 VK_PIPELINE_STAGE_COLOR_ATTACHMENT_OUTPUT_BIT, range);
 
 			vkb::insert_image_memory_barrier(draw_cmd_buffer,
-<<<<<<< HEAD
-											 depth_stencil.image,
-											 VK_ACCESS_DEPTH_STENCIL_ATTACHMENT_READ_BIT,
-											 VK_ACCESS_DEPTH_STENCIL_ATTACHMENT_WRITE_BIT,
-											 VK_IMAGE_LAYOUT_UNDEFINED,
-											 VK_IMAGE_LAYOUT_DEPTH_ATTACHMENT_OPTIMAL,
-											 VK_PIPELINE_STAGE_EARLY_FRAGMENT_TESTS_BIT | VK_PIPELINE_STAGE_LATE_FRAGMENT_TESTS_BIT,
-											 VK_PIPELINE_STAGE_EARLY_FRAGMENT_TESTS_BIT | VK_PIPELINE_STAGE_LATE_FRAGMENT_TESTS_BIT, depth_range);
-=======
 			                                 depth_stencil.image,
-			                                 0,
+			                                 VK_ACCESS_DEPTH_STENCIL_ATTACHMENT_READ_BIT,
 			                                 VK_ACCESS_DEPTH_STENCIL_ATTACHMENT_WRITE_BIT,
 			                                 VK_IMAGE_LAYOUT_UNDEFINED,
 			                                 VK_IMAGE_LAYOUT_DEPTH_ATTACHMENT_OPTIMAL,
-			                                 VK_PIPELINE_STAGE_TOP_OF_PIPE_BIT,
-			                                 VK_PIPELINE_STAGE_VERTEX_SHADER_BIT, depth_range);
->>>>>>> 389d3c9a
+			                                 VK_PIPELINE_STAGE_EARLY_FRAGMENT_TESTS_BIT | VK_PIPELINE_STAGE_LATE_FRAGMENT_TESTS_BIT,
+			                                 VK_PIPELINE_STAGE_EARLY_FRAGMENT_TESTS_BIT | VK_PIPELINE_STAGE_LATE_FRAGMENT_TESTS_BIT, depth_range);
 
 			VkRenderingAttachmentInfoKHR color_attachment_info = vkb::initializers::rendering_attachment_info();
 			color_attachment_info.imageView                    = swapchain_buffers[i].view;        // color_attachment.image_view;
@@ -423,25 +413,14 @@
 			vkCmdEndRenderingKHR(draw_cmd_buffer);
 
 			vkb::insert_image_memory_barrier(draw_cmd_buffer,
-<<<<<<< HEAD
-											 swapchain_buffers[i].image,
-											 VK_ACCESS_COLOR_ATTACHMENT_WRITE_BIT,
-											 0,
-											 VK_IMAGE_LAYOUT_COLOR_ATTACHMENT_OPTIMAL,
-											 VK_IMAGE_LAYOUT_PRESENT_SRC_KHR,
-											 VK_PIPELINE_STAGE_COLOR_ATTACHMENT_OUTPUT_BIT,
-											 VK_PIPELINE_STAGE_BOTTOM_OF_PIPE_BIT,
-											 range);
-=======
 			                                 swapchain_buffers[i].image,
 			                                 VK_ACCESS_COLOR_ATTACHMENT_WRITE_BIT,
-			                                 VK_ACCESS_COLOR_ATTACHMENT_READ_BIT,
+			                                 0,
 			                                 VK_IMAGE_LAYOUT_COLOR_ATTACHMENT_OPTIMAL,
 			                                 VK_IMAGE_LAYOUT_PRESENT_SRC_KHR,
 			                                 VK_PIPELINE_STAGE_COLOR_ATTACHMENT_OUTPUT_BIT,
 			                                 VK_PIPELINE_STAGE_BOTTOM_OF_PIPE_BIT,
 			                                 range);
->>>>>>> 389d3c9a
 		}
 		else
 		{
