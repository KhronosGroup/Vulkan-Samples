--- conflicted
+++ resolved
@@ -61,11 +61,8 @@
     "conservative_rasterization"
     "push_descriptors"
     "raytracing_basic"
-<<<<<<< HEAD
     "timeline_semaphore"
-=======
     "buffer_device_address"
->>>>>>> 55cebd9e
     "descriptor_indexing"
 
     #Performance Samples
