--- conflicted
+++ resolved
@@ -48,72 +48,6 @@
 
 # Order of the sample ids
 set(ORDER_LIST
-<<<<<<< HEAD
-    #API Samples
-    "hello_triangle"
-    "dynamic_uniform_buffers"
-    "texture_loading"
-    "hdr"
-    "instancing"
-    "compute_nbody"
-    "terrain_tessellation"
-    "hlsl"
-
-    #Extension Samples
-    "dynamic_rendering"
-    "conservative_rasterization"
-    "fragment_shading_rate"
-    "fragment_shading_rate_dynamic"
-    "graphics_pipeline_library"
-    "memory_budget"
-    "push_descriptors"
-    "ray_queries"
-    "raytracing_basic"
-    "raytracing_extended"
-    "raytracing_reflection"
-    "timeline_semaphore"
-    "synchronization_2"
-    "buffer_device_address"
-    "descriptor_indexing"
-    "portability"
-
-    #Performance Samples
-    "swapchain_images"
-    "surface_rotation"
-    "pipeline_cache"
-    "descriptor_management"
-    "constant_data"
-    "render_passes"
-    "msaa"
-    "subpasses"
-    "pipeline_barriers"
-    "wait_idle"
-    "layout_transitions"
-    "specialization_constants"
-    "command_buffer_usage"
-    "multithreading_render_passes"
-    "afbc"
-    "16bit_storage_input_output"
-    "16bit_arithmetic"
-    "async_compute"
-    "multi_draw_indirect"
-    "texture_compression_comparison"
-
-    #Tooling samples
-    "profiles"
-
-    #HPP API Samples
-    "hpp_compute_nbody"
-	"hpp_dynamic_uniform_buffers"
-	"hpp_hdr"
-    "hpp_hello_triangle"
-	"hpp_hlsl_shaders"
-	"hpp_instancing"
-	"hpp_separate_image_sampler"
-	"hpp_terrain_tessellation"
-	"hpp_texture_loading"
-	"hpp_texture_mipmap_generation")
-=======
         #API Samples
         "hello_triangle"
         "dynamic_uniform_buffers"
@@ -182,7 +116,6 @@
 
         #HPP Performance Samples
         "hpp_swapchain_images")
->>>>>>> 7a0f1638
 
 # Orders the sample ids by the order list above
 set(ORDERED_LIST)
