# Copyright (c) 2019-2021, Arm Limited and Contributors
#
# SPDX-License-Identifier: Apache-2.0
#
# Licensed under the Apache License, Version 2.0 the "License";
# you may not use this file except in compliance with the License.
# You may obtain a copy of the License at
#
#     http://www.apache.org/licenses/LICENSE-2.0
#
# Unless required by applicable law or agreed to in writing, software
# distributed under the License is distributed on an "AS IS" BASIS,
# WITHOUT WARRANTIES OR CONDITIONS OF ANY KIND, either express or implied.
# See the License for the specific language governing permissions and
# limitations under the License.
#

cmake_minimum_required(VERSION 3.12)

# Creates a list of the subdirectories within this folder
scan_dirs(
    DIR ${CMAKE_CURRENT_SOURCE_DIR}
    LIST SUB_DIRS)

# List of all samples
set(TOTAL_SAMPLE_ID_LIST)

# For each directory, add all the samples that exist within
function(add_sub_dirs DIRECTORY)
    scan_dirs(
        DIR ${DIRECTORY}
        LIST DIR_LIST)

    foreach(CURR_DIR ${DIR_LIST})
        if(EXISTS "${DIRECTORY}/${CURR_DIR}/CMakeLists.txt")
            add_subdirectory(${DIRECTORY}/${CURR_DIR})
            list(APPEND TOTAL_SAMPLE_ID_LIST ${CURR_DIR})
        else()
            add_sub_dirs(${DIRECTORY}/${CURR_DIR})
        endif()
        set(TOTAL_SAMPLE_ID_LIST ${TOTAL_SAMPLE_ID_LIST} PARENT_SCOPE)
    endforeach()
endfunction(add_sub_dirs)

foreach(SUB_DIR ${SUB_DIRS})
    add_sub_dirs(${CMAKE_CURRENT_SOURCE_DIR}/${SUB_DIR})
endforeach()

# Order of the sample ids
set(ORDER_LIST
    #API Samples
    "hello_triangle"
    "dynamic_uniform_buffers"
    "texture_loading"
    "hdr"
    "instancing"
    "compute_nbody"
    "terrain_tessellation"

    #Extension Samples
    "conservative_rasterization"
    "fragment_shading_rate"
    "push_descriptors"
    "ray_queries"
    "raytracing_basic"
    "raytracing_extended"
    "raytracing_reflection"
    "timeline_semaphore"
    "synchronization_2"
    "buffer_device_address"
    "descriptor_indexing"

    #Performance Samples
    "swapchain_images"
    "surface_rotation"
    "pipeline_cache"
    "descriptor_management"
    "constant_data"
    "render_passes"
    "msaa"
    "subpasses"
    "pipeline_barriers"
    "wait_idle"
    "layout_transitions"
    "specialization_constants"
    "command_buffer_usage"
    "multithreading_render_passes"
    "afbc"
    "16bit_storage_input_output"
    "16bit_arithmetic"
    "async_compute"
<<<<<<< HEAD
    "multi_draw_indirect"
=======
    "texture_compression_comparison"
>>>>>>> ae6e4a37

    #HPP API Samples
    "hpp_hello_triangle"
	"hpp_dynamic_uniform_buffers")

# Orders the sample ids by the order list above
set(ORDERED_LIST)
list(REMOVE_DUPLICATES ORDER_LIST)

# Add samples to ordered list based on the a predefined order
foreach(SAMPLE_ID ${ORDER_LIST})
    list(FIND ORDERED_LIST ${SAMPLE_ID} FOUND_SAMPLE)
    if(NOT ${FOUND_SAMPLE} LESS 0)
        list(APPEND ORDERED_LIST ${SAMPLE_ID})
    endif()
endforeach()

# Add the remaining samples to the ordered list that are not in the predefined order
foreach(SAMPLE_ID ${TOTAL_SAMPLE_ID_LIST})
    list(FIND ORDERED_LIST ${SAMPLE_ID} FOUND_SAMPLE)
    if(${FOUND_SAMPLE} LESS 0)
        list(APPEND ORDERED_LIST ${SAMPLE_ID})
    endif()
endforeach()

# Make sample list visible parent scope (required by vulkan_samples project)
set(TOTAL_SAMPLE_ID_LIST ${ORDERED_LIST} PARENT_SCOPE)<|MERGE_RESOLUTION|>--- conflicted
+++ resolved
@@ -89,11 +89,8 @@
     "16bit_storage_input_output"
     "16bit_arithmetic"
     "async_compute"
-<<<<<<< HEAD
     "multi_draw_indirect"
-=======
     "texture_compression_comparison"
->>>>>>> ae6e4a37
 
     #HPP API Samples
     "hpp_hello_triangle"
