--- conflicted
+++ resolved
@@ -63,11 +63,8 @@
     "conservative_rasterization"
     "fragment_shading_rate"
     "fragment_shading_rate_dynamic"
-<<<<<<< HEAD
     "full_screen_exclusive"
-=======
     "calibrated_timestamps"
->>>>>>> b58885e8
     "graphics_pipeline_library"
     "memory_budget"
     "push_descriptors"
