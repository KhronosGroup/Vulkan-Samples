--- conflicted
+++ resolved
@@ -79,11 +79,8 @@
     "command_buffer_usage"
     "multithreading_render_passes"
     "afbc"
-<<<<<<< HEAD
-    "16bit_storage_input_output")
-=======
+    "16bit_storage_input_output"
     "16bit_arithmetic")
->>>>>>> 0f3cd67f
 
 # Orders the sample ids by the order list above
 order_sample_list(
