--- conflicted
+++ resolved
@@ -87,11 +87,8 @@
     "fragment_shader_barycentric"
     "gshader_to_mshader"
     "color_write_enable"
-<<<<<<< HEAD
     "hlsl_raytracing_basic"
-=======
     "sparse_image"
->>>>>>> 2c197dae
 
     #Performance Samples
     "swapchain_images"
