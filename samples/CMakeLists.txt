--- conflicted
+++ resolved
@@ -61,11 +61,8 @@
     "conservative_rasterization"
     "push_descriptors"
     "raytracing_basic"
-<<<<<<< HEAD
+    "timeline_semaphore"
     "synchronization_2"
-=======
-    "timeline_semaphore"
->>>>>>> 902fa4ab
     "buffer_device_address"
     "descriptor_indexing"
 
