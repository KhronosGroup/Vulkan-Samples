# Copyright (c) 2019-2023, Arm Limited and Contributors
#
# SPDX-License-Identifier: Apache-2.0
#
# Licensed under the Apache License, Version 2.0 the "License";
# you may not use this file except in compliance with the License.
# You may obtain a copy of the License at
#
#     http://www.apache.org/licenses/LICENSE-2.0
#
# Unless required by applicable law or agreed to in writing, software
# distributed under the License is distributed on an "AS IS" BASIS,
# WITHOUT WARRANTIES OR CONDITIONS OF ANY KIND, either express or implied.
# See the License for the specific language governing permissions and
# limitations under the License.
#

cmake_minimum_required(VERSION 3.16)

# Creates a list of the subdirectories within this folder
scan_dirs(
        DIR ${CMAKE_CURRENT_SOURCE_DIR}
        LIST SUB_DIRS)

# List of all samples
set(TOTAL_SAMPLE_ID_LIST)

# For each directory, add all the samples that exist within
function(add_sub_dirs DIRECTORY)
    scan_dirs(
            DIR ${DIRECTORY}
            LIST DIR_LIST)

    foreach (CURR_DIR ${DIR_LIST})
        if (EXISTS "${DIRECTORY}/${CURR_DIR}/CMakeLists.txt")
            add_subdirectory(${DIRECTORY}/${CURR_DIR})
            list(APPEND TOTAL_SAMPLE_ID_LIST ${CURR_DIR})
        else ()
            add_sub_dirs(${DIRECTORY}/${CURR_DIR})
        endif ()
        set(TOTAL_SAMPLE_ID_LIST ${TOTAL_SAMPLE_ID_LIST} PARENT_SCOPE)
    endforeach ()
endfunction(add_sub_dirs)

foreach (SUB_DIR ${SUB_DIRS})
    add_sub_dirs(${CMAKE_CURRENT_SOURCE_DIR}/${SUB_DIR})
endforeach ()

# Order of the sample ids
set(ORDER_LIST
    #API Samples
    "hello_triangle"
    "dynamic_uniform_buffers"
    "texture_loading"
    "hdr"
    "instancing"
    "compute_nbody"
    "terrain_tessellation"
    "hlsl"
    "oit_linked_lists"

    #Extension Samples
    "dynamic_rendering"
    "conservative_rasterization"
    "fragment_shading_rate"
    "fragment_shading_rate_dynamic"
    "full_screen_exclusive"
    "calibrated_timestamps"
    "graphics_pipeline_library"
    "memory_budget"
    "mesh_shader_culling"
    "push_descriptors"
    "ray_queries"
    "ray_tracing_basic"
    "ray_tracing_extended"
    "ray_tracing_reflection"
    "timeline_semaphore"
    "shader_object"
    "synchronization_2"
    "buffer_device_address"
    "descriptor_indexing"
    "portability"
    "vertex_dynamic_state"
    "extended_dynamic_state2"
    "logic_op_dynamic_state"
    "patch_control_points"
    "fragment_shader_barycentric"
    "gshader_to_mshader"
    "color_write_enable"
<<<<<<< HEAD
    "extended_dynamic_state_3_multisample_rasterization"
=======
    "sparse_image"
>>>>>>> 8ba886ea

    #Performance Samples
    "swapchain_images"
    "surface_rotation"
    "pipeline_cache"
    "descriptor_management"
    "constant_data"
    "render_passes"
    "msaa"
    "subpasses"
    "pipeline_barriers"
    "wait_idle"
    "layout_transitions"
    "specialization_constants"
    "command_buffer_usage"
    "multithreading_render_passes"
    "afbc"
    "16bit_storage_input_output"
    "16bit_arithmetic"
    "async_compute"
    "multi_draw_indirect"
    "texture_compression_comparison"

    #Tooling samples
    "profiles"

    #HPP API Samples
    "hpp_compute_nbody"
	"hpp_dynamic_uniform_buffers"
	"hpp_hdr"
    "hpp_hello_triangle"
	"hpp_hlsl_shaders"
	"hpp_instancing"
	"hpp_separate_image_sampler"
	"hpp_terrain_tessellation"
	"hpp_texture_loading"
	"hpp_texture_mipmap_generation"
	
    #HPP Performance Samples
    "hpp_pipeline_cache"
    "hpp_swapchain_images"
    
    #General Samples
    "nerf")

# Orders the sample ids by the order list above
set(ORDERED_LIST)
list(REMOVE_DUPLICATES ORDER_LIST)

# Add samples to ordered list based on the a predefined order
foreach (SAMPLE_ID ${ORDER_LIST})
    list(FIND ORDERED_LIST ${SAMPLE_ID} FOUND_SAMPLE)
    if (NOT ${FOUND_SAMPLE} LESS 0)
        list(APPEND ORDERED_LIST ${SAMPLE_ID})
    endif ()
endforeach ()

# Add the remaining samples to the ordered list that are not in the predefined order
foreach (SAMPLE_ID ${TOTAL_SAMPLE_ID_LIST})
    list(FIND ORDERED_LIST ${SAMPLE_ID} FOUND_SAMPLE)
    if (${FOUND_SAMPLE} LESS 0)
        list(APPEND ORDERED_LIST ${SAMPLE_ID})
    endif ()
endforeach ()

# Make sample list visible parent scope (required by vulkan_samples project)
set(TOTAL_SAMPLE_ID_LIST ${ORDERED_LIST} PARENT_SCOPE)<|MERGE_RESOLUTION|>--- conflicted
+++ resolved
@@ -87,11 +87,8 @@
     "fragment_shader_barycentric"
     "gshader_to_mshader"
     "color_write_enable"
-<<<<<<< HEAD
     "extended_dynamic_state_3_multisample_rasterization"
-=======
     "sparse_image"
->>>>>>> 8ba886ea
 
     #Performance Samples
     "swapchain_images"
