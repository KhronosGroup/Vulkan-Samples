# Copyright (c) 2019-2021, Arm Limited and Contributors
#
# SPDX-License-Identifier: Apache-2.0
#
# Licensed under the Apache License, Version 2.0 the "License";
# you may not use this file except in compliance with the License.
# You may obtain a copy of the License at
#
#     http://www.apache.org/licenses/LICENSE-2.0
#
# Unless required by applicable law or agreed to in writing, software
# distributed under the License is distributed on an "AS IS" BASIS,
# WITHOUT WARRANTIES OR CONDITIONS OF ANY KIND, either express or implied.
# See the License for the specific language governing permissions and
# limitations under the License.
#

cmake_minimum_required(VERSION 3.10)

# Creates a list of the subdirectories within this folder
scan_dirs(
    DIR ${CMAKE_CURRENT_SOURCE_DIR}
    LIST SUB_DIRS)

# List of all samples
set(TOTAL_SAMPLE_ID_LIST)

# For each directory, add all the samples that exist within
function(add_sub_dirs DIRECTORY)
    scan_dirs(
        DIR ${DIRECTORY}
        LIST DIR_LIST)

    foreach(CURR_DIR ${DIR_LIST})
        if(EXISTS "${DIRECTORY}/${CURR_DIR}/CMakeLists.txt")
            add_subdirectory(${DIRECTORY}/${CURR_DIR})
            list(APPEND TOTAL_SAMPLE_ID_LIST ${CURR_DIR})
        else()
            add_sub_dirs(${DIRECTORY}/${CURR_DIR})
        endif()
        set(TOTAL_SAMPLE_ID_LIST ${TOTAL_SAMPLE_ID_LIST} PARENT_SCOPE)
    endforeach()
endfunction(add_sub_dirs)

foreach(SUB_DIR ${SUB_DIRS})
    add_sub_dirs(${CMAKE_CURRENT_SOURCE_DIR}/${SUB_DIR})
endforeach()

# Order of the sample ids
set(ORDER_LIST
    #API Samples
    "hello_triangle"
    "dynamic_uniform_buffers"
    "texture_loading"
    "hdr"
    "instancing"
    "compute_nbody"
    "terrain_tessellation"

    #Extension Samples
    "conservative_rasterization"
    "fragment_shading_rate"
    "push_descriptors"
    "raytracing_basic"
<<<<<<< HEAD
    "raytracing_extended"
=======
    "raytracing_reflection"
>>>>>>> b2fe4a4b
    "timeline_semaphore"
    "synchronization_2"
    "buffer_device_address"
    "descriptor_indexing"

    #Performance Samples
    "swapchain_images"
    "surface_rotation"
    "pipeline_cache"
    "descriptor_management"
    "constant_data"
    "render_passes"
    "msaa"
    "subpasses"
    "pipeline_barriers"
    "wait_idle"
    "layout_transitions"
    "specialization_constants"
    "command_buffer_usage"
    "multithreading_render_passes"
    "afbc"
    "16bit_storage_input_output"
    "16bit_arithmetic"
    "async_compute"

    #HPP API Samples
    "hpp_hello_triangle")

# Orders the sample ids by the order list above
order_sample_list(
    INPUT ${TOTAL_SAMPLE_ID_LIST}
    OUTPUT TOTAL_SAMPLE_ID_LIST
    ORDER ${ORDER_LIST})

# Make sample list visible parent scope (required by vulkan_samples project)
set(TOTAL_SAMPLE_ID_LIST ${TOTAL_SAMPLE_ID_LIST} PARENT_SCOPE)<|MERGE_RESOLUTION|>--- conflicted
+++ resolved
@@ -62,11 +62,8 @@
     "fragment_shading_rate"
     "push_descriptors"
     "raytracing_basic"
-<<<<<<< HEAD
     "raytracing_extended"
-=======
     "raytracing_reflection"
->>>>>>> b2fe4a4b
     "timeline_semaphore"
     "synchronization_2"
     "buffer_device_address"
