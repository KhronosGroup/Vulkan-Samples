--- conflicted
+++ resolved
@@ -61,12 +61,9 @@
     "conservative_rasterization"
     "push_descriptors"
     "raytracing_basic"
-<<<<<<< HEAD
     "synchronization_2"
-=======
     "buffer_device_address"
     "descriptor_indexing"
->>>>>>> 55cebd9e
 
     #Performance Samples
     "swapchain_images"
