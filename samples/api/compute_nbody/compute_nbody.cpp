/* Copyright (c) 2019-2020, Sascha Willems
 *
 * SPDX-License-Identifier: Apache-2.0
 *
 * Licensed under the Apache License, Version 2.0 the "License";
 * you may not use this file except in compliance with the License.
 * You may obtain a copy of the License at
 *
 *     http://www.apache.org/licenses/LICENSE-2.0
 *
 * Unless required by applicable law or agreed to in writing, software
 * distributed under the License is distributed on an "AS IS" BASIS,
 * WITHOUT WARRANTIES OR CONDITIONS OF ANY KIND, either express or implied.
 * See the License for the specific language governing permissions and
 * limitations under the License.
 */

/*
  * Compute shader N-body simulation using two passes and shared compute shader memory
  */

#include "compute_nbody.h"

ComputeNBody::ComputeNBody()
{
	title       = "Compute shader N-body system";
	camera.type = vkb::CameraType::LookAt;

	// Note: Using Revsered depth-buffer for increased precision, so Znear and Zfar are flipped
	camera.set_perspective(60.0f, (float) width / (float) height, 512.0f, 0.1f);
	camera.set_rotation(glm::vec3(-26.0f, 75.0f, 0.0f));
	camera.set_translation(glm::vec3(0.0f, 0.0f, -14.0f));
	camera.translation_speed = 2.5f;
}

ComputeNBody::~ComputeNBody()
{
	if (device)
	{
		// Graphics
		graphics.uniform_buffer.reset();
		vkDestroyPipeline(get_device().get_handle(), graphics.pipeline, nullptr);
		vkDestroyPipelineLayout(get_device().get_handle(), graphics.pipeline_layout, nullptr);
		vkDestroyDescriptorSetLayout(get_device().get_handle(), graphics.descriptor_set_layout, nullptr);
		vkDestroySemaphore(get_device().get_handle(), graphics.semaphore, nullptr);

		// Compute
		compute.storage_buffer.reset();
		compute.uniform_buffer.reset();
		vkDestroyPipelineLayout(get_device().get_handle(), compute.pipeline_layout, nullptr);
		vkDestroyDescriptorSetLayout(get_device().get_handle(), compute.descriptor_set_layout, nullptr);
		vkDestroyPipeline(get_device().get_handle(), compute.pipeline_calculate, nullptr);
		vkDestroyPipeline(get_device().get_handle(), compute.pipeline_integrate, nullptr);
		vkDestroySemaphore(get_device().get_handle(), compute.semaphore, nullptr);
		vkDestroyCommandPool(get_device().get_handle(), compute.command_pool, nullptr);

		vkDestroySampler(get_device().get_handle(), textures.particle.sampler, nullptr);
		vkDestroySampler(get_device().get_handle(), textures.gradient.sampler, nullptr);
	}
}

void ComputeNBody::request_gpu_features(vkb::PhysicalDevice &gpu)
{
	// Enable anisotropic filtering if supported
	if (gpu.get_features().samplerAnisotropy)
	{
		gpu.get_mutable_requested_features().samplerAnisotropy = VK_TRUE;
	}
}

void ComputeNBody::load_assets()
{
	textures.particle = load_texture("textures/particle_rgba.ktx");
	textures.gradient = load_texture("textures/particle_gradient_rgba.ktx");
}

void ComputeNBody::build_command_buffers()
{
	// Destroy command buffers if already present
	if (!check_command_buffers())
	{
		destroy_command_buffers();
		create_command_buffers();
	}

	VkCommandBufferBeginInfo command_buffer_begin_info = vkb::initializers::command_buffer_begin_info();

	VkClearValue clear_values[2];
	clear_values[0].color        = {{0.0f, 0.0f, 0.0f, 1.0f}};
	clear_values[1].depthStencil = {0.0f, 0};

	VkRenderPassBeginInfo render_pass_begin_info    = vkb::initializers::render_pass_begin_info();
	render_pass_begin_info.renderPass               = render_pass;
	render_pass_begin_info.renderArea.offset.x      = 0;
	render_pass_begin_info.renderArea.offset.y      = 0;
	render_pass_begin_info.renderArea.extent.width  = width;
	render_pass_begin_info.renderArea.extent.height = height;
	render_pass_begin_info.clearValueCount          = 2;
	render_pass_begin_info.pClearValues             = clear_values;

	for (int32_t i = 0; i < draw_cmd_buffers.size(); ++i)
	{
		// Set target frame buffer
		render_pass_begin_info.framebuffer = framebuffers[i];

		VK_CHECK(vkBeginCommandBuffer(draw_cmd_buffers[i], &command_buffer_begin_info));

		// Acquire
		if (graphics.queue_family_index != compute.queue_family_index)
		{
			VkBufferMemoryBarrier buffer_barrier =
			    {
			        VK_STRUCTURE_TYPE_BUFFER_MEMORY_BARRIER,
			        nullptr,
			        0,
			        VK_ACCESS_VERTEX_ATTRIBUTE_READ_BIT,
			        compute.queue_family_index,
			        graphics.queue_family_index,
			        compute.storage_buffer->get_handle(),
			        0,
			        compute.storage_buffer->get_size()};

			vkCmdPipelineBarrier(
			    draw_cmd_buffers[i],
			    VK_PIPELINE_STAGE_COMPUTE_SHADER_BIT,
			    VK_PIPELINE_STAGE_VERTEX_INPUT_BIT,
			    0,
			    0, nullptr,
			    1, &buffer_barrier,
			    0, nullptr);
		}

		// Draw the particle system using the update vertex buffer
		vkCmdBeginRenderPass(draw_cmd_buffers[i], &render_pass_begin_info, VK_SUBPASS_CONTENTS_INLINE);
		VkViewport viewport = vkb::initializers::viewport((float) width, (float) height, 0.0f, 1.0f);
		vkCmdSetViewport(draw_cmd_buffers[i], 0, 1, &viewport);
		VkRect2D scissor = vkb::initializers::rect2D(width, height, 0, 0);
		vkCmdSetScissor(draw_cmd_buffers[i], 0, 1, &scissor);
		vkCmdBindPipeline(draw_cmd_buffers[i], VK_PIPELINE_BIND_POINT_GRAPHICS, graphics.pipeline);
		vkCmdBindDescriptorSets(draw_cmd_buffers[i], VK_PIPELINE_BIND_POINT_GRAPHICS, graphics.pipeline_layout, 0, 1, &graphics.descriptor_set, 0, NULL);
		VkDeviceSize offsets[1] = {0};
		vkCmdBindVertexBuffers(draw_cmd_buffers[i], 0, 1, compute.storage_buffer->get(), offsets);
		vkCmdDraw(draw_cmd_buffers[i], num_particles, 1, 0, 0);
		draw_ui(draw_cmd_buffers[i]);
		vkCmdEndRenderPass(draw_cmd_buffers[i]);

		// Release barrier
		if (graphics.queue_family_index != compute.queue_family_index)
		{
			VkBufferMemoryBarrier buffer_barrier =
			    {
			        VK_STRUCTURE_TYPE_BUFFER_MEMORY_BARRIER,
			        nullptr,
			        VK_ACCESS_VERTEX_ATTRIBUTE_READ_BIT,
			        0,
			        graphics.queue_family_index,
			        compute.queue_family_index,
			        compute.storage_buffer->get_handle(),
			        0,
			        compute.storage_buffer->get_size()};

			vkCmdPipelineBarrier(
			    draw_cmd_buffers[i],
			    VK_PIPELINE_STAGE_VERTEX_INPUT_BIT,
			    VK_PIPELINE_STAGE_COMPUTE_SHADER_BIT,
			    0,
			    0, nullptr,
			    1, &buffer_barrier,
			    0, nullptr);
		}

		VK_CHECK(vkEndCommandBuffer(draw_cmd_buffers[i]));
	}
}

void ComputeNBody::build_compute_command_buffer()
{
	VkCommandBufferBeginInfo command_buffer_begin_info = vkb::initializers::command_buffer_begin_info();

	VK_CHECK(vkBeginCommandBuffer(compute.command_buffer, &command_buffer_begin_info));

	// Acquire
	if (graphics.queue_family_index != compute.queue_family_index)
	{
		VkBufferMemoryBarrier buffer_barrier =
		    {
		        VK_STRUCTURE_TYPE_BUFFER_MEMORY_BARRIER,
		        nullptr,
		        0,
		        VK_ACCESS_SHADER_WRITE_BIT,
		        graphics.queue_family_index,
		        compute.queue_family_index,
		        compute.storage_buffer->get_handle(),
		        0,
		        compute.storage_buffer->get_size()};

		vkCmdPipelineBarrier(
		    compute.command_buffer,
		    VK_PIPELINE_STAGE_VERTEX_INPUT_BIT,
		    VK_PIPELINE_STAGE_COMPUTE_SHADER_BIT,
		    0,
		    0, nullptr,
		    1, &buffer_barrier,
		    0, nullptr);
	}

	// First pass: Calculate particle movement
	// -------------------------------------------------------------------------------------------------------
	vkCmdBindPipeline(compute.command_buffer, VK_PIPELINE_BIND_POINT_COMPUTE, compute.pipeline_calculate);
	vkCmdBindDescriptorSets(compute.command_buffer, VK_PIPELINE_BIND_POINT_COMPUTE, compute.pipeline_layout, 0, 1, &compute.descriptor_set, 0, 0);
	vkCmdDispatch(compute.command_buffer, num_particles / 256, 1, 1);

	// Add memory barrier to ensure that the computer shader has finished writing to the buffer
	VkBufferMemoryBarrier memory_barrier = vkb::initializers::buffer_memory_barrier();
	memory_barrier.buffer                = compute.storage_buffer->get_handle();
	memory_barrier.size                  = compute.storage_buffer->get_size();
	memory_barrier.srcAccessMask         = VK_ACCESS_SHADER_WRITE_BIT;
	memory_barrier.dstAccessMask         = VK_ACCESS_SHADER_READ_BIT;
	memory_barrier.srcQueueFamilyIndex   = VK_QUEUE_FAMILY_IGNORED;
	memory_barrier.dstQueueFamilyIndex   = VK_QUEUE_FAMILY_IGNORED;

	vkCmdPipelineBarrier(
	    compute.command_buffer,
	    VK_PIPELINE_STAGE_COMPUTE_SHADER_BIT,
	    VK_PIPELINE_STAGE_COMPUTE_SHADER_BIT,
	    VK_FLAGS_NONE,
	    0, nullptr,
	    1, &memory_barrier,
	    0, nullptr);

	// Second pass: Integrate particles
	// -------------------------------------------------------------------------------------------------------
	vkCmdBindPipeline(compute.command_buffer, VK_PIPELINE_BIND_POINT_COMPUTE, compute.pipeline_integrate);
	vkCmdDispatch(compute.command_buffer, num_particles / 256, 1, 1);

	// Release
	if (graphics.queue_family_index != compute.queue_family_index)
	{
		VkBufferMemoryBarrier buffer_barrier =
		    {
		        VK_STRUCTURE_TYPE_BUFFER_MEMORY_BARRIER,
		        nullptr,
		        VK_ACCESS_SHADER_WRITE_BIT,
		        0,
		        compute.queue_family_index,
		        graphics.queue_family_index,
		        compute.storage_buffer->get_handle(),
		        0,
		        compute.storage_buffer->get_size()};

		vkCmdPipelineBarrier(
		    compute.command_buffer,
		    VK_PIPELINE_STAGE_COMPUTE_SHADER_BIT,
		    VK_PIPELINE_STAGE_VERTEX_INPUT_BIT,
		    0,
		    0, nullptr,
		    1, &buffer_barrier,
		    0, nullptr);
	}

	vkEndCommandBuffer(compute.command_buffer);
}

// Setup and fill the compute shader storage buffers containing the particles
void ComputeNBody::prepare_storage_buffers()
{
#if 0
	std::vector<glm::vec3> attractors = {
		glm::vec3(2.5f, 1.5f, 0.0f),
		glm::vec3(-2.5f, -1.5f, 0.0f),
	};
#else
	std::vector<glm::vec3> attractors = {
	    glm::vec3(5.0f, 0.0f, 0.0f),
	    glm::vec3(-5.0f, 0.0f, 0.0f),
	    glm::vec3(0.0f, 0.0f, 5.0f),
	    glm::vec3(0.0f, 0.0f, -5.0f),
	    glm::vec3(0.0f, 4.0f, 0.0f),
	    glm::vec3(0.0f, -8.0f, 0.0f),
	};
#endif

	num_particles = static_cast<uint32_t>(attractors.size()) * PARTICLES_PER_ATTRACTOR;

	// Initial particle positions
	std::vector<Particle> particle_buffer(num_particles);

	std::default_random_engine      rnd_engine(is_benchmark_mode() ? 0 : (unsigned) time(nullptr));
	std::normal_distribution<float> rnd_distribution(0.0f, 1.0f);

	for (uint32_t i = 0; i < static_cast<uint32_t>(attractors.size()); i++)
	{
		for (uint32_t j = 0; j < PARTICLES_PER_ATTRACTOR; j++)
		{
			Particle &particle = particle_buffer[i * PARTICLES_PER_ATTRACTOR + j];

			// First particle in group as heavy center of gravity
			if (j == 0)
			{
				particle.pos = glm::vec4(attractors[i] * 1.5f, 90000.0f);
				particle.vel = glm::vec4(glm::vec4(0.0f));
			}
			else
			{
				// Position
				glm::vec3 position(attractors[i] + glm::vec3(rnd_distribution(rnd_engine), rnd_distribution(rnd_engine), rnd_distribution(rnd_engine)) * 0.75f);
				float     len = glm::length(glm::normalize(position - attractors[i]));
				position.y *= 2.0f - (len * len);

				// Velocity
				glm::vec3 angular  = glm::vec3(0.5f, 1.5f, 0.5f) * (((i % 2) == 0) ? 1.0f : -1.0f);
				glm::vec3 velocity = glm::cross((position - attractors[i]), angular) + glm::vec3(rnd_distribution(rnd_engine), rnd_distribution(rnd_engine), rnd_distribution(rnd_engine) * 0.025f);

				float mass   = (rnd_distribution(rnd_engine) * 0.5f + 0.5f) * 75.0f;
				particle.pos = glm::vec4(position, mass);
				particle.vel = glm::vec4(velocity, 0.0f);
			}

			// Color gradient offset
			particle.vel.w = (float) i * 1.0f / static_cast<uint32_t>(attractors.size());
		}
	}

	compute.ubo.particle_count = num_particles;

	VkDeviceSize storage_buffer_size = particle_buffer.size() * sizeof(Particle);

	// Staging
	// SSBO won't be changed on the host after upload so copy to device local memory
	vkb::core::Buffer staging_buffer{get_device(), storage_buffer_size, VK_BUFFER_USAGE_TRANSFER_SRC_BIT, VMA_MEMORY_USAGE_CPU_ONLY};
	staging_buffer.update(particle_buffer.data(), storage_buffer_size);

	compute.storage_buffer = std::make_unique<vkb::core::Buffer>(get_device(),
	                                                             storage_buffer_size,
	                                                             VK_BUFFER_USAGE_VERTEX_BUFFER_BIT | VK_BUFFER_USAGE_STORAGE_BUFFER_BIT | VK_BUFFER_USAGE_TRANSFER_DST_BIT,
	                                                             VMA_MEMORY_USAGE_GPU_ONLY);

	// Copy from staging buffer to storage buffer
	VkCommandBuffer copy_command = device->create_command_buffer(VK_COMMAND_BUFFER_LEVEL_PRIMARY, true);
	VkBufferCopy    copy_region  = {};
	copy_region.size             = storage_buffer_size;
	vkCmdCopyBuffer(copy_command, staging_buffer.get_handle(), compute.storage_buffer->get_handle(), 1, &copy_region);
	// Execute a transfer to the compute queue, if necessary
	if (graphics.queue_family_index != compute.queue_family_index)
	{
		VkBufferMemoryBarrier buffer_barrier =
		    {
		        VK_STRUCTURE_TYPE_BUFFER_MEMORY_BARRIER,
		        nullptr,
		        VK_ACCESS_VERTEX_ATTRIBUTE_READ_BIT,
		        0,
		        graphics.queue_family_index,
		        compute.queue_family_index,
		        compute.storage_buffer->get_handle(),
		        0,
		        compute.storage_buffer->get_size()};

		vkCmdPipelineBarrier(
		    copy_command,
		    VK_PIPELINE_STAGE_VERTEX_INPUT_BIT,
		    VK_PIPELINE_STAGE_COMPUTE_SHADER_BIT,
		    0,
		    0, nullptr,
		    1, &buffer_barrier,
		    0, nullptr);
	}

	device->flush_command_buffer(copy_command, queue, true);
}

void ComputeNBody::setup_descriptor_pool()
{
	std::vector<VkDescriptorPoolSize> pool_sizes =
	    {
	        vkb::initializers::descriptor_pool_size(VK_DESCRIPTOR_TYPE_UNIFORM_BUFFER, 2),
	        vkb::initializers::descriptor_pool_size(VK_DESCRIPTOR_TYPE_STORAGE_BUFFER, 1),
	        vkb::initializers::descriptor_pool_size(VK_DESCRIPTOR_TYPE_COMBINED_IMAGE_SAMPLER, 2)};

	VkDescriptorPoolCreateInfo descriptor_pool_create_info =
	    vkb::initializers::descriptor_pool_create_info(
	        static_cast<uint32_t>(pool_sizes.size()),
	        pool_sizes.data(),
	        2);

	VK_CHECK(vkCreateDescriptorPool(get_device().get_handle(), &descriptor_pool_create_info, nullptr, &descriptor_pool));
}

void ComputeNBody::setup_descriptor_set_layout()
{
	std::vector<VkDescriptorSetLayoutBinding> set_layout_bindings;
	set_layout_bindings = {
	    vkb::initializers::descriptor_set_layout_binding(VK_DESCRIPTOR_TYPE_COMBINED_IMAGE_SAMPLER, VK_SHADER_STAGE_FRAGMENT_BIT, 0),
	    vkb::initializers::descriptor_set_layout_binding(VK_DESCRIPTOR_TYPE_COMBINED_IMAGE_SAMPLER, VK_SHADER_STAGE_FRAGMENT_BIT, 1),
	    vkb::initializers::descriptor_set_layout_binding(VK_DESCRIPTOR_TYPE_UNIFORM_BUFFER, VK_SHADER_STAGE_VERTEX_BIT, 2),
	};

	VkDescriptorSetLayoutCreateInfo descriptor_layout =
	    vkb::initializers::descriptor_set_layout_create_info(
	        set_layout_bindings.data(),
	        static_cast<uint32_t>(set_layout_bindings.size()));

	VK_CHECK(vkCreateDescriptorSetLayout(get_device().get_handle(), &descriptor_layout, nullptr, &graphics.descriptor_set_layout));

	VkPipelineLayoutCreateInfo pipeline_layout_create_info =
	    vkb::initializers::pipeline_layout_create_info(
	        &graphics.descriptor_set_layout,
	        1);

	VK_CHECK(vkCreatePipelineLayout(get_device().get_handle(), &pipeline_layout_create_info, nullptr, &graphics.pipeline_layout));
}

void ComputeNBody::setup_descriptor_set()
{
	VkDescriptorSetAllocateInfo alloc_info =
	    vkb::initializers::descriptor_set_allocate_info(
	        descriptor_pool,
	        &graphics.descriptor_set_layout,
	        1);

	VK_CHECK(vkAllocateDescriptorSets(get_device().get_handle(), &alloc_info, &graphics.descriptor_set));

	VkDescriptorBufferInfo            buffer_descriptor         = create_descriptor(*graphics.uniform_buffer);
	VkDescriptorImageInfo             particle_image_descriptor = create_descriptor(textures.particle);
	VkDescriptorImageInfo             gradient_image_descriptor = create_descriptor(textures.gradient);
	std::vector<VkWriteDescriptorSet> write_descriptor_sets;
	write_descriptor_sets = {
	    vkb::initializers::write_descriptor_set(graphics.descriptor_set, VK_DESCRIPTOR_TYPE_COMBINED_IMAGE_SAMPLER, 0, &particle_image_descriptor),
	    vkb::initializers::write_descriptor_set(graphics.descriptor_set, VK_DESCRIPTOR_TYPE_COMBINED_IMAGE_SAMPLER, 1, &gradient_image_descriptor),
	    vkb::initializers::write_descriptor_set(graphics.descriptor_set, VK_DESCRIPTOR_TYPE_UNIFORM_BUFFER, 2, &buffer_descriptor),
	};
	vkUpdateDescriptorSets(get_device().get_handle(), static_cast<uint32_t>(write_descriptor_sets.size()), write_descriptor_sets.data(), 0, NULL);
}

void ComputeNBody::prepare_pipelines()
{
	VkPipelineInputAssemblyStateCreateInfo input_assembly_state =
	    vkb::initializers::pipeline_input_assembly_state_create_info(
	        VK_PRIMITIVE_TOPOLOGY_POINT_LIST,
	        0,
	        VK_FALSE);

	VkPipelineRasterizationStateCreateInfo rasterization_state =
	    vkb::initializers::pipeline_rasterization_state_create_info(
	        VK_POLYGON_MODE_FILL,
	        VK_CULL_MODE_NONE,
	        VK_FRONT_FACE_COUNTER_CLOCKWISE,
	        0);

	VkPipelineColorBlendAttachmentState blend_attachment_state =
	    vkb::initializers::pipeline_color_blend_attachment_state(
	        0xf,
	        VK_FALSE);

	VkPipelineColorBlendStateCreateInfo color_blend_state =
	    vkb::initializers::pipeline_color_blend_state_create_info(
	        1,
	        &blend_attachment_state);

	VkPipelineDepthStencilStateCreateInfo depth_stencil_state =
	    vkb::initializers::pipeline_depth_stencil_state_create_info(
	        VK_FALSE,
	        VK_FALSE,
	        VK_COMPARE_OP_ALWAYS);

	VkPipelineViewportStateCreateInfo viewport_state =
	    vkb::initializers::pipeline_viewport_state_create_info(1, 1, 0);

	VkPipelineMultisampleStateCreateInfo multisample_state =
	    vkb::initializers::pipeline_multisample_state_create_info(
	        VK_SAMPLE_COUNT_1_BIT,
	        0);

	std::vector<VkDynamicState> dynamic_state_enables = {
	    VK_DYNAMIC_STATE_VIEWPORT,
	    VK_DYNAMIC_STATE_SCISSOR};
	VkPipelineDynamicStateCreateInfo dynamicState =
	    vkb::initializers::pipeline_dynamic_state_create_info(
	        dynamic_state_enables.data(),
	        static_cast<uint32_t>(dynamic_state_enables.size()),
	        0);

	// Rendering pipeline
	// Load shaders
	std::array<VkPipelineShaderStageCreateInfo, 2> shader_stages;

	shader_stages[0] = load_shader("compute_nbody/particle.vert", VK_SHADER_STAGE_VERTEX_BIT);
	shader_stages[1] = load_shader("compute_nbody/particle.frag", VK_SHADER_STAGE_FRAGMENT_BIT);

	// Vertex bindings and attributes
	const std::vector<VkVertexInputBindingDescription> vertex_input_bindings = {
	    vkb::initializers::vertex_input_binding_description(0, sizeof(Particle), VK_VERTEX_INPUT_RATE_VERTEX),
	};
	const std::vector<VkVertexInputAttributeDescription> vertex_input_attributes = {
	    vkb::initializers::vertex_input_attribute_description(0, 0, VK_FORMAT_R32G32B32A32_SFLOAT, offsetof(Particle, pos)),
	    vkb::initializers::vertex_input_attribute_description(0, 1, VK_FORMAT_R32G32B32A32_SFLOAT, offsetof(Particle, vel))};
	VkPipelineVertexInputStateCreateInfo vertex_input_state = vkb::initializers::pipeline_vertex_input_state_create_info();
	vertex_input_state.vertexBindingDescriptionCount        = static_cast<uint32_t>(vertex_input_bindings.size());
	vertex_input_state.pVertexBindingDescriptions           = vertex_input_bindings.data();
	vertex_input_state.vertexAttributeDescriptionCount      = static_cast<uint32_t>(vertex_input_attributes.size());
	vertex_input_state.pVertexAttributeDescriptions         = vertex_input_attributes.data();

	VkGraphicsPipelineCreateInfo pipeline_create_info =
	    vkb::initializers::pipeline_create_info(
	        graphics.pipeline_layout,
	        render_pass,
	        0);

	pipeline_create_info.pVertexInputState   = &vertex_input_state;
	pipeline_create_info.pInputAssemblyState = &input_assembly_state;
	pipeline_create_info.pRasterizationState = &rasterization_state;
	pipeline_create_info.pColorBlendState    = &color_blend_state;
	pipeline_create_info.pMultisampleState   = &multisample_state;
	pipeline_create_info.pViewportState      = &viewport_state;
	pipeline_create_info.pDepthStencilState  = &depth_stencil_state;
	pipeline_create_info.pDynamicState       = &dynamicState;
	pipeline_create_info.stageCount          = static_cast<uint32_t>(shader_stages.size());
	pipeline_create_info.pStages             = shader_stages.data();
	pipeline_create_info.renderPass          = render_pass;

	// Additive blending
	blend_attachment_state.colorWriteMask      = 0xF;
	blend_attachment_state.blendEnable         = VK_TRUE;
	blend_attachment_state.colorBlendOp        = VK_BLEND_OP_ADD;
	blend_attachment_state.srcColorBlendFactor = VK_BLEND_FACTOR_ONE;
	blend_attachment_state.dstColorBlendFactor = VK_BLEND_FACTOR_ONE;
	blend_attachment_state.alphaBlendOp        = VK_BLEND_OP_ADD;
	blend_attachment_state.srcAlphaBlendFactor = VK_BLEND_FACTOR_SRC_ALPHA;
	blend_attachment_state.dstAlphaBlendFactor = VK_BLEND_FACTOR_DST_ALPHA;

	VK_CHECK(vkCreateGraphicsPipelines(get_device().get_handle(), pipeline_cache, 1, &pipeline_create_info, nullptr, &graphics.pipeline));
}

void ComputeNBody::prepare_graphics()
{
	prepare_storage_buffers();
	prepare_uniform_buffers();
	setup_descriptor_set_layout();
	prepare_pipelines();
	setup_descriptor_set();

	// Semaphore for compute & graphics sync
	VkSemaphoreCreateInfo semaphore_create_info = vkb::initializers::semaphore_create_info();
	VK_CHECK(vkCreateSemaphore(get_device().get_handle(), &semaphore_create_info, nullptr, &graphics.semaphore));
}

void ComputeNBody::prepare_compute()
{
	// Get compute queue
	vkGetDeviceQueue(get_device().get_handle(), compute.queue_family_index, 0, &compute.queue);

	// Create compute pipeline
	// Compute pipelines are created separate from graphics pipelines even if they use the same queue (family index)

	std::vector<VkDescriptorSetLayoutBinding> set_layout_bindings = {
	    // Binding 0 : Particle position storage buffer
	    vkb::initializers::descriptor_set_layout_binding(
	        VK_DESCRIPTOR_TYPE_STORAGE_BUFFER,
	        VK_SHADER_STAGE_COMPUTE_BIT,
	        0),
	    // Binding 1 : Uniform buffer
	    vkb::initializers::descriptor_set_layout_binding(
	        VK_DESCRIPTOR_TYPE_UNIFORM_BUFFER,
	        VK_SHADER_STAGE_COMPUTE_BIT,
	        1),
	};

	VkDescriptorSetLayoutCreateInfo descriptor_layout =
	    vkb::initializers::descriptor_set_layout_create_info(
	        set_layout_bindings.data(),
	        static_cast<uint32_t>(set_layout_bindings.size()));

	VK_CHECK(vkCreateDescriptorSetLayout(get_device().get_handle(), &descriptor_layout, nullptr, &compute.descriptor_set_layout));

	VkPipelineLayoutCreateInfo pipeline_layout_create_info =
	    vkb::initializers::pipeline_layout_create_info(
	        &compute.descriptor_set_layout,
	        1);

	VK_CHECK(vkCreatePipelineLayout(get_device().get_handle(), &pipeline_layout_create_info, nullptr, &compute.pipeline_layout));

	VkDescriptorSetAllocateInfo alloc_info =
	    vkb::initializers::descriptor_set_allocate_info(
	        descriptor_pool,
	        &compute.descriptor_set_layout,
	        1);

	VK_CHECK(vkAllocateDescriptorSets(get_device().get_handle(), &alloc_info, &compute.descriptor_set));

	VkDescriptorBufferInfo            storage_buffer_descriptor = create_descriptor(*compute.storage_buffer);
	VkDescriptorBufferInfo            uniform_buffer_descriptor = create_descriptor(*compute.uniform_buffer);
	std::vector<VkWriteDescriptorSet> compute_write_descriptor_sets =
	    {
	        // Binding 0 : Particle position storage buffer
	        vkb::initializers::write_descriptor_set(
	            compute.descriptor_set,
	            VK_DESCRIPTOR_TYPE_STORAGE_BUFFER,
	            0,
	            &storage_buffer_descriptor),
	        // Binding 1 : Uniform buffer
	        vkb::initializers::write_descriptor_set(
	            compute.descriptor_set,
	            VK_DESCRIPTOR_TYPE_UNIFORM_BUFFER,
	            1,
	            &uniform_buffer_descriptor)};

	vkUpdateDescriptorSets(get_device().get_handle(), static_cast<uint32_t>(compute_write_descriptor_sets.size()), compute_write_descriptor_sets.data(), 0, NULL);

	// Create pipelines
	VkComputePipelineCreateInfo compute_pipeline_create_info = vkb::initializers::compute_pipeline_create_info(compute.pipeline_layout, 0);

	// 1st pass
	compute_pipeline_create_info.stage = load_shader("compute_nbody/particle_calculate.comp", VK_SHADER_STAGE_COMPUTE_BIT);

	// Set shader parameters via specialization constants
	struct SpecializationData
	{
		uint32_t shaderd_data_size;
		float    gravity;
		float    power;
		float    soften;
	} specialization_data;

	std::vector<VkSpecializationMapEntry> specialization_map_entries;
	specialization_map_entries.push_back(vkb::initializers::specialization_map_entry(0, offsetof(SpecializationData, shaderd_data_size), sizeof(uint32_t)));
	specialization_map_entries.push_back(vkb::initializers::specialization_map_entry(1, offsetof(SpecializationData, gravity), sizeof(float)));
	specialization_map_entries.push_back(vkb::initializers::specialization_map_entry(2, offsetof(SpecializationData, power), sizeof(float)));
	specialization_map_entries.push_back(vkb::initializers::specialization_map_entry(3, offsetof(SpecializationData, soften), sizeof(float)));

	specialization_data.shaderd_data_size = std::min((uint32_t) 1024, (uint32_t)(get_device().get_gpu().get_properties().limits.maxComputeSharedMemorySize / sizeof(glm::vec4)));

	specialization_data.gravity = 0.002f;
	specialization_data.power   = 0.75f;
	specialization_data.soften  = 0.05f;

	VkSpecializationInfo specialization_info =
	    vkb::initializers::specialization_info(static_cast<uint32_t>(specialization_map_entries.size()), specialization_map_entries.data(), sizeof(specialization_data), &specialization_data);
	compute_pipeline_create_info.stage.pSpecializationInfo = &specialization_info;

	VK_CHECK(vkCreateComputePipelines(get_device().get_handle(), pipeline_cache, 1, &compute_pipeline_create_info, nullptr, &compute.pipeline_calculate));

	// 2nd pass
	compute_pipeline_create_info.stage = load_shader("compute_nbody/particle_integrate.comp", VK_SHADER_STAGE_COMPUTE_BIT);
	VK_CHECK(vkCreateComputePipelines(get_device().get_handle(), pipeline_cache, 1, &compute_pipeline_create_info, nullptr, &compute.pipeline_integrate));

	// Separate command pool as queue family for compute may be different than graphics
	VkCommandPoolCreateInfo command_pool_create_info = {};
	command_pool_create_info.sType                   = VK_STRUCTURE_TYPE_COMMAND_POOL_CREATE_INFO;
	command_pool_create_info.queueFamilyIndex        = get_device().get_queue_family_index(VK_QUEUE_COMPUTE_BIT);
	command_pool_create_info.flags                   = VK_COMMAND_POOL_CREATE_RESET_COMMAND_BUFFER_BIT;
	VK_CHECK(vkCreateCommandPool(get_device().get_handle(), &command_pool_create_info, nullptr, &compute.command_pool));

	// Create a command buffer for compute operations
	VkCommandBufferAllocateInfo command_buffer_allocate_info =
	    vkb::initializers::command_buffer_allocate_info(
	        compute.command_pool,
	        VK_COMMAND_BUFFER_LEVEL_PRIMARY,
	        1);

	VK_CHECK(vkAllocateCommandBuffers(get_device().get_handle(), &command_buffer_allocate_info, &compute.command_buffer));

	// Semaphore for compute & graphics sync
	VkSemaphoreCreateInfo semaphore_create_info = vkb::initializers::semaphore_create_info();
	VK_CHECK(vkCreateSemaphore(get_device().get_handle(), &semaphore_create_info, nullptr, &compute.semaphore));

	// Signal the semaphore
	VkSubmitInfo submit_info         = {VK_STRUCTURE_TYPE_SUBMIT_INFO};
	submit_info.signalSemaphoreCount = 1;
	submit_info.pSignalSemaphores    = &compute.semaphore;
	VK_CHECK(vkQueueSubmit(queue, 1, &submit_info, VK_NULL_HANDLE));
	VK_CHECK(vkQueueWaitIdle(queue));

	// Build a single command buffer containing the compute dispatch commands
	build_compute_command_buffer();

	// If necessary, acquire and immediately release the storage buffer, so that the initial acquire
	// from the graphics command buffers are matched up properly.
	if (graphics.queue_family_index != compute.queue_family_index)
	{
		VkCommandBuffer transfer_command;

		// Create a transient command buffer for setting up the initial buffer transfer state
		VkCommandBufferAllocateInfo command_buffer_allocate_info =
		    vkb::initializers::command_buffer_allocate_info(
		        compute.command_pool,
		        VK_COMMAND_BUFFER_LEVEL_PRIMARY,
		        1);

		VK_CHECK(vkAllocateCommandBuffers(get_device().get_handle(), &command_buffer_allocate_info, &transfer_command));

		VkCommandBufferBeginInfo command_buffer_info{};
		command_buffer_info.sType = VK_STRUCTURE_TYPE_COMMAND_BUFFER_BEGIN_INFO;
		VK_CHECK(vkBeginCommandBuffer(transfer_command, &command_buffer_info));

		VkBufferMemoryBarrier acquire_buffer_barrier =
		    {
		        VK_STRUCTURE_TYPE_BUFFER_MEMORY_BARRIER,
		        nullptr,
		        0,
		        VK_ACCESS_SHADER_WRITE_BIT,
		        graphics.queue_family_index,
		        compute.queue_family_index,
		        compute.storage_buffer->get_handle(),
		        0,
		        compute.storage_buffer->get_size()};
		vkCmdPipelineBarrier(
		    transfer_command,
		    VK_PIPELINE_STAGE_VERTEX_INPUT_BIT,
		    VK_PIPELINE_STAGE_COMPUTE_SHADER_BIT,
		    0,
		    0, nullptr,
		    1, &acquire_buffer_barrier,
		    0, nullptr);

		VkBufferMemoryBarrier release_buffer_barrier =
		    {
		        VK_STRUCTURE_TYPE_BUFFER_MEMORY_BARRIER,
		        nullptr,
		        VK_ACCESS_SHADER_WRITE_BIT,
		        0,
		        compute.queue_family_index,
		        graphics.queue_family_index,
		        compute.storage_buffer->get_handle(),
		        0,
		        compute.storage_buffer->get_size()};
		vkCmdPipelineBarrier(
		    transfer_command,
		    VK_PIPELINE_STAGE_COMPUTE_SHADER_BIT,
		    VK_PIPELINE_STAGE_VERTEX_INPUT_BIT,
		    0,
		    0, nullptr,
		    1, &release_buffer_barrier,
		    0, nullptr);

<<<<<<< HEAD
		// Copied from Device::flush_command_buffer, which we can't use because it would be 
=======
		// Copied from Device::flush_command_buffer, which we can't use because it would be
>>>>>>> f2cc9ebd
		// working with the wrong command pool
		VK_CHECK(vkEndCommandBuffer(transfer_command));

		// Submit compute commands
		VkSubmitInfo submit_info{};
		submit_info.sType              = VK_STRUCTURE_TYPE_SUBMIT_INFO;
		submit_info.commandBufferCount = 1;
		submit_info.pCommandBuffers    = &transfer_command;

		// Create fence to ensure that the command buffer has finished executing
		VkFenceCreateInfo fence_info{};
		fence_info.sType = VK_STRUCTURE_TYPE_FENCE_CREATE_INFO;
		fence_info.flags = VK_FLAGS_NONE;

		VkFence fence;
		VK_CHECK(vkCreateFence(device->get_handle(), &fence_info, nullptr, &fence));
		// Submit to the *compute* queue
		VkResult result = vkQueueSubmit(compute.queue, 1, &submit_info, fence);
		// Wait for the fence to signal that command buffer has finished executing
		VK_CHECK(vkWaitForFences(device->get_handle(), 1, &fence, VK_TRUE, DEFAULT_FENCE_TIMEOUT));
		vkDestroyFence(device->get_handle(), fence, nullptr);

		vkFreeCommandBuffers(device->get_handle(), compute.command_pool, 1, &transfer_command);
	}
}

// Prepare and initialize uniform buffer containing shader uniforms
void ComputeNBody::prepare_uniform_buffers()
{
	// Compute shader uniform buffer block
	compute.uniform_buffer = std::make_unique<vkb::core::Buffer>(get_device(),
	                                                             sizeof(compute.ubo),
	                                                             VK_BUFFER_USAGE_UNIFORM_BUFFER_BIT,
	                                                             VMA_MEMORY_USAGE_CPU_TO_GPU);

	// Vertex shader uniform buffer block
	graphics.uniform_buffer = std::make_unique<vkb::core::Buffer>(get_device(),
	                                                              sizeof(graphics.ubo),
	                                                              VK_BUFFER_USAGE_UNIFORM_BUFFER_BIT,
	                                                              VMA_MEMORY_USAGE_CPU_TO_GPU);

	update_compute_uniform_buffers(1.0f);
	update_graphics_uniform_buffers();
}

void ComputeNBody::update_compute_uniform_buffers(float delta_time)
{
	compute.ubo.delta_time = paused ? 0.0f : delta_time;
	compute.uniform_buffer->convert_and_update(compute.ubo);
}

void ComputeNBody::update_graphics_uniform_buffers()
{
	graphics.ubo.projection = camera.matrices.perspective;
	graphics.ubo.view       = camera.matrices.view;
	graphics.ubo.screenDim  = glm::vec2((float) width, (float) height);
	graphics.uniform_buffer->convert_and_update(graphics.ubo);
}

void ComputeNBody::draw()
{
	ApiVulkanSample::prepare_frame();

	VkPipelineStageFlags graphics_wait_stage_masks[]  = {VK_PIPELINE_STAGE_VERTEX_INPUT_BIT, VK_PIPELINE_STAGE_COLOR_ATTACHMENT_OUTPUT_BIT};
	VkSemaphore          graphics_wait_semaphores[]   = {compute.semaphore, semaphores.acquired_image_ready};
	VkSemaphore          graphics_signal_semaphores[] = {graphics.semaphore, semaphores.render_complete};

	// Submit graphics commands
	submit_info.commandBufferCount   = 1;
	submit_info.pCommandBuffers      = &draw_cmd_buffers[current_buffer];
	submit_info.waitSemaphoreCount   = 2;
	submit_info.pWaitSemaphores      = graphics_wait_semaphores;
	submit_info.pWaitDstStageMask    = graphics_wait_stage_masks;
	submit_info.signalSemaphoreCount = 2;
	submit_info.pSignalSemaphores    = graphics_signal_semaphores;
	VK_CHECK(vkQueueSubmit(queue, 1, &submit_info, VK_NULL_HANDLE));

	ApiVulkanSample::submit_frame();

	// Wait for rendering finished
	VkPipelineStageFlags wait_stage_mask = VK_PIPELINE_STAGE_COMPUTE_SHADER_BIT;

	// Submit compute commands
	VkSubmitInfo compute_submit_info         = vkb::initializers::submit_info();
	compute_submit_info.commandBufferCount   = 1;
	compute_submit_info.pCommandBuffers      = &compute.command_buffer;
	compute_submit_info.waitSemaphoreCount   = 1;
	compute_submit_info.pWaitSemaphores      = &graphics.semaphore;
	compute_submit_info.pWaitDstStageMask    = &wait_stage_mask;
	compute_submit_info.signalSemaphoreCount = 1;
	compute_submit_info.pSignalSemaphores    = &compute.semaphore;
	VK_CHECK(vkQueueSubmit(compute.queue, 1, &compute_submit_info, VK_NULL_HANDLE));
}

bool ComputeNBody::prepare(vkb::Platform &platform)
{
	if (!ApiVulkanSample::prepare(platform))
	{
		return false;
	}

	graphics.queue_family_index = get_device().get_queue_family_index(VK_QUEUE_GRAPHICS_BIT);
	compute.queue_family_index  = get_device().get_queue_family_index(VK_QUEUE_COMPUTE_BIT);

	load_assets();
	setup_descriptor_pool();
	prepare_graphics();
	prepare_compute();
	build_command_buffers();
	prepared = true;
	return true;
}

void ComputeNBody::render(float delta_time)
{
	if (!prepared)
		return;
	draw();
	update_compute_uniform_buffers(delta_time);
	if (camera.updated)
	{
		update_graphics_uniform_buffers();
	}
}

void ComputeNBody::resize(const uint32_t width, const uint32_t height)
{
	ApiVulkanSample::resize(width, height);
	update_graphics_uniform_buffers();
}

std::unique_ptr<vkb::Application> create_compute_nbody()
{
	return std::make_unique<ComputeNBody>();
}<|MERGE_RESOLUTION|>--- conflicted
+++ resolved
@@ -731,11 +731,7 @@
 		    1, &release_buffer_barrier,
 		    0, nullptr);
 
-<<<<<<< HEAD
-		// Copied from Device::flush_command_buffer, which we can't use because it would be 
-=======
 		// Copied from Device::flush_command_buffer, which we can't use because it would be
->>>>>>> f2cc9ebd
 		// working with the wrong command pool
 		VK_CHECK(vkEndCommandBuffer(transfer_command));
 
