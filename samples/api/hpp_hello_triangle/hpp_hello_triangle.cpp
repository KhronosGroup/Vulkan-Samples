--- conflicted
+++ resolved
@@ -1,8 +1,5 @@
 /* Copyright (c) 2021-2024, NVIDIA CORPORATION. All rights reserved.
-<<<<<<< HEAD
  * Copyright (c) 2024, Mobica Limited
-=======
->>>>>>> d13cf6cd
  *
  * SPDX-License-Identifier: Apache-2.0
  *
@@ -23,15 +20,9 @@
 
 #include <common/hpp_error.h>
 #include <common/hpp_vk_common.h>
-<<<<<<< HEAD
-#include <common/logging.h>
-#include <hpp_shader_compiler.h>
-#include <platform/filesystem.h>
-=======
 #include <core/util/logging.hpp>
 #include <filesystem/legacy.h>
-#include <hpp_glsl_compiler.h>
->>>>>>> d13cf6cd
+#include <hpp_shader_compiler.h>
 #include <platform/window.h>
 
 // Note: the default dispatcher is instantiated in hpp_api_vulkan_sample.cpp.
