/* Copyright (c) 2021-2023, NVIDIA CORPORATION. All rights reserved.
 *
 * SPDX-License-Identifier: Apache-2.0
 *
 * Licensed under the Apache License, Version 2.0 the "License";
 * you may not use this file except in compliance with the License.
 * You may obtain a copy of the License at
 *
 *     http://www.apache.org/licenses/LICENSE-2.0
 *
 * Unless required by applicable law or agreed to in writing, software
 * distributed under the License is distributed on an "AS IS" BASIS,
 * WITHOUT WARRANTIES OR CONDITIONS OF ANY KIND, either express or implied.
 * See the License for the specific language governing permissions and
 * limitations under the License.
 */

/*
 * Demonstrates the use of dynamic uniform buffers, using vulkan.hpp
 *
 * Instead of using one uniform buffer per-object, this example allocates one big uniform buffer
 * with respect to the alignment reported by the device via minUniformBufferOffsetAlignment that
 * contains all matrices for the objects in the scene.
 *
 * The used descriptor type vk::DescriptorType::eUniformBufferDynamic then allows to set a dynamic
 * offset used to pass data from the single uniform buffer to the connected shader binding point.
 */

#include "hpp_dynamic_uniform_buffers.h"
#include <benchmark_mode/benchmark_mode.h>
#include <iostream>
#include <random>

HPPDynamicUniformBuffers::HPPDynamicUniformBuffers()
{
	title = "HPP Dynamic uniform buffers";
}

HPPDynamicUniformBuffers ::~HPPDynamicUniformBuffers()
{
	if (get_device() && get_device()->get_handle())
	{
		if (ubo_data_dynamic.model)
		{
			aligned_free(ubo_data_dynamic.model);
		}

		vk::Device device = get_device()->get_handle();

		// Clean up used Vulkan resources
		// Note : Inherited destructor cleans up resources stored in base class
		device.destroyPipeline(pipeline);
		device.destroyPipelineLayout(pipeline_layout);
		device.destroyDescriptorSetLayout(descriptor_set_layout);
	}
}

// Wrapper functions for aligned memory allocation
// There is currently no standard for this in C++ that works across all platforms and vendors, so we abstract this
void *HPPDynamicUniformBuffers::aligned_alloc(size_t size, size_t alignment)
{
	void *data = nullptr;
#if defined(_MSC_VER) || defined(__MINGW32__)
	data = _aligned_malloc(size, alignment);
#else
	int res = posix_memalign(&data, alignment, size);
	if (res != 0)
	{
		data = nullptr;
	}
#endif
	return data;
}

void HPPDynamicUniformBuffers::aligned_free(void *data)
{
#if defined(_MSC_VER) || defined(__MINGW32__)
	_aligned_free(data);
#else
	free(data);
#endif
}

bool HPPDynamicUniformBuffers::prepare(const vkb::ApplicationOptions &options)
{
	assert(!prepared);

	if (HPPApiVulkanSample::prepare(options))
	{
		prepare_camera();
		generate_cube();
		prepare_uniform_buffers();
		descriptor_set_layout = create_descriptor_set_layout();
		pipeline_layout       = get_device()->get_handle().createPipelineLayout({{}, descriptor_set_layout});
		pipeline              = create_pipeline();
		descriptor_pool       = create_descriptor_pool();
		descriptor_set        = vkb::common::allocate_descriptor_set(get_device()->get_handle(), descriptor_pool, descriptor_set_layout);
		update_descriptor_set();
		build_command_buffers();

		prepared = true;
	}

<<<<<<< HEAD
	vk::Device device = get_device()->get_handle();

	std::vector<std::pair<vkb::ShaderSourceLanguage, std::vector<std::pair<vk::ShaderStageFlagBits, std::string>>>> supported_shaders{
	    {vkb::ShaderSourceLanguage::GLSL, {
	                                          {vk::ShaderStageFlagBits::eVertex, "dynamic_uniform_buffers/base.vert"},
	                                          {vk::ShaderStageFlagBits::eFragment, "dynamic_uniform_buffers/base.frag"},
	                                      }},

	    {vkb::ShaderSourceLanguage::SPV, {
	                                         {vk::ShaderStageFlagBits::eVertex, "dynamic_uniform_buffers/base.vert.spv"},
	                                         {vk::ShaderStageFlagBits::eFragment, "dynamic_uniform_buffers/base.frag.spv"},
	                                     }}};
	for (auto &shader : supported_shaders)
	{
		store_shaders(shader.first, shader.second);
	}

	prepare_camera();
	generate_cube();
	prepare_uniform_buffers();

	descriptor_set_layout = create_descriptor_set_layout();
	pipeline_layout       = get_device()->get_handle().createPipelineLayout({{}, descriptor_set_layout});
	pipeline              = create_pipeline(supported_shaders.begin()->first, supported_shaders.begin()->second);
	descriptor_pool       = create_descriptor_pool();
	descriptor_set        = vkb::common::allocate_descriptor_set(get_device()->get_handle(), descriptor_pool, descriptor_set_layout);

	update_descriptor_set();
	build_command_buffers();
	prepared = true;
	return true;
=======
	return prepared;
>>>>>>> 5d7411ed
}

bool HPPDynamicUniformBuffers::resize(const uint32_t width, const uint32_t height)
{
	HPPApiVulkanSample::resize(width, height);
	update_uniform_buffers();
	return true;
}

void HPPDynamicUniformBuffers::change_shader(const vkb::ShaderSourceLanguage &shader_language)
{
	get_device()->get_handle().destroyPipeline(pipeline);
	pipeline = create_pipeline(shader_language, get_available_shaders().find(shader_language)->second);
}

void HPPDynamicUniformBuffers::build_command_buffers()
{
	vk::DeviceSize offset = 0;

	std::array<vk::ClearValue, 2> clear_values = {default_clear_color, vk::ClearDepthStencilValue(0.0f, 0)};

	vk::RenderPassBeginInfo render_pass_begin_info(render_pass, {}, {{0, 0}, extent}, clear_values);

	for (size_t i = 0; i < draw_cmd_buffers.size(); ++i)
	{
		render_pass_begin_info.framebuffer = framebuffers[i];

		vk::CommandBuffer command_buffer = draw_cmd_buffers[i];
		command_buffer.begin(vk::CommandBufferBeginInfo());
		command_buffer.beginRenderPass(render_pass_begin_info, vk::SubpassContents::eInline);
		command_buffer.setViewport(0, {{0.0f, 0.0f, static_cast<float>(extent.width), static_cast<float>(extent.height), 0.0f, 1.0f}});
		command_buffer.setScissor(0, {{{0, 0}, extent}});
		command_buffer.bindPipeline(vk::PipelineBindPoint::eGraphics, pipeline);
		command_buffer.bindVertexBuffers(0, static_cast<vk::Buffer>(vertex_buffer->get_handle()), offset);
		command_buffer.bindIndexBuffer(index_buffer->get_handle(), 0, vk::IndexType::eUint32);

		// Render multiple objects using different model matrices by dynamically offsetting into one uniform buffer
		for (uint32_t j = 0; j < OBJECT_INSTANCES; j++)
		{
			// One dynamic offset per dynamic descriptor to offset into the ubo containing all model matrices
			uint32_t dynamic_offset = j * static_cast<uint32_t>(dynamic_alignment);

			// Bind the descriptor set for rendering a mesh using the dynamic offset
			command_buffer.bindDescriptorSets(vk::PipelineBindPoint::eGraphics, pipeline_layout, 0, descriptor_set, dynamic_offset);
			command_buffer.drawIndexed(index_count, 1, 0, 0, 0);
		}

		draw_ui(command_buffer);
		command_buffer.endRenderPass();
		command_buffer.end();
	}
}

void HPPDynamicUniformBuffers::render(float delta_time)
{
	if (prepared)
	{
		draw();
		if (!paused)
		{
			update_dynamic_uniform_buffer(delta_time);
		}
		if (camera.updated)
		{
			update_uniform_buffers();
		}
	}
}

vk::DescriptorPool HPPDynamicUniformBuffers::create_descriptor_pool()
{
	// Example uses one ubo, on dynamic ubo, and one combined image sampler
	std::array<vk::DescriptorPoolSize, 3> pool_sizes = {{{vk::DescriptorType::eUniformBuffer, 1},
	                                                     {vk::DescriptorType::eUniformBufferDynamic, 1},
	                                                     {vk::DescriptorType::eCombinedImageSampler, 1}}};
	return get_device()->get_handle().createDescriptorPool({{}, 2, pool_sizes});
}

vk::DescriptorSetLayout HPPDynamicUniformBuffers::create_descriptor_set_layout()
{
	std::array<vk::DescriptorSetLayoutBinding, 3> bindings = {{{0, vk::DescriptorType::eUniformBuffer, 1, vk::ShaderStageFlagBits::eVertex},
	                                                           {1, vk::DescriptorType::eUniformBufferDynamic, 1, vk::ShaderStageFlagBits::eVertex},
	                                                           {2, vk::DescriptorType::eCombinedImageSampler, 1, vk::ShaderStageFlagBits::eFragment}}};
	return get_device()->get_handle().createDescriptorSetLayout({{}, bindings});
}

vk::Pipeline HPPDynamicUniformBuffers::create_pipeline(const vkb::ShaderSourceLanguage &shader_language, const std::vector<std::pair<vk::ShaderStageFlagBits, std::string>> &list_of_shaders)
{
	// Load shaders
<<<<<<< HEAD
	std::vector<vk::PipelineShaderStageCreateInfo> shader_stages;
	for (auto &shader : list_of_shaders)
	{
		shader_stages.emplace_back(load_shader(shader.second, shader.first, shader_language));
	}
=======
	std::vector<vk::PipelineShaderStageCreateInfo> shader_stages = {load_shader("dynamic_uniform_buffers/base.vert", vk::ShaderStageFlagBits::eVertex),
	                                                                load_shader("dynamic_uniform_buffers/base.frag", vk::ShaderStageFlagBits::eFragment)};
>>>>>>> 5d7411ed

	// Vertex bindings and attributes
	vk::VertexInputBindingDescription                  vertex_input_binding(0, sizeof(Vertex), vk::VertexInputRate::eVertex);
	std::array<vk::VertexInputAttributeDescription, 2> vertex_input_attributes = {
	    {{0, 0, vk::Format::eR32G32B32Sfloat, offsetof(Vertex, pos)},            // Location 0 : Position
	     {1, 0, vk::Format::eR32G32B32Sfloat, offsetof(Vertex, color)}}};        // Location 1 : Color
	vk::PipelineVertexInputStateCreateInfo vertex_input_state({}, vertex_input_binding, vertex_input_attributes);

	vk::PipelineColorBlendAttachmentState blend_attachment_state;
	blend_attachment_state.colorWriteMask =
	    vk::ColorComponentFlagBits::eR | vk::ColorComponentFlagBits::eG | vk::ColorComponentFlagBits::eB | vk::ColorComponentFlagBits::eA;

	// Note: Using reversed depth-buffer for increased precision, so Greater depth values are kept
	vk::PipelineDepthStencilStateCreateInfo depth_stencil_state;
	depth_stencil_state.depthTestEnable  = true;
	depth_stencil_state.depthWriteEnable = true;
	depth_stencil_state.depthCompareOp   = vk::CompareOp::eGreater;
	depth_stencil_state.back.compareOp   = vk::CompareOp::eGreater;

	return vkb::common::create_graphics_pipeline(get_device()->get_handle(),
	                                             pipeline_cache,
	                                             shader_stages,
	                                             vertex_input_state,
	                                             vk::PrimitiveTopology::eTriangleList,
	                                             0,
	                                             vk::PolygonMode::eFill,
	                                             vk::CullModeFlagBits::eNone,
	                                             vk::FrontFace::eCounterClockwise,
	                                             {blend_attachment_state},
	                                             depth_stencil_state,
	                                             pipeline_layout,
	                                             render_pass);
}

void HPPDynamicUniformBuffers::draw()
{
	HPPApiVulkanSample::prepare_frame();

	// Submit to queue
	submit_info.setCommandBuffers(draw_cmd_buffers[current_buffer]);
	queue.submit(submit_info);

	HPPApiVulkanSample::submit_frame();
}

void HPPDynamicUniformBuffers::generate_cube()
{
	// Setup vertices indices for a colored cube
	std::vector<Vertex> vertices = {
	    {{-1.0f, -1.0f, 1.0f}, {1.0f, 0.0f, 0.0f}},
	    {{1.0f, -1.0f, 1.0f}, {0.0f, 1.0f, 0.0f}},
	    {{1.0f, 1.0f, 1.0f}, {0.0f, 0.0f, 1.0f}},
	    {{-1.0f, 1.0f, 1.0f}, {0.0f, 0.0f, 0.0f}},
	    {{-1.0f, -1.0f, -1.0f}, {1.0f, 0.0f, 0.0f}},
	    {{1.0f, -1.0f, -1.0f}, {0.0f, 1.0f, 0.0f}},
	    {{1.0f, 1.0f, -1.0f}, {0.0f, 0.0f, 1.0f}},
	    {{-1.0f, 1.0f, -1.0f}, {0.0f, 0.0f, 0.0f}},
	};

	// clang-format off
	std::vector<uint32_t> indices = { 0, 1, 2,		2, 3, 0,		1, 5, 6,		6, 2, 1,		7, 6, 5,		5, 4, 7,
	                                  4, 0, 3,		3, 7, 4,		4, 5, 1,		1, 0, 4,		3, 2, 6,		6, 7, 3 };
	// clang-format on

	index_count = static_cast<uint32_t>(indices.size());

	auto vertex_buffer_size = vertices.size() * sizeof(Vertex);
	auto index_buffer_size  = indices.size() * sizeof(uint32_t);

	// Create buffers
	// For the sake of simplicity we won't stage the vertex data to the gpu memory
	// Vertex buffer
	vertex_buffer =
	    std::make_unique<vkb::core::HPPBuffer>(*get_device(), vertex_buffer_size, vk::BufferUsageFlagBits::eVertexBuffer, VMA_MEMORY_USAGE_CPU_TO_GPU);
	vertex_buffer->update(vertices.data(), vertex_buffer_size);

	index_buffer = std::make_unique<vkb::core::HPPBuffer>(*get_device(), index_buffer_size, vk::BufferUsageFlagBits::eIndexBuffer, VMA_MEMORY_USAGE_CPU_TO_GPU);
	index_buffer->update(indices.data(), index_buffer_size);
}

void HPPDynamicUniformBuffers::prepare_camera()
{
	camera.type = vkb::CameraType::LookAt;
	camera.set_position(glm::vec3(0.0f, 0.0f, -30.0f));
	camera.set_rotation(glm::vec3(0.0f));

	// Note: Using reversed depth-buffer for increased precision, so Znear and Zfar are flipped
	camera.set_perspective(60.0f, (float) extent.width / (float) extent.height, 256.0f, 0.1f);
}

// Prepare and initialize uniform buffer containing shader uniforms
void HPPDynamicUniformBuffers::prepare_uniform_buffers()
{
	// Allocate data for the dynamic uniform buffer object
	// We allocate this manually as the alignment of the offset differs between GPUs

	// Calculate required alignment based on minimum device offset alignment
	vk::DeviceSize min_ubo_alignment = get_device()->get_gpu().get_handle().getProperties().limits.minUniformBufferOffsetAlignment;
	dynamic_alignment                = sizeof(glm::mat4);
	if (min_ubo_alignment > 0)
	{
		dynamic_alignment = (dynamic_alignment + min_ubo_alignment - 1) & ~(min_ubo_alignment - 1);
	}

	size_t buffer_size = OBJECT_INSTANCES * dynamic_alignment;

	ubo_data_dynamic.model = static_cast<glm::mat4 *>(aligned_alloc(buffer_size, dynamic_alignment));
	assert(ubo_data_dynamic.model);

	std::cout << "minUniformBufferOffsetAlignment = " << min_ubo_alignment << std::endl;
	std::cout << "dynamicAlignment = " << dynamic_alignment << std::endl;

	// Vertex shader uniform buffer block

	// Static shared uniform buffer object with projection and view matrix
	uniform_buffers.view =
	    std::make_unique<vkb::core::HPPBuffer>(*get_device(), sizeof(ubo_vs), vk::BufferUsageFlagBits::eUniformBuffer, VMA_MEMORY_USAGE_CPU_TO_GPU);

	uniform_buffers.dynamic =
	    std::make_unique<vkb::core::HPPBuffer>(*get_device(), buffer_size, vk::BufferUsageFlagBits::eUniformBuffer, VMA_MEMORY_USAGE_CPU_TO_GPU);

	// Prepare per-object matrices with offsets and random rotations
	std::default_random_engine      rnd_engine(lock_simulation_speed ? 0 : static_cast<unsigned>(time(nullptr)));
	std::normal_distribution<float> rnd_dist(-1.0f, 1.0f);
	for (uint32_t i = 0; i < OBJECT_INSTANCES; i++)
	{
		rotations[i]       = glm::vec3(rnd_dist(rnd_engine), rnd_dist(rnd_engine), rnd_dist(rnd_engine)) * 2.0f * glm::pi<float>();
		rotation_speeds[i] = glm::vec3(rnd_dist(rnd_engine), rnd_dist(rnd_engine), rnd_dist(rnd_engine));
	}

	update_uniform_buffers();
	update_dynamic_uniform_buffer(0.0f, true);
}

void HPPDynamicUniformBuffers::update_descriptor_set()
{
	vk::DescriptorBufferInfo view_buffer_descriptor(uniform_buffers.view->get_handle(), 0, VK_WHOLE_SIZE);
	vk::DescriptorBufferInfo dynamic_buffer_descriptor(uniform_buffers.dynamic->get_handle(), 0, dynamic_alignment);

	std::array<vk::WriteDescriptorSet, 2> write_descriptor_sets = {
	    {// Binding 0 : Projection/View matrix uniform buffer
	     {descriptor_set, 0, {}, vk::DescriptorType::eUniformBuffer, {}, view_buffer_descriptor},
	     // Binding 1 : Instance matrix as dynamic uniform buffer
	     {descriptor_set, 1, {}, vk::DescriptorType::eUniformBufferDynamic, {}, dynamic_buffer_descriptor}}};

	get_device()->get_handle().updateDescriptorSets(write_descriptor_sets, {});
}

void HPPDynamicUniformBuffers::update_dynamic_uniform_buffer(float delta_time, bool force)
{
	// Update at max. 60 fps
	animation_timer += delta_time;
	if ((animation_timer + 0.0025 < (1.0f / 60.0f)) && (!force))
	{
		return;
	}

	// Dynamic ubo with per-object model matrices indexed by offsets in the command buffer
	auto      dim  = static_cast<uint32_t>(pow(OBJECT_INSTANCES, (1.0f / 3.0f)));
	auto      fdim = static_cast<float>(dim);
	glm::vec3 offset(5.0f);

	for (uint32_t x = 0; x < dim; x++)
	{
		auto fx = static_cast<float>(x);
		for (uint32_t y = 0; y < dim; y++)
		{
			auto fy = static_cast<float>(y);
			for (uint32_t z = 0; z < dim; z++)
			{
				auto fz    = static_cast<float>(z);
				auto index = x * dim * dim + y * dim + z;

				// Aligned offset
				auto model_mat = (glm::mat4 *) (((uint64_t) ubo_data_dynamic.model + (index * dynamic_alignment)));

				// Update rotations
				rotations[index] += animation_timer * rotation_speeds[index];

				// Update matrices
				glm::vec3 pos(-((fdim * offset.x) / 2.0f) + offset.x / 2.0f + fx * offset.x,
				              -((fdim * offset.y) / 2.0f) + offset.y / 2.0f + fy * offset.y,
				              -((fdim * offset.z) / 2.0f) + offset.z / 2.0f + fz * offset.z);
				*model_mat = glm::translate(glm::mat4(1.0f), pos);
				*model_mat = glm::rotate(*model_mat, rotations[index].x, glm::vec3(1.0f, 1.0f, 0.0f));
				*model_mat = glm::rotate(*model_mat, rotations[index].y, glm::vec3(0.0f, 1.0f, 0.0f));
				*model_mat = glm::rotate(*model_mat, rotations[index].z, glm::vec3(0.0f, 0.0f, 1.0f));
			}
		}
	}

	animation_timer = 0.0f;

	uniform_buffers.dynamic->update(ubo_data_dynamic.model, static_cast<size_t>(uniform_buffers.dynamic->get_size()));

	// Flush to make changes visible to the device
	uniform_buffers.dynamic->flush();
}

void HPPDynamicUniformBuffers::update_uniform_buffers()
{
	// Fixed ubo with projection and view matrices
	ubo_vs.projection = camera.matrices.perspective;
	ubo_vs.view       = camera.matrices.view;

	uniform_buffers.view->convert_and_update(ubo_vs);
}

std::unique_ptr<vkb::Application> create_hpp_dynamic_uniform_buffers()
{
	return std::make_unique<HPPDynamicUniformBuffers>();
}<|MERGE_RESOLUTION|>--- conflicted
+++ resolved
@@ -85,6 +85,21 @@
 {
 	assert(!prepared);
 
+	std::vector<std::pair<vkb::ShaderSourceLanguage, std::vector<std::pair<vk::ShaderStageFlagBits, std::string>>>> supported_shaders{
+	    {vkb::ShaderSourceLanguage::GLSL, {
+	                                          {vk::ShaderStageFlagBits::eVertex, "dynamic_uniform_buffers/base.vert"},
+	                                          {vk::ShaderStageFlagBits::eFragment, "dynamic_uniform_buffers/base.frag"},
+	                                      }},
+
+	    {vkb::ShaderSourceLanguage::SPV, {
+	                                         {vk::ShaderStageFlagBits::eVertex, "dynamic_uniform_buffers/base.vert.spv"},
+	                                         {vk::ShaderStageFlagBits::eFragment, "dynamic_uniform_buffers/base.frag.spv"},
+	                                     }}};
+	for (auto &shader : supported_shaders)
+	{
+		store_shaders(shader.first, shader.second);
+	}
+
 	if (HPPApiVulkanSample::prepare(options))
 	{
 		prepare_camera();
@@ -92,7 +107,7 @@
 		prepare_uniform_buffers();
 		descriptor_set_layout = create_descriptor_set_layout();
 		pipeline_layout       = get_device()->get_handle().createPipelineLayout({{}, descriptor_set_layout});
-		pipeline              = create_pipeline();
+		pipeline              = create_pipeline(supported_shaders.begin()->first, supported_shaders.begin()->second);
 		descriptor_pool       = create_descriptor_pool();
 		descriptor_set        = vkb::common::allocate_descriptor_set(get_device()->get_handle(), descriptor_pool, descriptor_set_layout);
 		update_descriptor_set();
@@ -101,23 +116,7 @@
 		prepared = true;
 	}
 
-<<<<<<< HEAD
 	vk::Device device = get_device()->get_handle();
-
-	std::vector<std::pair<vkb::ShaderSourceLanguage, std::vector<std::pair<vk::ShaderStageFlagBits, std::string>>>> supported_shaders{
-	    {vkb::ShaderSourceLanguage::GLSL, {
-	                                          {vk::ShaderStageFlagBits::eVertex, "dynamic_uniform_buffers/base.vert"},
-	                                          {vk::ShaderStageFlagBits::eFragment, "dynamic_uniform_buffers/base.frag"},
-	                                      }},
-
-	    {vkb::ShaderSourceLanguage::SPV, {
-	                                         {vk::ShaderStageFlagBits::eVertex, "dynamic_uniform_buffers/base.vert.spv"},
-	                                         {vk::ShaderStageFlagBits::eFragment, "dynamic_uniform_buffers/base.frag.spv"},
-	                                     }}};
-	for (auto &shader : supported_shaders)
-	{
-		store_shaders(shader.first, shader.second);
-	}
 
 	prepare_camera();
 	generate_cube();
@@ -133,9 +132,6 @@
 	build_command_buffers();
 	prepared = true;
 	return true;
-=======
-	return prepared;
->>>>>>> 5d7411ed
 }
 
 bool HPPDynamicUniformBuffers::resize(const uint32_t width, const uint32_t height)
@@ -225,16 +221,11 @@
 vk::Pipeline HPPDynamicUniformBuffers::create_pipeline(const vkb::ShaderSourceLanguage &shader_language, const std::vector<std::pair<vk::ShaderStageFlagBits, std::string>> &list_of_shaders)
 {
 	// Load shaders
-<<<<<<< HEAD
 	std::vector<vk::PipelineShaderStageCreateInfo> shader_stages;
 	for (auto &shader : list_of_shaders)
 	{
 		shader_stages.emplace_back(load_shader(shader.second, shader.first, shader_language));
 	}
-=======
-	std::vector<vk::PipelineShaderStageCreateInfo> shader_stages = {load_shader("dynamic_uniform_buffers/base.vert", vk::ShaderStageFlagBits::eVertex),
-	                                                                load_shader("dynamic_uniform_buffers/base.frag", vk::ShaderStageFlagBits::eFragment)};
->>>>>>> 5d7411ed
 
 	// Vertex bindings and attributes
 	vk::VertexInputBindingDescription                  vertex_input_binding(0, sizeof(Vertex), vk::VertexInputRate::eVertex);
