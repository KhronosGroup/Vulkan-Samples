/* Copyright (c) 2022-2024, NVIDIA CORPORATION. All rights reserved.
 *
 * SPDX-License-Identifier: Apache-2.0
 *
 * Licensed under the Apache License, Version 2.0 the "License";
 * you may not use this file except in compliance with the License.
 * You may obtain a copy of the License at
 *
 *     http://www.apache.org/licenses/LICENSE-2.0
 *
 * Unless required by applicable law or agreed to in writing, software
 * distributed under the License is distributed on an "AS IS" BASIS,
 * WITHOUT WARRANTIES OR CONDITIONS OF ANY KIND, either express or implied.
 * See the License for the specific language governing permissions and
 * limitations under the License.
 */

/*
 * Runtime mip map generation, using vulkan.hpp
 */

#include "hpp_texture_mipmap_generation.h"
#include <common/hpp_vk_common.h>
#include <common/ktx_common.h>
#include <common/vk_initializers.h>
#include <core/hpp_command_pool.h>

HPPTextureMipMapGeneration::HPPTextureMipMapGeneration()
{
	title = "Texture MipMap generation";

	zoom     = -2.5f;
	rotation = {0.0f, 15.0f, 0.0f};
}

HPPTextureMipMapGeneration::~HPPTextureMipMapGeneration()
{
	if (has_device() && get_device().get_handle())
	{
		vk::Device device = get_device().get_handle();

		device.destroyPipeline(pipeline);
		device.destroyPipelineLayout(pipeline_layout);
		device.destroyDescriptorSetLayout(descriptor_set_layout);
		for (auto sampler : samplers)
		{
			device.destroySampler(sampler);
		}
		device.destroyImageView(texture.view);
		device.destroyImage(texture.image);
		device.freeMemory(texture.device_memory);
		uniform_buffer.reset();
	}
}

bool HPPTextureMipMapGeneration::prepare(const vkb::ApplicationOptions &options)
{
	assert(!prepared);

	if (HPPApiVulkanSample::prepare(options))
	{
		prepare_camera();

		load_assets();
		prepare_uniform_buffers();
		descriptor_set_layout = create_descriptor_set_layout();
		pipeline_layout       = get_device().get_handle().createPipelineLayout({{}, descriptor_set_layout});
		pipeline              = create_pipeline();
		descriptor_pool       = create_descriptor_pool();
		descriptor_set        = vkb::common::allocate_descriptor_set(get_device().get_handle(), descriptor_pool, descriptor_set_layout);
		update_descriptor_set();
		build_command_buffers();

		prepared = true;
	}

	return prepared;
}

// Enable physical device features required for this example
void HPPTextureMipMapGeneration::request_gpu_features(vkb::core::HPPPhysicalDevice &gpu)
{
	// Enable anisotropic filtering if supported
	if (gpu.get_features().samplerAnisotropy)
	{
		gpu.get_mutable_requested_features().samplerAnisotropy = true;
	}
}

void HPPTextureMipMapGeneration::build_command_buffers()
{
	vk::CommandBufferBeginInfo command_buffer_begin_info;

	std::array<vk::ClearValue, 2> clear_values = {{default_clear_color, vk::ClearDepthStencilValue(1.0f, 0)}};

	vk::RenderPassBeginInfo render_pass_begin_info(render_pass, {}, {{0, 0}, extent}, clear_values);

	for (int32_t i = 0; i < draw_cmd_buffers.size(); ++i)
	{
		auto command_buffer = draw_cmd_buffers[i];

		render_pass_begin_info.framebuffer = framebuffers[i];

		command_buffer.begin(command_buffer_begin_info);

		command_buffer.beginRenderPass(render_pass_begin_info, vk::SubpassContents::eInline);

		vk::Viewport viewport(0.0f, 0.0f, static_cast<float>(extent.width), static_cast<float>(extent.height), 0.0f, 1.0f);
		command_buffer.setViewport(0, viewport);

		vk::Rect2D scissor({0, 0}, extent);
		command_buffer.setScissor(0, scissor);

		command_buffer.bindDescriptorSets(vk::PipelineBindPoint::eGraphics, pipeline_layout, 0, descriptor_set, {});
		command_buffer.bindPipeline(vk::PipelineBindPoint::eGraphics, pipeline);

		draw_model(scene, command_buffer);

		draw_ui(command_buffer);

		command_buffer.endRenderPass();

		command_buffer.end();
	}
}

void HPPTextureMipMapGeneration::on_update_ui_overlay(vkb::Drawer &drawer)
{
	if (drawer.header("Settings"))
	{
		drawer.checkbox("Rotate", &rotate_scene);
		if (drawer.slider_float("LOD bias", &ubo.lod_bias, 0.0f, static_cast<float>(texture.mip_levels)))
		{
			update_uniform_buffers();
		}
		if (drawer.combo_box("Sampler type", &ubo.sampler_index, sampler_names))
		{
			update_uniform_buffers();
		}
	}
}

void HPPTextureMipMapGeneration::render(float delta_time)
{
	if (prepared)
	{
		draw();
		if (rotate_scene)
		{
			update_uniform_buffers(delta_time);
		}
	}
}

void HPPTextureMipMapGeneration::view_changed()
{
	update_uniform_buffers();
}

void HPPTextureMipMapGeneration::check_format_features(vk::Format format) const
{
	// Get device properties for the requested texture format
	vk::FormatProperties format_properties = get_device().get_gpu().get_handle().getFormatProperties(format);

	// Check if the selected format supports blit source and destination, which is required for generating the mip levels
	vk::FormatFeatureFlags format_feature_flags = vk::FormatFeatureFlagBits::eBlitSrc | vk::FormatFeatureFlagBits::eBlitDst;

	// If this is not supported you could implement a fallback via compute shader image writes and stores
	if ((format_properties.optimalTilingFeatures & format_feature_flags) != format_feature_flags)
	{
		throw std::runtime_error("Selected image format does not support blit source and destination");
	}
}

vk::DescriptorPool HPPTextureMipMapGeneration::create_descriptor_pool()
{
	// Example uses one ubo and one image sampler
	std::array<vk::DescriptorPoolSize, 3> pool_sizes = {
	    {{vk::DescriptorType::eUniformBuffer, 1}, {vk::DescriptorType::eSampledImage, 1}, {vk::DescriptorType::eSampler, 3}}};

	vk::DescriptorPoolCreateInfo descriptor_pool_create_info({}, 2, pool_sizes);

	return get_device().get_handle().createDescriptorPool(descriptor_pool_create_info);
}

vk::DescriptorSetLayout HPPTextureMipMapGeneration::create_descriptor_set_layout()
{
	std::array<vk::DescriptorSetLayoutBinding, 3> set_layout_bindings = {
	    {{0, vk::DescriptorType::eUniformBuffer, 1, vk::ShaderStageFlagBits::eVertex | vk::ShaderStageFlagBits::eFragment},        // Binding 0 : Parameter uniform buffer
	     {1, vk::DescriptorType::eSampledImage, 1, vk::ShaderStageFlagBits::eFragment},                                            // Binding 1 : Fragment shader image sampler
	     {2, vk::DescriptorType::eSampler, 3, vk::ShaderStageFlagBits::eFragment}}};                                               // Binding 2 : Sampler array (3 descriptors)

	vk::DescriptorSetLayoutCreateInfo descriptor_layout({}, set_layout_bindings);

	return get_device().get_handle().createDescriptorSetLayout(descriptor_layout);
}

vk::Pipeline HPPTextureMipMapGeneration::create_pipeline()
{
	// Load shaders
	std::vector<vk::PipelineShaderStageCreateInfo> shader_stages = {
	    load_shader("texture_mipmap_generation/texture.vert", vk::ShaderStageFlagBits::eVertex),
	    load_shader("texture_mipmap_generation/texture.frag", vk::ShaderStageFlagBits::eFragment)};

	// Vertex bindings and attributes
	vk::VertexInputBindingDescription                  vertex_input_binding(0, sizeof(HPPVertex), vk::VertexInputRate::eVertex);
	std::array<vk::VertexInputAttributeDescription, 2> vertex_input_attributes = {{
	    {0, 0, vk::Format::eR32G32B32Sfloat, 0},                     // Position
	    {1, 0, vk::Format::eR32G32Sfloat, sizeof(float) * 6},        // UV
	}};
	vk::PipelineVertexInputStateCreateInfo             vertex_input_state({}, vertex_input_binding, vertex_input_attributes);

	vk::PipelineColorBlendAttachmentState blend_attachment_state;
	blend_attachment_state.colorWriteMask =
	    vk::ColorComponentFlagBits::eR | vk::ColorComponentFlagBits::eG | vk::ColorComponentFlagBits::eB | vk::ColorComponentFlagBits::eA;

	vk::PipelineDepthStencilStateCreateInfo depth_stencil_state;
	depth_stencil_state.depthCompareOp   = vk::CompareOp::eLessOrEqual;
	depth_stencil_state.depthTestEnable  = true;
	depth_stencil_state.depthWriteEnable = true;
	depth_stencil_state.back.compareOp   = vk::CompareOp::eAlways;
	depth_stencil_state.front            = depth_stencil_state.back;

	return vkb::common::create_graphics_pipeline(get_device().get_handle(),
	                                             pipeline_cache,
	                                             shader_stages,
	                                             vertex_input_state,
	                                             vk::PrimitiveTopology::eTriangleList,
	                                             0,
	                                             vk::PolygonMode::eFill,
	                                             vk::CullModeFlagBits::eNone,
	                                             vk::FrontFace::eCounterClockwise,
	                                             {blend_attachment_state},
	                                             depth_stencil_state,
	                                             pipeline_layout,
	                                             render_pass);
}

void HPPTextureMipMapGeneration::draw()
{
	HPPApiVulkanSample::prepare_frame();

	// Command buffer to be submitted to the queue
	submit_info.setCommandBuffers(draw_cmd_buffers[current_buffer]);

	// Submit to queue
	queue.submit(submit_info);

	HPPApiVulkanSample::submit_frame();
}

void HPPTextureMipMapGeneration::load_assets()
{
	scene = load_model("scenes/tunnel_cylinder.gltf");

	// Load the base texture containing only the first mip level and generate the whole mip-chain at runtime
	ktxTexture *ktx_texture = vkb::ktx::load_texture(vkb::fs::path::get(vkb::fs::path::Assets, "textures/checkerboard_rgba.ktx"));

	texture.extent = vk::Extent2D(ktx_texture->baseWidth, ktx_texture->baseHeight);

	// Calculate number of mip levels as per Vulkan specs:
	// numLevels = 1 + floor(log2(max(w, h, d)))
	texture.mip_levels = static_cast<uint32_t>(floor(log2(std::max(texture.extent.width, texture.extent.height))) + 1);

	// ktx1 doesn't know whether the content is sRGB or linear, but most tools save in sRGB, so assume that.
	constexpr vk::Format format = vk::Format::eR8G8B8A8Srgb;
	check_format_features(format);

	// Create a host-visible staging buffer that contains the raw image data
	vkb::core::HPPBuffer staging_buffer = vkb::core::HPPBuffer::create_staging_buffer(get_device(), ktx_texture->dataSize, ktx_texture->pData);

	// now, the ktx_texture can be destroyed
	ktxTexture_Destroy(ktx_texture);

	// Create optimal tiled target image on the device
	std::tie(texture.image, texture.device_memory) =
	    get_device().create_image(format,
	                              texture.extent,
	                              texture.mip_levels,
	                              vk::ImageUsageFlagBits::eTransferDst | vk::ImageUsageFlagBits::eTransferSrc | vk::ImageUsageFlagBits::eSampled,
	                              vk::MemoryPropertyFlagBits::eDeviceLocal);

	vk::CommandBuffer copy_command = vkb::common::allocate_command_buffer(get_device().get_handle(), get_device().get_command_pool().get_handle());
	copy_command.begin(vk::CommandBufferBeginInfo());

	// Optimal image will be used as destination for the copy, so we must transfer from our initial undefined image layout to the transfer destination layout
	vkb::common::image_layout_transition(copy_command, texture.image, vk::ImageLayout::eUndefined, vk::ImageLayout::eTransferDstOptimal);

	// Copy the first mip of the chain, remaining mips will be generated
	vk::BufferImageCopy buffer_copy_region({}, {}, {}, {vk::ImageAspectFlagBits::eColor, 0, 0, 1}, {}, vk::Extent3D(texture.extent, 1));
	copy_command.copyBufferToImage(staging_buffer.get_handle(), texture.image, vk::ImageLayout::eTransferDstOptimal, buffer_copy_region);

	// Transition first mip level to transfer source so we can blit(read) from it
	vkb::common::image_layout_transition(copy_command, texture.image, vk::ImageLayout::eTransferDstOptimal, vk::ImageLayout::eTransferSrcOptimal);

	get_device().flush_command_buffer(copy_command, queue, true);

	// Generate the mip chain
	// ---------------------------------------------------------------
	// We copy down the whole mip chain doing a blit from mip-1 to mip
	// An alternative way would be to always blit from the first mip level and sample that one down
	vk::CommandBuffer blit_command = vkb::common::allocate_command_buffer(get_device().get_handle(), get_device().get_command_pool().get_handle());
	blit_command.begin(vk::CommandBufferBeginInfo());

	// Copy down mips from n-1 to n
	for (uint32_t i = 1; i < texture.mip_levels; i++)
	{
		vk::ImageBlit image_blit({vk::ImageAspectFlagBits::eColor, i - 1, 0, 1},
		                         {{{}, {static_cast<int32_t>(texture.extent.width >> (i - 1)), static_cast<int32_t>(texture.extent.height >> (i - 1)), static_cast<int32_t>(1)}}},
		                         {vk::ImageAspectFlagBits::eColor, i, 0, 1},
		                         {{{}, {static_cast<int32_t>(texture.extent.width >> i), static_cast<int32_t>(texture.extent.height >> i), static_cast<int32_t>(1)}}});

		// Prepare current mip level as image blit destination
		vk::ImageSubresourceRange image_subresource_range(vk::ImageAspectFlagBits::eColor, i, 1, 0, 1);
		vkb::common::image_layout_transition(
		    copy_command, texture.image, vk::ImageLayout::eUndefined, vk::ImageLayout::eTransferDstOptimal, image_subresource_range);

		// Blit from previous level
		blit_command.blitImage(texture.image, vk::ImageLayout::eTransferSrcOptimal, texture.image, vk::ImageLayout::eTransferDstOptimal, image_blit, vk::Filter::eLinear);

		// Prepare current mip level as image blit source for next level
		vkb::common::image_layout_transition(
		    copy_command, texture.image, vk::ImageLayout::eTransferDstOptimal, vk::ImageLayout::eTransferSrcOptimal, image_subresource_range);
	}

	// After the loop, all mip layers are in TRANSFER_SRC layout, so transition all to SHADER_READ
	vkb::common::image_layout_transition(copy_command,
	                                     texture.image,
	                                     vk::ImageLayout::eTransferSrcOptimal,
	                                     vk::ImageLayout::eShaderReadOnlyOptimal,
	                                     {vk::ImageAspectFlagBits::eColor, 0, texture.mip_levels, 0, 1});

	get_device().flush_command_buffer(blit_command, queue, true);
	// ---------------------------------------------------------------

	// Create samplers for different mip map demonstration cases

	// Without mip mapping
<<<<<<< HEAD
	samplers[0] = vkb::common::create_sampler(device->get_gpu().get_handle(), device->get_handle(), format,
	                                          vk::Filter::eLinear, vk::SamplerAddressMode::eRepeat, 1.0f, 0.0f);

	// With mip mapping
	samplers[1] =
	    vkb::common::create_sampler(get_device()->get_gpu().get_handle(), device->get_handle(), format,
	                                vk::Filter::eLinear, vk::SamplerAddressMode::eRepeat, 1.0f, static_cast<float>(texture.mip_levels));

	// With mip mapping and anisotropic filtering (when supported)
	samplers[2] = vkb::common::create_sampler(
	    get_device()->get_gpu().get_handle(),
	    device->get_handle(),
	    format,
=======
	samplers[0] = vkb::common::create_sampler(get_device().get_handle(), vk::Filter::eLinear, vk::SamplerAddressMode::eRepeat, 1.0f, 0.0f);

	// With mip mapping
	samplers[1] =
	    vkb::common::create_sampler(get_device().get_handle(), vk::Filter::eLinear, vk::SamplerAddressMode::eRepeat, 1.0f, static_cast<float>(texture.mip_levels));

	// With mip mapping and anisotropic filtering (when supported)
	samplers[2] = vkb::common::create_sampler(
	    get_device().get_handle(),
>>>>>>> 6fb21969
	    vk::Filter::eLinear,
	    vk::SamplerAddressMode::eRepeat,
	    get_device().get_gpu().get_features().samplerAnisotropy ? (get_device().get_gpu().get_properties().limits.maxSamplerAnisotropy) : 1.0f,
	    static_cast<float>(texture.mip_levels));

	// Create image view
	texture.view = vkb::common::create_image_view(
	    get_device().get_handle(), texture.image, vk::ImageViewType::e2D, format, vk::ImageAspectFlagBits::eColor, 0, texture.mip_levels);
}

void HPPTextureMipMapGeneration::prepare_camera()
{
	camera.type = vkb::CameraType::FirstPerson;
	camera.set_perspective(60.0f, static_cast<float>(extent.width) / static_cast<float>(extent.height), 0.1f, 1024.0f);
	camera.set_translation(glm::vec3(0.0f, 0.0f, -12.5f));
}

void HPPTextureMipMapGeneration::prepare_uniform_buffers()
{
	// Shared parameter uniform buffer block
	uniform_buffer = std::make_unique<vkb::core::HPPBuffer>(get_device(),
	                                                        sizeof(ubo),
	                                                        vk::BufferUsageFlagBits::eUniformBuffer,
	                                                        VMA_MEMORY_USAGE_CPU_TO_GPU);

	update_uniform_buffers();
}

void HPPTextureMipMapGeneration::update_descriptor_set()
{
	vk::DescriptorBufferInfo buffer_descriptor(uniform_buffer->get_handle(), 0, VK_WHOLE_SIZE);

	vk::DescriptorImageInfo image_descriptor(nullptr, texture.view, vk::ImageLayout::eShaderReadOnlyOptimal);

	std::array<vk::DescriptorImageInfo, 3> sampler_descriptors = {{{samplers[0], nullptr, vk::ImageLayout::eShaderReadOnlyOptimal},
	                                                               {samplers[1], nullptr, vk::ImageLayout::eShaderReadOnlyOptimal},
	                                                               {samplers[2], nullptr, vk::ImageLayout::eShaderReadOnlyOptimal}}};
	assert(samplers.size() == sampler_descriptors.size());

	std::array<vk::WriteDescriptorSet, 3> write_descriptor_sets = {
	    {{descriptor_set, 0, {}, vk::DescriptorType::eUniformBuffer, {}, buffer_descriptor},        // Binding 0 : Vertex shader uniform buffer
	     {descriptor_set, 1, {}, vk::DescriptorType::eSampledImage, image_descriptor},              // Binding 1 : Fragment shader texture sampler
	     {descriptor_set, 2, {}, vk::DescriptorType::eSampler, sampler_descriptors}}};              // Binding 2: Sampler array

	get_device().get_handle().updateDescriptorSets(write_descriptor_sets, {});
}

void HPPTextureMipMapGeneration::update_uniform_buffers(float delta_time)
{
	ubo.projection = camera.matrices.perspective;
	ubo.model      = camera.matrices.view;
	ubo.model      = glm::rotate(ubo.model, glm::radians(90.0f + timer * 360.0f), glm::vec3(0.0f, 0.0f, 1.0f));
	ubo.model      = glm::scale(ubo.model, glm::vec3(0.5f));
	timer += delta_time * 0.005f;
	if (timer > 1.0f)
	{
		timer -= 1.0f;
	}
	uniform_buffer->convert_and_update(ubo);
}

std::unique_ptr<vkb::Application> create_hpp_texture_mipmap_generation()
{
	return std::make_unique<HPPTextureMipMapGeneration>();
}<|MERGE_RESOLUTION|>--- conflicted
+++ resolved
@@ -336,31 +336,19 @@
 	// Create samplers for different mip map demonstration cases
 
 	// Without mip mapping
-<<<<<<< HEAD
-	samplers[0] = vkb::common::create_sampler(device->get_gpu().get_handle(), device->get_handle(), format,
+	samplers[0] = vkb::common::create_sampler(get_device().get_gpu().get_handle(), get_device().get_handle(), format,
 	                                          vk::Filter::eLinear, vk::SamplerAddressMode::eRepeat, 1.0f, 0.0f);
 
 	// With mip mapping
 	samplers[1] =
-	    vkb::common::create_sampler(get_device()->get_gpu().get_handle(), device->get_handle(), format,
+	    vkb::common::create_sampler(get_device().get_gpu().get_handle(), get_device().get_handle(), format,
 	                                vk::Filter::eLinear, vk::SamplerAddressMode::eRepeat, 1.0f, static_cast<float>(texture.mip_levels));
 
 	// With mip mapping and anisotropic filtering (when supported)
 	samplers[2] = vkb::common::create_sampler(
-	    get_device()->get_gpu().get_handle(),
-	    device->get_handle(),
+	    get_device().get_gpu().get_handle(),
+	    get_device().get_handle(),
 	    format,
-=======
-	samplers[0] = vkb::common::create_sampler(get_device().get_handle(), vk::Filter::eLinear, vk::SamplerAddressMode::eRepeat, 1.0f, 0.0f);
-
-	// With mip mapping
-	samplers[1] =
-	    vkb::common::create_sampler(get_device().get_handle(), vk::Filter::eLinear, vk::SamplerAddressMode::eRepeat, 1.0f, static_cast<float>(texture.mip_levels));
-
-	// With mip mapping and anisotropic filtering (when supported)
-	samplers[2] = vkb::common::create_sampler(
-	    get_device().get_handle(),
->>>>>>> 6fb21969
 	    vk::Filter::eLinear,
 	    vk::SamplerAddressMode::eRepeat,
 	    get_device().get_gpu().get_features().samplerAnisotropy ? (get_device().get_gpu().get_properties().limits.maxSamplerAnisotropy) : 1.0f,
