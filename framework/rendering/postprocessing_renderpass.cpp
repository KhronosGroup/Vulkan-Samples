/* Copyright (c) 2021-2023, Arm Limited and Contributors
 *
 * SPDX-License-Identifier: Apache-2.0
 *
 * Licensed under the Apache License, Version 2.0 the "License";
 * you may not use this file except in compliance with the License.
 * You may obtain a copy of the License at
 *
 *     http://www.apache.org/licenses/LICENSE-2.0
 *
 * Unless required by applicable law or agreed to in writing, software
 * distributed under the License is distributed on an "AS IS" BASIS,
 * WITHOUT WARRANTIES OR CONDITIONS OF ANY KIND, either express or implied.
 * See the License for the specific language governing permissions and
 * limitations under the License.
 */

#include "postprocessing_renderpass.h"

#include "postprocessing_pipeline.h"

namespace vkb
{
constexpr uint32_t DEPTH_RESOLVE_BITMASK = 0x80000000;
constexpr uint32_t ATTACHMENT_BITMASK    = 0x7FFFFFFF;

PostProcessingSubpass::PostProcessingSubpass(PostProcessingRenderPass *parent, RenderContext &render_context, ShaderSource &&triangle_vs,
                                             ShaderSource &&fs, ShaderVariant &&fs_variant) :
    Subpass(render_context, std::move(triangle_vs), std::move(fs)),
    parent{parent},
    fs_variant{std::move(fs_variant)}
{
	set_disable_depth_stencil_attachment(true);

	std::vector<uint32_t> input_attachments{};
	for (const auto &it : this->input_attachments)
	{
		input_attachments.push_back(it.second);
	}
	set_input_attachments(input_attachments);
}

PostProcessingSubpass::PostProcessingSubpass(PostProcessingSubpass &&to_move) :
    Subpass{std::move(to_move)},
    parent{std::move(to_move.parent)},
    fs_variant{std::move(to_move.fs_variant)},
    input_attachments{std::move(to_move.input_attachments)},
    sampled_images{std::move(to_move.sampled_images)}
{}

PostProcessingSubpass &PostProcessingSubpass::bind_input_attachment(const std::string &name, uint32_t new_input_attachment)
{
	input_attachments[name] = new_input_attachment;

	std::vector<uint32_t> input_attachments{};
	for (const auto &it : this->input_attachments)
	{
		input_attachments.push_back(it.second);
	}
	set_input_attachments(input_attachments);

	parent->load_stores_dirty = true;
	return *this;
}

PostProcessingSubpass &PostProcessingSubpass::bind_sampled_image(const std::string &name, core::SampledImage &&new_image)
{
	auto it = sampled_images.find(name);
	if (it != sampled_images.end())
	{
		it->second = std::move(new_image);
	}
	else
	{
		sampled_images.emplace(name, std::move(new_image));
	}

	parent->load_stores_dirty = true;
	return *this;
}

PostProcessingSubpass &PostProcessingSubpass::bind_storage_image(const std::string &name, const core::ImageView &new_image)
{
	auto it = storage_images.find(name);
	if (it != storage_images.end())
	{
		it->second = &new_image;
	}
	else
	{
		storage_images.emplace(name, &new_image);
	}

	return *this;
}

PostProcessingSubpass &PostProcessingSubpass::set_push_constants(const std::vector<uint8_t> &data)
{
	push_constants_data = data;
	return *this;
}

PostProcessingSubpass &PostProcessingSubpass::set_draw_func(DrawFunc &&new_func)
{
	draw_func = std::move(new_func);
	return *this;
}

void PostProcessingSubpass::prepare()
{
	// Build all shaders upfront
	auto &resource_cache = render_context.get_device().get_resource_cache();
	resource_cache.request_shader_module(VK_SHADER_STAGE_VERTEX_BIT, get_vertex_shader());
	resource_cache.request_shader_module(VK_SHADER_STAGE_FRAGMENT_BIT, get_fragment_shader(), fs_variant);
}

void PostProcessingSubpass::draw(CommandBuffer &command_buffer)
{
	// Get shaders from cache
	auto &resource_cache     = command_buffer.get_device().get_resource_cache();
	auto &vert_shader_module = resource_cache.request_shader_module(VK_SHADER_STAGE_VERTEX_BIT, get_vertex_shader());
	auto &frag_shader_module = resource_cache.request_shader_module(VK_SHADER_STAGE_FRAGMENT_BIT, get_fragment_shader(), fs_variant);

	std::vector<ShaderModule *> shader_modules{&vert_shader_module, &frag_shader_module};

	// Create pipeline layout and bind it
	auto &pipeline_layout = resource_cache.request_pipeline_layout(shader_modules);
	command_buffer.bind_pipeline_layout(pipeline_layout);

	// Disable culling
	RasterizationState rasterization_state;
	rasterization_state.cull_mode = VK_CULL_MODE_NONE;
	command_buffer.set_rasterization_state(rasterization_state);

	auto          &render_target       = *parent->draw_render_target;
	const auto    &target_views        = render_target.get_views();
<<<<<<< HEAD
	const uint32_t n_input_attachments = uint32_t(get_input_attachments().size());
=======
	const uint32_t n_input_attachments = static_cast<uint32_t>(get_input_attachments().size());
>>>>>>> 04af63d7

	if (parent->uniform_buffer_alloc != nullptr)
	{
		// Bind buffer to set = 0, binding = 0
		auto &uniform_alloc = *parent->uniform_buffer_alloc;
		command_buffer.bind_buffer(uniform_alloc.get_buffer(), uniform_alloc.get_offset(), uniform_alloc.get_size(), 0, 0, 0);
	}

	const auto &bindings = pipeline_layout.get_descriptor_set_layout(0);

	// Bind subpass inputs to set = 0, binding = <according to name>
	for (const auto &it : input_attachments)
	{
		if (auto layout_binding = bindings.get_layout_binding(it.first))
		{
			assert(it.second < target_views.size());
			command_buffer.bind_input(target_views[it.second], 0, layout_binding->binding, 0);
		}
	}

	// Bind samplers to set = 0, binding = <according to name>
	for (const auto &it : sampled_images)
	{
		if (auto layout_binding = bindings.get_layout_binding(it.first))
		{
			const auto &view    = it.second.get_image_view(render_target);
			const auto &sampler = it.second.get_sampler() ? *it.second.get_sampler() : *parent->default_sampler;

			command_buffer.bind_image(view, sampler, 0, layout_binding->binding, 0);
		}
	}

	// Bind storage images to set = 0, binding = <according to name>
	for (const auto &it : storage_images)
	{
		if (auto layout_binding = bindings.get_layout_binding(it.first))
		{
			command_buffer.bind_image(*it.second, 0, layout_binding->binding, 0);
		}
	}

	// Per-draw push constants
	command_buffer.push_constants(push_constants_data);

	// draw full screen triangle
	draw_func(command_buffer, render_target);
}

void PostProcessingSubpass::default_draw_func(vkb::CommandBuffer &command_buffer, vkb::RenderTarget &)
{
	command_buffer.draw(3, 1, 0, 0);
}

PostProcessingRenderPass::PostProcessingRenderPass(PostProcessingPipeline *parent, std::unique_ptr<core::Sampler> &&default_sampler) :
    PostProcessingPass{parent},
    default_sampler{std::move(default_sampler)}
{
	if (this->default_sampler == nullptr)
	{
		// Setup a sane default sampler if none was passed
		VkSamplerCreateInfo sampler_info{VK_STRUCTURE_TYPE_SAMPLER_CREATE_INFO};
		sampler_info.minFilter        = VK_FILTER_LINEAR;
		sampler_info.magFilter        = VK_FILTER_LINEAR;
		sampler_info.mipmapMode       = VK_SAMPLER_MIPMAP_MODE_NEAREST;
		sampler_info.addressModeU     = VK_SAMPLER_ADDRESS_MODE_CLAMP_TO_EDGE;
		sampler_info.addressModeV     = VK_SAMPLER_ADDRESS_MODE_CLAMP_TO_EDGE;
		sampler_info.addressModeW     = VK_SAMPLER_ADDRESS_MODE_CLAMP_TO_EDGE;
		sampler_info.mipLodBias       = 0.0f;
		sampler_info.compareOp        = VK_COMPARE_OP_NEVER;
		sampler_info.minLod           = 0.0f;
		sampler_info.maxLod           = 0.0f;
		sampler_info.anisotropyEnable = VK_FALSE;
		sampler_info.maxAnisotropy    = 0.0f;
		sampler_info.borderColor      = VK_BORDER_COLOR_FLOAT_OPAQUE_WHITE;

		this->default_sampler = std::make_unique<vkb::core::Sampler>(get_render_context().get_device(), sampler_info);
	}
}

void PostProcessingRenderPass::update_load_stores(
    const AttachmentSet        &input_attachments,
    const SampledAttachmentSet &sampled_attachments,
    const AttachmentSet        &output_attachments,
    const RenderTarget         &fallback_render_target)
{
	if (!load_stores_dirty)
	{
		return;
	}

	const auto &render_target = this->render_target ? *this->render_target : fallback_render_target;

	// Update load/stores accordingly
	load_stores.clear();

	for (uint32_t j = 0; j < static_cast<uint32_t>(render_target.get_attachments().size()); j++)
	{
		const bool is_input   = input_attachments.find(j) != input_attachments.end();
		const bool is_sampled = std::find_if(sampled_attachments.begin(), sampled_attachments.end(),
		                                     [&render_target, j](auto &pair) {
			                                     // NOTE: if RT not set, default is the currently-active one
			                                     auto *sampled_rt = pair.first ? pair.first : &render_target;
			                                     // unpack attachment
			                                     uint32_t attachment = pair.second & ATTACHMENT_BITMASK;
			                                     return attachment == j && sampled_rt == &render_target;
		                                     }) != sampled_attachments.end();
		const bool is_output  = output_attachments.find(j) != output_attachments.end();

		VkAttachmentLoadOp load;
		if (is_input || is_sampled)
		{
			load = VK_ATTACHMENT_LOAD_OP_LOAD;
		}
		else if (is_output)
		{
			load = VK_ATTACHMENT_LOAD_OP_CLEAR;
		}
		else
		{
			load = VK_ATTACHMENT_LOAD_OP_DONT_CARE;
		}

		VkAttachmentStoreOp store;
		if (is_output)
		{
			store = VK_ATTACHMENT_STORE_OP_STORE;
		}
		else
		{
			store = VK_ATTACHMENT_STORE_OP_DONT_CARE;
		}

		load_stores.push_back({load, store});
	}

	pipeline.set_load_store(load_stores);
	load_stores_dirty = false;
}

PostProcessingRenderPass::BarrierInfo PostProcessingRenderPass::get_src_barrier_info() const
{
	BarrierInfo info{};
	info.pipeline_stage     = VK_PIPELINE_STAGE_COLOR_ATTACHMENT_OUTPUT_BIT;
	info.image_read_access  = VK_ACCESS_COLOR_ATTACHMENT_READ_BIT;
	info.image_write_access = VK_ACCESS_COLOR_ATTACHMENT_WRITE_BIT;
	return info;
}

PostProcessingRenderPass::BarrierInfo PostProcessingRenderPass::get_dst_barrier_info() const
{
	BarrierInfo info{};
	info.pipeline_stage     = VK_PIPELINE_STAGE_FRAGMENT_SHADER_BIT;
	info.image_read_access  = VK_ACCESS_SHADER_READ_BIT;
	info.image_write_access = VK_ACCESS_SHADER_WRITE_BIT;
	return info;
}

// If the passed `src_access` is zero, guess it - and the corresponding source stage - from the src_access_mask
// of the image
static void ensure_src_access(uint32_t &src_access, uint32_t &src_stage, VkImageLayout layout)
{
	if (src_access == 0)
	{
		switch (layout)
		{
			case VK_IMAGE_LAYOUT_DEPTH_STENCIL_ATTACHMENT_OPTIMAL:
				src_stage  = VK_PIPELINE_STAGE_EARLY_FRAGMENT_TESTS_BIT | VK_PIPELINE_STAGE_LATE_FRAGMENT_TESTS_BIT;
				src_access = VK_ACCESS_DEPTH_STENCIL_ATTACHMENT_WRITE_BIT;
				src_access |= VK_ACCESS_DEPTH_STENCIL_ATTACHMENT_READ_BIT;
				break;
			default:
				src_stage  = VK_PIPELINE_STAGE_COLOR_ATTACHMENT_OUTPUT_BIT;
				src_access = VK_ACCESS_COLOR_ATTACHMENT_WRITE_BIT;
				break;
		}
	}
}

void PostProcessingRenderPass::transition_attachments(
    const AttachmentSet        &input_attachments,
    const SampledAttachmentSet &sampled_attachments,
    const AttachmentSet        &output_attachments,
    CommandBuffer              &command_buffer,
    RenderTarget               &fallback_render_target)
{
	auto       &render_target = this->render_target ? *this->render_target : fallback_render_target;
	const auto &views         = render_target.get_views();

	BarrierInfo fallback_barrier_src{};
	fallback_barrier_src.pipeline_stage     = VK_PIPELINE_STAGE_COLOR_ATTACHMENT_OUTPUT_BIT;
	fallback_barrier_src.image_read_access  = 0;        // For UNDEFINED -> COLOR_ATTACHMENT_OPTIMAL in first RP
	fallback_barrier_src.image_write_access = 0;
	auto prev_pass_barrier_info             = get_predecessor_src_barrier_info(fallback_barrier_src);

	for (uint32_t input : input_attachments)
	{
		const VkImageLayout prev_layout = render_target.get_layout(input);
		if (prev_layout == VK_IMAGE_LAYOUT_SHADER_READ_ONLY_OPTIMAL)
		{
			// No-op
			continue;
		}

		ensure_src_access(prev_pass_barrier_info.image_write_access, prev_pass_barrier_info.pipeline_stage,
		                  prev_layout);

		vkb::ImageMemoryBarrier barrier;
		barrier.old_layout      = render_target.get_layout(input);
		barrier.new_layout      = VK_IMAGE_LAYOUT_SHADER_READ_ONLY_OPTIMAL;
		barrier.src_access_mask = prev_pass_barrier_info.image_write_access;
		barrier.dst_access_mask = VK_ACCESS_INPUT_ATTACHMENT_READ_BIT;
		barrier.src_stage_mask  = prev_pass_barrier_info.pipeline_stage;
		barrier.dst_stage_mask  = VK_PIPELINE_STAGE_FRAGMENT_SHADER_BIT;

		assert(input < views.size());
		command_buffer.image_memory_barrier(views[input], barrier);
		render_target.set_layout(input, VK_IMAGE_LAYOUT_SHADER_READ_ONLY_OPTIMAL);
	}

	for (const auto &sampled : sampled_attachments)
	{
		auto *sampled_rt = sampled.first ? sampled.first : &render_target;

		// unpack depth resolve flag and attachment
		bool     is_depth_resolve = sampled.second & DEPTH_RESOLVE_BITMASK;
		uint32_t attachment       = sampled.second & ATTACHMENT_BITMASK;

		const auto prev_layout = sampled_rt->get_layout(attachment);

		if (prev_layout == VK_IMAGE_LAYOUT_SHADER_READ_ONLY_OPTIMAL)
		{
			// No-op
			continue;
		}

		// The resolving depth occurs in the COLOR_ATTACHMENT_OUT stage, not in the EARLY\LATE_FRAGMENT_TESTS stage
		// and the corresponding access mask is COLOR_ATTACHMENT_WRITE_BIT, not DEPTH_STENCIL_ATTACHMENT_WRITE_BIT.
		if (is_depth_resolve && prev_layout == VK_IMAGE_LAYOUT_DEPTH_STENCIL_ATTACHMENT_OPTIMAL)
		{
			prev_pass_barrier_info.pipeline_stage    = VK_PIPELINE_STAGE_COLOR_ATTACHMENT_OUTPUT_BIT;
			prev_pass_barrier_info.image_read_access = VK_ACCESS_COLOR_ATTACHMENT_WRITE_BIT;
		}
		else
		{
			ensure_src_access(prev_pass_barrier_info.image_read_access, prev_pass_barrier_info.pipeline_stage,
			                  prev_layout);
		}

		vkb::ImageMemoryBarrier barrier;
		barrier.old_layout      = prev_layout;
		barrier.new_layout      = VK_IMAGE_LAYOUT_SHADER_READ_ONLY_OPTIMAL;
		barrier.src_access_mask = prev_pass_barrier_info.image_read_access;
		barrier.dst_access_mask = VK_ACCESS_SHADER_READ_BIT;
		barrier.src_stage_mask  = prev_pass_barrier_info.pipeline_stage;
		barrier.dst_stage_mask  = VK_PIPELINE_STAGE_FRAGMENT_SHADER_BIT;

		assert(attachment < sampled_rt->get_views().size());
		command_buffer.image_memory_barrier(sampled_rt->get_views()[attachment], barrier);
		sampled_rt->set_layout(attachment, VK_IMAGE_LAYOUT_SHADER_READ_ONLY_OPTIMAL);
	}

	for (uint32_t output : output_attachments)
	{
		assert(output < views.size());
		const VkFormat      attachment_format = views[output].get_format();
		const bool          is_depth_stencil  = vkb::is_depth_only_format(attachment_format) || vkb::is_depth_stencil_format(attachment_format);
		const VkImageLayout output_layout     = is_depth_stencil ? VK_IMAGE_LAYOUT_DEPTH_STENCIL_ATTACHMENT_OPTIMAL : VK_IMAGE_LAYOUT_COLOR_ATTACHMENT_OPTIMAL;
		if (render_target.get_layout(output) == output_layout)
		{
			// No-op
			continue;
		}

		vkb::ImageMemoryBarrier barrier;
		barrier.old_layout      = VK_IMAGE_LAYOUT_UNDEFINED;        // = don't care about previous contents
		barrier.new_layout      = output_layout;
		barrier.src_access_mask = 0;
		if (is_depth_stencil)
		{
			barrier.dst_access_mask = VK_ACCESS_DEPTH_STENCIL_ATTACHMENT_READ_BIT | VK_ACCESS_DEPTH_STENCIL_ATTACHMENT_WRITE_BIT;
			barrier.src_stage_mask  = VK_PIPELINE_STAGE_TOP_OF_PIPE_BIT;
			barrier.dst_stage_mask  = VK_PIPELINE_STAGE_EARLY_FRAGMENT_TESTS_BIT | VK_PIPELINE_STAGE_LATE_FRAGMENT_TESTS_BIT;
		}
		else
		{
			barrier.dst_access_mask = VK_ACCESS_COLOR_ATTACHMENT_WRITE_BIT;
			barrier.src_stage_mask  = VK_PIPELINE_STAGE_COLOR_ATTACHMENT_OUTPUT_BIT;
			barrier.dst_stage_mask  = VK_PIPELINE_STAGE_COLOR_ATTACHMENT_OUTPUT_BIT;
		}

		command_buffer.image_memory_barrier(views[output], barrier);
		render_target.set_layout(output, output_layout);
	}

	// NOTE: Unused attachments might be carried over to other render passes,
	//       so we don't want to transition them to UNDEFINED layout here
}

void PostProcessingRenderPass::prepare_draw(CommandBuffer &command_buffer, RenderTarget &fallback_render_target)
{
	// Collect all input, output, and sampled-from attachments from all subpasses (steps)
	AttachmentSet        input_attachments, output_attachments;
	SampledAttachmentSet sampled_attachments;

	for (auto &step_ptr : pipeline.get_subpasses())
	{
		auto &step = *dynamic_cast<PostProcessingSubpass *>(step_ptr.get());

		for (auto &it : step.get_input_attachments())
		{
			input_attachments.insert(it.second);
		}

		for (auto &it : step.get_sampled_images())
		{
			if (const uint32_t *sampled_attachment = it.second.get_target_attachment())
			{
				auto *image_rt                  = it.second.get_render_target();
				auto  packed_sampled_attachment = *sampled_attachment;

				// pack sampled attachment
				if (it.second.is_depth_resolve())
				{
					packed_sampled_attachment |= DEPTH_RESOLVE_BITMASK;
				}

				sampled_attachments.insert({image_rt, packed_sampled_attachment});
			}
		}

		for (uint32_t it : step.get_output_attachments())
		{
			output_attachments.insert(it);
		}
	}

	transition_attachments(input_attachments, sampled_attachments, output_attachments,
	                       command_buffer, fallback_render_target);
	update_load_stores(input_attachments, sampled_attachments, output_attachments,
	                   fallback_render_target);
}

void PostProcessingRenderPass::draw(CommandBuffer &command_buffer, RenderTarget &default_render_target)
{
	prepare_draw(command_buffer, default_render_target);

	if (!uniform_data.empty())
	{
		// Allocate a buffer (using the buffer pool from the active frame to store uniform values) and bind it
		auto &render_frame   = parent->get_render_context().get_active_frame();
		uniform_buffer_alloc = std::make_shared<BufferAllocation>(render_frame.allocate_buffer(VK_BUFFER_USAGE_UNIFORM_BUFFER_BIT, uniform_data.size()));
		uniform_buffer_alloc->update(uniform_data);
	}

	// Update render target for this draw
	draw_render_target = render_target ? render_target : &default_render_target;

	// Set appropriate viewport & scissor for this RT
	{
		auto &extent = draw_render_target->get_extent();

		VkViewport viewport{};
		viewport.width    = static_cast<float>(extent.width);
		viewport.height   = static_cast<float>(extent.height);
		viewport.minDepth = 0.0f;
		viewport.maxDepth = 1.0f;
		command_buffer.set_viewport(0, {viewport});

		VkRect2D scissor{};
		scissor.extent = extent;
		command_buffer.set_scissor(0, {scissor});
	}

	// Finally draw all subpasses
	pipeline.draw(command_buffer, *draw_render_target);

	if (parent->get_current_pass_index() < (parent->get_passes().size() - 1))
	{
		// Leave the last renderpass open for user modification (e.g., drawing GUI)
		command_buffer.end_render_pass();
	}
}

}        // namespace vkb<|MERGE_RESOLUTION|>--- conflicted
+++ resolved
@@ -134,11 +134,7 @@
 
 	auto          &render_target       = *parent->draw_render_target;
 	const auto    &target_views        = render_target.get_views();
-<<<<<<< HEAD
-	const uint32_t n_input_attachments = uint32_t(get_input_attachments().size());
-=======
 	const uint32_t n_input_attachments = static_cast<uint32_t>(get_input_attachments().size());
->>>>>>> 04af63d7
 
 	if (parent->uniform_buffer_alloc != nullptr)
 	{
