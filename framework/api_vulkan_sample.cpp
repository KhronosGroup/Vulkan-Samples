--- conflicted
+++ resolved
@@ -1,3 +1,4 @@
+/* Copyright (c) 2019-2024, Sascha Willems
 /* Copyright (c) 2019-2024, Sascha Willems
  *
  * SPDX-License-Identifier: Apache-2.0
@@ -555,14 +556,10 @@
 			vkDestroyDescriptorPool(get_device().get_handle(), descriptor_pool, nullptr);
 		}
 		destroy_command_buffers();
-<<<<<<< HEAD
 		if (render_pass != VK_NULL_HANDLE)
 		{
 			vkDestroyRenderPass(device->get_handle(), render_pass, nullptr);
 		}
-=======
-		vkDestroyRenderPass(get_device().get_handle(), render_pass, nullptr);
->>>>>>> 0d0cf9b9
 		for (uint32_t i = 0; i < framebuffers.size(); i++)
 		{
 			vkDestroyFramebuffer(get_device().get_handle(), framebuffers[i], nullptr);
