<<<<<<< HEAD
/* Copyright (c) 2019-2023, Arm Limited and Contributors
=======
/* Copyright (c) 2019-2024, Arm Limited and Contributors
>>>>>>> 6fb21969
 *
 * SPDX-License-Identifier: Apache-2.0
 *
 * Licensed under the Apache License, Version 2.0 the "License";
 * you may not use this file except in compliance with the License.
 * You may obtain a copy of the License at
 *
 *     http://www.apache.org/licenses/LICENSE-2.0
 *
 * Unless required by applicable law or agreed to in writing, software
 * distributed under the License is distributed on an "AS IS" BASIS,
 * WITHOUT WARRANTIES OR CONDITIONS OF ANY KIND, either express or implied.
 * See the License for the specific language governing permissions and
 * limitations under the License.
 */

#include "scene_graph/components/image/astc.h"

#include <mutex>

#include "common/error.h"

VKBP_DISABLE_WARNINGS()
#include "common/glm_common.h"
#if defined(_WIN32) || defined(_WIN64)
// Windows.h defines IGNORE, so we must #undef it to avoid clashes with astc header
#	undef IGNORE
#endif
#include <astcenc.h>
VKBP_ENABLE_WARNINGS()

#define MAGIC_FILE_CONSTANT 0x5CA1AB13

namespace vkb
{
namespace sg
{
BlockDim to_blockdim(const VkFormat format)
{
	switch (format)
	{
		case VK_FORMAT_ASTC_4x4_UNORM_BLOCK:
		case VK_FORMAT_ASTC_4x4_SRGB_BLOCK:
			return {4, 4, 1};
		case VK_FORMAT_ASTC_5x4_UNORM_BLOCK:
		case VK_FORMAT_ASTC_5x4_SRGB_BLOCK:
			return {5, 4, 1};
		case VK_FORMAT_ASTC_5x5_UNORM_BLOCK:
		case VK_FORMAT_ASTC_5x5_SRGB_BLOCK:
			return {5, 5, 1};
		case VK_FORMAT_ASTC_6x5_UNORM_BLOCK:
		case VK_FORMAT_ASTC_6x5_SRGB_BLOCK:
			return {6, 5, 1};
		case VK_FORMAT_ASTC_6x6_UNORM_BLOCK:
		case VK_FORMAT_ASTC_6x6_SRGB_BLOCK:
			return {6, 6, 1};
		case VK_FORMAT_ASTC_8x5_UNORM_BLOCK:
		case VK_FORMAT_ASTC_8x5_SRGB_BLOCK:
			return {8, 5, 1};
		case VK_FORMAT_ASTC_8x6_UNORM_BLOCK:
		case VK_FORMAT_ASTC_8x6_SRGB_BLOCK:
			return {8, 6, 1};
		case VK_FORMAT_ASTC_8x8_UNORM_BLOCK:
		case VK_FORMAT_ASTC_8x8_SRGB_BLOCK:
			return {8, 8, 1};
		case VK_FORMAT_ASTC_10x5_UNORM_BLOCK:
		case VK_FORMAT_ASTC_10x5_SRGB_BLOCK:
			return {10, 5, 1};
		case VK_FORMAT_ASTC_10x6_UNORM_BLOCK:
		case VK_FORMAT_ASTC_10x6_SRGB_BLOCK:
			return {10, 6, 1};
		case VK_FORMAT_ASTC_10x8_UNORM_BLOCK:
		case VK_FORMAT_ASTC_10x8_SRGB_BLOCK:
			return {10, 8, 1};
		case VK_FORMAT_ASTC_10x10_UNORM_BLOCK:
		case VK_FORMAT_ASTC_10x10_SRGB_BLOCK:
			return {10, 10, 1};
		case VK_FORMAT_ASTC_12x10_UNORM_BLOCK:
		case VK_FORMAT_ASTC_12x10_SRGB_BLOCK:
			return {12, 10, 1};
		case VK_FORMAT_ASTC_12x12_UNORM_BLOCK:
		case VK_FORMAT_ASTC_12x12_SRGB_BLOCK:
			return {12, 12, 1};
		default:
			throw std::runtime_error{"Invalid astc format"};
	}
}

struct AstcHeader
{
	uint8_t magic[4];
	uint8_t blockdim_x;
	uint8_t blockdim_y;
	uint8_t blockdim_z;
	uint8_t xsize[3];        // x-size = xsize[0] + xsize[1] + xsize[2]
	uint8_t ysize[3];        // x-size, y-size and z-size are given in texels;
	uint8_t zsize[3];        // block count is inferred
};

void Astc::init()
{
<<<<<<< HEAD
	// Initializes ASTC library
	static bool                  initialized{false};
	static std::mutex            initialization;
	std::unique_lock<std::mutex> lock{initialization};
	if (!initialized)
	{
		static const unsigned int    block_x = 6;
		static const unsigned int    block_y = 6;
		static const unsigned int    block_z = 1;
		static const astcenc_profile profile = ASTCENC_PRF_LDR;
		static const float           quality = ASTCENC_PRE_MEDIUM;

		config.block_x = block_x;
		config.block_y = block_y;
		config.profile = profile;
		// Init stuff
		status = astcenc_config_init(profile, block_x, block_y, block_z, quality, 0, &config);
		if (status != ASTCENC_SUCCESS)
		{
			printf("ERROR: Codec config init failed: %s\n", astcenc_get_error_string(status));
			return;
		}
		initialized = true;
	}
=======
>>>>>>> 6fb21969
}

void Astc::decode(BlockDim blockdim, VkExtent3D extent, const uint8_t *compressed_data, uint32_t compressed_size)
{
	// Actual decoding
<<<<<<< HEAD
	astcenc_type              bitness = ASTCENC_TYPE_U8;
	astcenc_swizzle           swz_decode{ASTCENC_SWZ_R, ASTCENC_SWZ_G, ASTCENC_SWZ_B, ASTCENC_SWZ_A};
	static const unsigned int thread_count = 1;

	int xdim = blockdim.x;
	int ydim = blockdim.y;
	int zdim = blockdim.z;

	if ((xdim < 3 || xdim > 6 || ydim < 3 || ydim > 6 || zdim < 3 || zdim > 6) &&
	    (xdim < 4 || xdim == 7 || xdim == 9 || xdim == 11 || xdim > 12 ||
	     ydim < 4 || ydim == 7 || ydim == 9 || ydim == 11 || ydim > 12 || zdim != 1))
=======
	astcenc_swizzle swizzle = {ASTCENC_SWZ_R, ASTCENC_SWZ_G, ASTCENC_SWZ_B, ASTCENC_SWZ_A};
	// Configure the compressor run
	astcenc_config astc_config;
	auto           atscresult = astcenc_config_init(
        ASTCENC_PRF_LDR_SRGB,
        blockdim.x,
        blockdim.y,
        blockdim.z,
        ASTCENC_PRE_FAST,
        ASTCENC_FLG_DECOMPRESS_ONLY,
        &astc_config);

	if (atscresult != ASTCENC_SUCCESS)
>>>>>>> 6fb21969
	{
		throw std::runtime_error{"Error initializing astc"};
	}

<<<<<<< HEAD
	uint32_t xsize = extent.width;
	uint32_t ysize = extent.height;
	uint32_t zsize = extent.depth;

	if (xsize == 0 || ysize == 0 || zsize == 0)
=======
	if (extent.width == 0 || extent.height == 0 || extent.depth == 0)
>>>>>>> 6fb21969
	{
		throw std::runtime_error{"Error reading astc: invalid size"};
	}

<<<<<<< HEAD
	int xblocks = static_cast<int>(xsize + xdim - 1) / xdim;
	int yblocks = static_cast<int>(ysize + ydim - 1) / ydim;
	int zblocks = static_cast<int>(zsize + zdim - 1) / zdim;

	// Space needed for 16 bytes of output per compressed block
	size_t           comp_len  = xblocks * yblocks * zblocks * 16;
	auto            *comp_data = new uint8_t[comp_len];
	astcenc_context *context;
	status = astcenc_context_alloc(&config, thread_count, &context);
	if (status != ASTCENC_SUCCESS)
	{
		printf("ERROR: Codec context alloc failed: %s\n", astcenc_get_error_string(status));
		return;
=======
	// Allocate working state given config and thread_count
	astcenc_context *astc_context;
	astcenc_context_alloc(&astc_config, 1, &astc_context);

	astcenc_image decoded{};
	decoded.dim_x     = extent.width;
	decoded.dim_y     = extent.height;
	decoded.dim_z     = extent.depth;
	decoded.data_type = ASTCENC_TYPE_U8;

	// allocate storage for the decoded image
	// The astcenc_decompress_image function will write directly to the image data vector
	auto  uncompressed_size = decoded.dim_x * decoded.dim_y * decoded.dim_z * 4;
	auto &decoded_data      = get_mut_data();
	decoded_data.resize(uncompressed_size);
	void *data_ptr = static_cast<void *>(decoded_data.data());
	decoded.data   = &data_ptr;

	atscresult = astcenc_decompress_image(astc_context, compressed_data, compressed_size, &decoded, &swizzle, 0);
	if (atscresult != ASTCENC_SUCCESS)
	{
		throw std::runtime_error("Error decoding astc");
>>>>>>> 6fb21969
	}
	astcenc_context_free(astc_context);

<<<<<<< HEAD
	astcenc_image astc_image{};
	astc_image.dim_x     = xsize;
	astc_image.dim_y     = ysize;
	astc_image.dim_z     = zsize;
	astc_image.data_type = bitness;
	astc_image.data      = (void **) &data_;

	status = astcenc_decompress_image(context, comp_data, comp_len, &astc_image, &swz_decode, 0);
	if (status != ASTCENC_SUCCESS)
	{
		printf("ERROR: Codec decompress failed: %s\n", astcenc_get_error_string(status));
		return;
	}

	astcenc_context_free(context);
	delete[] comp_data;
=======
	set_format(VK_FORMAT_R8G8B8A8_SRGB);
	set_width(decoded.dim_x);
	set_height(decoded.dim_y);
	set_depth(decoded.dim_z);
>>>>>>> 6fb21969
}

Astc::Astc(const Image &image) :
    Image{image.get_name()},
    config(),
    status()
{
	init();

	// Locate mip #0 in the KTX. This is the first one in the data array for KTX1s, but the last one in KTX2s!
	auto mip_it = std::find_if(image.get_mipmaps().begin(), image.get_mipmaps().end(),
	                           [](auto &mip) { return mip.level == 0; });
	assert(mip_it != image.get_mipmaps().end() && "Mip #0 not found");

	// When decoding ASTC on CPU (as it is the case in here), we don't decode all mips in the mip chain.
	// Instead, we just decode mip #0 and re-generate the other LODs later (via image->generate_mipmaps()).
	const auto     blockdim = to_blockdim(image.get_format());
	const auto    &extent   = mip_it->extent;
	auto           size     = extent.width * extent.height * extent.depth * 4;
	const uint8_t *data_ptr = image.get_data().data() + mip_it->offset;
	decode(blockdim, mip_it->extent, data_ptr, size);
}

Astc::Astc(const std::string &name, const std::vector<uint8_t> &data) :
    Image{name}
{
	init();

	// Read header
	if (data.size() < sizeof(AstcHeader))
	{
		throw std::runtime_error{"Error reading astc: invalid memory"};
	}
	AstcHeader header{};
	std::memcpy(&header, data.data(), sizeof(AstcHeader));
	uint32_t magicval = header.magic[0] + 256 * static_cast<uint32_t>(header.magic[1]) + 65536 * static_cast<uint32_t>(header.magic[2]) + 16777216 * static_cast<uint32_t>(header.magic[3]);
	if (magicval != MAGIC_FILE_CONSTANT)
	{
		throw std::runtime_error{"Error reading astc: invalid magic"};
	}

	BlockDim blockdim = {
	    /* xdim = */ header.blockdim_x,
	    /* ydim = */ header.blockdim_y,
	    /* zdim = */ header.blockdim_z};

	VkExtent3D extent = {
	    /* width  = */ static_cast<uint32_t>(header.xsize[0] + 256 * header.xsize[1] + 65536 * header.xsize[2]),
	    /* height = */ static_cast<uint32_t>(header.ysize[0] + 256 * header.ysize[1] + 65536 * header.ysize[2]),
	    /* depth  = */ static_cast<uint32_t>(header.zsize[0] + 256 * header.zsize[1] + 65536 * header.zsize[2])};

	decode(blockdim, extent, data.data() + sizeof(AstcHeader), to_u32(data.size() - sizeof(AstcHeader)));
}

}        // namespace sg
}        // namespace vkb<|MERGE_RESOLUTION|>--- conflicted
+++ resolved
@@ -1,8 +1,4 @@
-<<<<<<< HEAD
-/* Copyright (c) 2019-2023, Arm Limited and Contributors
-=======
 /* Copyright (c) 2019-2024, Arm Limited and Contributors
->>>>>>> 6fb21969
  *
  * SPDX-License-Identifier: Apache-2.0
  *
@@ -104,51 +100,11 @@
 
 void Astc::init()
 {
-<<<<<<< HEAD
-	// Initializes ASTC library
-	static bool                  initialized{false};
-	static std::mutex            initialization;
-	std::unique_lock<std::mutex> lock{initialization};
-	if (!initialized)
-	{
-		static const unsigned int    block_x = 6;
-		static const unsigned int    block_y = 6;
-		static const unsigned int    block_z = 1;
-		static const astcenc_profile profile = ASTCENC_PRF_LDR;
-		static const float           quality = ASTCENC_PRE_MEDIUM;
-
-		config.block_x = block_x;
-		config.block_y = block_y;
-		config.profile = profile;
-		// Init stuff
-		status = astcenc_config_init(profile, block_x, block_y, block_z, quality, 0, &config);
-		if (status != ASTCENC_SUCCESS)
-		{
-			printf("ERROR: Codec config init failed: %s\n", astcenc_get_error_string(status));
-			return;
-		}
-		initialized = true;
-	}
-=======
->>>>>>> 6fb21969
 }
 
 void Astc::decode(BlockDim blockdim, VkExtent3D extent, const uint8_t *compressed_data, uint32_t compressed_size)
 {
 	// Actual decoding
-<<<<<<< HEAD
-	astcenc_type              bitness = ASTCENC_TYPE_U8;
-	astcenc_swizzle           swz_decode{ASTCENC_SWZ_R, ASTCENC_SWZ_G, ASTCENC_SWZ_B, ASTCENC_SWZ_A};
-	static const unsigned int thread_count = 1;
-
-	int xdim = blockdim.x;
-	int ydim = blockdim.y;
-	int zdim = blockdim.z;
-
-	if ((xdim < 3 || xdim > 6 || ydim < 3 || ydim > 6 || zdim < 3 || zdim > 6) &&
-	    (xdim < 4 || xdim == 7 || xdim == 9 || xdim == 11 || xdim > 12 ||
-	     ydim < 4 || ydim == 7 || ydim == 9 || ydim == 11 || ydim > 12 || zdim != 1))
-=======
 	astcenc_swizzle swizzle = {ASTCENC_SWZ_R, ASTCENC_SWZ_G, ASTCENC_SWZ_B, ASTCENC_SWZ_A};
 	// Configure the compressor run
 	astcenc_config astc_config;
@@ -162,39 +118,15 @@
         &astc_config);
 
 	if (atscresult != ASTCENC_SUCCESS)
->>>>>>> 6fb21969
 	{
 		throw std::runtime_error{"Error initializing astc"};
 	}
 
-<<<<<<< HEAD
-	uint32_t xsize = extent.width;
-	uint32_t ysize = extent.height;
-	uint32_t zsize = extent.depth;
-
-	if (xsize == 0 || ysize == 0 || zsize == 0)
-=======
 	if (extent.width == 0 || extent.height == 0 || extent.depth == 0)
->>>>>>> 6fb21969
 	{
 		throw std::runtime_error{"Error reading astc: invalid size"};
 	}
 
-<<<<<<< HEAD
-	int xblocks = static_cast<int>(xsize + xdim - 1) / xdim;
-	int yblocks = static_cast<int>(ysize + ydim - 1) / ydim;
-	int zblocks = static_cast<int>(zsize + zdim - 1) / zdim;
-
-	// Space needed for 16 bytes of output per compressed block
-	size_t           comp_len  = xblocks * yblocks * zblocks * 16;
-	auto            *comp_data = new uint8_t[comp_len];
-	astcenc_context *context;
-	status = astcenc_context_alloc(&config, thread_count, &context);
-	if (status != ASTCENC_SUCCESS)
-	{
-		printf("ERROR: Codec context alloc failed: %s\n", astcenc_get_error_string(status));
-		return;
-=======
 	// Allocate working state given config and thread_count
 	astcenc_context *astc_context;
 	astcenc_context_alloc(&astc_config, 1, &astc_context);
@@ -217,33 +149,13 @@
 	if (atscresult != ASTCENC_SUCCESS)
 	{
 		throw std::runtime_error("Error decoding astc");
->>>>>>> 6fb21969
 	}
 	astcenc_context_free(astc_context);
 
-<<<<<<< HEAD
-	astcenc_image astc_image{};
-	astc_image.dim_x     = xsize;
-	astc_image.dim_y     = ysize;
-	astc_image.dim_z     = zsize;
-	astc_image.data_type = bitness;
-	astc_image.data      = (void **) &data_;
-
-	status = astcenc_decompress_image(context, comp_data, comp_len, &astc_image, &swz_decode, 0);
-	if (status != ASTCENC_SUCCESS)
-	{
-		printf("ERROR: Codec decompress failed: %s\n", astcenc_get_error_string(status));
-		return;
-	}
-
-	astcenc_context_free(context);
-	delete[] comp_data;
-=======
 	set_format(VK_FORMAT_R8G8B8A8_SRGB);
 	set_width(decoded.dim_x);
 	set_height(decoded.dim_y);
 	set_depth(decoded.dim_z);
->>>>>>> 6fb21969
 }
 
 Astc::Astc(const Image &image) :
