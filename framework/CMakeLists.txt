# Copyright (c) 2019-2024, Arm Limited and Contributors
<<<<<<< HEAD
# Copyright (c) 2024, Mobica Limited
=======
>>>>>>> 478890b0
#
# SPDX-License-Identifier: Apache-2.0
#
# Licensed under the Apache License, Version 2.0 the "License";
# you may not use this file except in compliance with the License.
# You may obtain a copy of the License at
#
#     http://www.apache.org/licenses/LICENSE-2.0
#
# Unless required by applicable law or agreed to in writing, software
# distributed under the License is distributed on an "AS IS" BASIS,
# WITHOUT WARRANTIES OR CONDITIONS OF ANY KIND, either express or implied.
# See the License for the specific language governing permissions and
# limitations under the License.
#

cmake_minimum_required(VERSION 3.16)

project(framework LANGUAGES C CXX)

set(FRAMEWORK_FILES
    # Header Files
    gui.h
<<<<<<< HEAD
    shader_compiler.h
=======
    drawer.h
    glsl_compiler.h
>>>>>>> 478890b0
    spirv_reflection.h
    gltf_loader.h
    buffer_pool.h
    debug_info.h
    fence_pool.h
    heightmap.h
    semaphore_pool.h
    resource_binding_state.h
    resource_cache.h
    resource_record.h
    resource_replay.h
    vulkan_sample.h
    api_vulkan_sample.h
    timer.h
    camera.h
    hpp_api_vulkan_sample.h
    hpp_buffer_pool.h
    hpp_fence_pool.h
    hpp_shader_compiler.h
    hpp_gltf_loader.h
    hpp_gui.h
    hpp_resource_binding_state.h
    hpp_resource_cache.h
    hpp_resource_record.h
    hpp_resource_replay.h
    hpp_semaphore_pool.h
    hpp_vulkan_sample.h
    # Source Files
    gui.cpp
<<<<<<< HEAD
    shader_compiler.cpp
=======
    drawer.cpp
    glsl_compiler.cpp
>>>>>>> 478890b0
    spirv_reflection.cpp
    gltf_loader.cpp
    debug_info.cpp
    buffer_pool.cpp
    fence_pool.cpp
    heightmap.cpp
    semaphore_pool.cpp
    resource_binding_state.cpp
    resource_cache.cpp
    resource_record.cpp
    resource_replay.cpp
    vulkan_sample.cpp
    api_vulkan_sample.cpp
    timer.cpp
    camera.cpp
    hpp_gui.cpp
    hpp_api_vulkan_sample.cpp
    hpp_resource_cache.cpp
	hpp_vulkan_sample.cpp)

set(COMMON_FILES
    # Header Files
    common/ktx_common.h
    common/vk_common.h
    common/vk_initializers.h
    common/glm_common.h 
    common/resource_caching.h
    common/logging.h
    common/helpers.h
    common/error.h
    common/utils.h
    common/strings.h
    common/tags.h
    common/hpp_error.h
    common/hpp_resource_caching.h
    common/hpp_strings.h
    common/hpp_utils.h
    common/hpp_vk_common.h
    # Source Files
    common/error.cpp
    common/ktx_common.cpp
    common/vk_common.cpp
    common/utils.cpp
    common/strings.cpp)

set(GEOMETRY_FILES
    # Header Files
    geometry/frustum.h
    # Source Files
    geometry/frustum.cpp)

set(RENDERING_FILES
    # Header files
    rendering/pipeline_state.h
    rendering/postprocessing_pipeline.h
    rendering/postprocessing_pass.h
    rendering/postprocessing_renderpass.h
    rendering/postprocessing_computepass.h
    rendering/render_context.h
    rendering/render_frame.h
    rendering/render_pipeline.h
    rendering/render_target.h
    rendering/subpass.h
    rendering/hpp_pipeline_state.h
    rendering/hpp_render_context.h
    rendering/hpp_render_frame.h
    rendering/hpp_render_pipeline.h
    rendering/hpp_render_target.h
    rendering/hpp_subpass.h
    # Source files
    rendering/pipeline_state.cpp
    rendering/postprocessing_pipeline.cpp
    rendering/postprocessing_pass.cpp
    rendering/postprocessing_renderpass.cpp
    rendering/postprocessing_computepass.cpp
    rendering/render_context.cpp
    rendering/render_frame.cpp
    rendering/render_pipeline.cpp
    rendering/render_target.cpp
    rendering/subpass.cpp
    rendering/hpp_render_context.cpp
    rendering/hpp_render_frame.cpp
    rendering/hpp_render_target.cpp)

set(RENDERING_SUBPASSES_FILES
    # Header files
    rendering/subpasses/forward_subpass.h
    rendering/subpasses/lighting_subpass.h
    rendering/subpasses/geometry_subpass.h
    rendering/subpasses/hpp_forward_subpass.h
    # Source files
    rendering/subpasses/forward_subpass.cpp
    rendering/subpasses/lighting_subpass.cpp
    rendering/subpasses/geometry_subpass.cpp)

set(SCENE_GRAPH_FILES
    # Header Files
    scene_graph/component.h
    scene_graph/node.h
    scene_graph/scene.h
    scene_graph/script.h
    # Source Files
    scene_graph/component.cpp
    scene_graph/node.cpp
    scene_graph/scene.cpp
    scene_graph/script.cpp)

set(SCENE_GRAPH_COMPONENT_FILES
    # Header Files
    scene_graph/components/aabb.h
    scene_graph/components/camera.h
    scene_graph/components/perspective_camera.h
    scene_graph/components/orthographic_camera.h
    scene_graph/components/image.h
    scene_graph/components/light.h
    scene_graph/components/material.h
    scene_graph/components/mesh.h
    scene_graph/components/pbr_material.h
    scene_graph/components/sampler.h
    scene_graph/components/sub_mesh.h
    scene_graph/components/texture.h
    scene_graph/components/transform.h
    scene_graph/components/image/astc.h
    scene_graph/components/image/ktx.h
    scene_graph/components/image/stb.h
    scene_graph/components/hpp_image.h
    scene_graph/components/hpp_sub_mesh.h
    # Source Files
    scene_graph/components/aabb.cpp
    scene_graph/components/camera.cpp
    scene_graph/components/perspective_camera.cpp
    scene_graph/components/orthographic_camera.cpp
    scene_graph/components/image.cpp
    scene_graph/components/light.cpp
    scene_graph/components/material.cpp
    scene_graph/components/mesh.cpp
    scene_graph/components/pbr_material.cpp
    scene_graph/components/sampler.cpp
    scene_graph/components/sub_mesh.cpp
    scene_graph/components/texture.cpp
    scene_graph/components/transform.cpp
    scene_graph/components/image/astc.cpp
    scene_graph/components/image/ktx.cpp
    scene_graph/components/image/stb.cpp
    scene_graph/components/hpp_image.cpp)

set(SCENE_GRAPH_SCRIPTS_FILES
    # Header Files
    scene_graph/scripts/free_camera.h
    scene_graph/scripts/node_animation.h
    scene_graph/scripts/animation.h
    # Source Files
    scene_graph/scripts/free_camera.cpp
    scene_graph/scripts/node_animation.cpp
    scene_graph/scripts/animation.cpp)

set(STATS_FILES
    # Header Files
    stats/stats.h
    stats/stats_common.h
    stats/stats_provider.h
    stats/frame_time_stats_provider.h
    stats/vulkan_stats_provider.h
    stats/hpp_stats.h

    # Source Files
    stats/stats.cpp
    stats/stats_provider.cpp
    stats/frame_time_stats_provider.cpp
    stats/vulkan_stats_provider.cpp)

set(CORE_FILES
    # Header Files
    core/instance.h
    core/physical_device.h
    core/device.h
    core/debug.h
    core/shader_module.h
    core/pipeline_layout.h
    core/pipeline.h
    core/descriptor_set_layout.h
    core/descriptor_pool.h
    core/descriptor_set.h
    core/queue.h
    core/command_pool.h
    core/swapchain.h
    core/command_buffer.h
    core/buffer.h
    core/image.h
    core/image_view.h
    core/sampled_image.h
    core/instance.h
    core/sampler.h
    core/framebuffer.h
    core/render_pass.h
    core/query_pool.h
    core/scratch_buffer.h
    core/acceleration_structure.h
    core/shader_binding_table.h
    core/hpp_buffer.h
    core/hpp_command_buffer.h
    core/hpp_command_pool.h
    core/hpp_debug.h
    core/hpp_descriptor_pool.h
    core/hpp_descriptor_set.h
    core/hpp_descriptor_set_layout.h
    core/hpp_device.h
    core/hpp_framebuffer.h
    core/hpp_image.h
    core/hpp_image_view.h
    core/hpp_instance.h
    core/hpp_physical_device.h
    core/hpp_pipeline.h
    core/hpp_pipeline_layout.h
    core/hpp_query_pool.h
    core/hpp_queue.h
	core/hpp_render_pass.h
    core/hpp_sampler.h
    core/hpp_shader_module.h
    core/hpp_swapchain.h
    core/hpp_vulkan_resource.h
    core/vulkan_resource.h
    # Source Files
    core/instance.cpp
    core/physical_device.cpp
    core/device.cpp
    core/debug.cpp
    core/image.cpp
    core/shader_module.cpp
    core/pipeline_layout.cpp
    core/pipeline.cpp
    core/descriptor_set_layout.cpp
    core/descriptor_pool.cpp
    core/descriptor_set.cpp
    core/queue.cpp
    core/command_pool.cpp
    core/swapchain.cpp
    core/command_buffer.cpp
    core/buffer.cpp
    core/image.cpp
    core/image_view.cpp
    core/sampled_image.cpp
    core/instance.cpp
    core/sampler.cpp
    core/framebuffer.cpp
    core/render_pass.cpp
    core/query_pool.cpp
    core/scratch_buffer.cpp
    core/acceleration_structure.cpp
    core/shader_binding_table.cpp
    core/vulkan_resource.cpp
    core/hpp_buffer.cpp
    core/hpp_command_buffer.cpp
    core/hpp_command_pool.cpp
    core/hpp_debug.cpp
    core/hpp_device.cpp
    core/hpp_image.cpp
    core/hpp_image_view.cpp
    core/hpp_instance.cpp
    core/hpp_physical_device.cpp
    core/hpp_pipeline_layout.cpp
    core/hpp_queue.cpp
    core/hpp_sampler.cpp
    core/hpp_swapchain.cpp
)

set(PLATFORM_FILES
    # Header Files
    platform/application.h
    platform/platform.h
    platform/window.h
    platform/filesystem.h
    platform/input_events.h
    platform/configuration.h
    platform/parser.h
    platform/headless_window.h
    platform/plugins/plugin.h
    platform/plugins/plugin_base.h

    # Source Files
    platform/headless_window.cpp
    platform/application.cpp
    platform/platform.cpp
    platform/window.cpp
    platform/filesystem.cpp
    platform/input_events.cpp
    platform/configuration.cpp
    platform/parser.cpp
    platform/plugins/plugin.cpp)

set(GLFW_FILES
    # Header Files
    platform/glfw_window.h
    # Source Files
    platform/glfw_window.cpp
)

set(PARSER_FILES
    # Header Files
    platform/parsers/CLI11.h
    platform/parsers/help_formatter.h
    # Source Files
    platform/parsers/CLI11.cpp
    platform/parsers/help_formatter.cpp
)

set(ANDROID_FILES
    # Header Files
    platform/android/android_platform.h
    platform/android/android_window.h
    stats/hwcpipe_stats_provider.h
    # Source Files
    platform/android/android_platform.cpp
    platform/android/android_window.cpp
    stats/hwcpipe_stats_provider.cpp)

set(WINDOWS_FILES
    # Header Files
    platform/windows/windows_platform.h
    # Source Files
    platform/windows/windows_platform.cpp)

set(UNIX_FILES
    # Header Files
    platform/unix/unix_platform.h
    # Source Files
    platform/unix/unix_platform.cpp)

set(LINUX_D2D_FILES
    # Header Files
    platform/unix/unix_d2d_platform.h
    platform/unix/direct_window.h
    # Source Files
    platform/unix/unix_d2d_platform.cpp
    platform/unix/direct_window.cpp) 

source_group("\\" FILES ${FRAMEWORK_FILES})
source_group("common\\" FILES ${COMMON_FILES})
source_group("platform\\" FILES ${PLATFORM_FILES})
source_group("platform\\" FILES ${GLFW_FILES})
source_group("platform\\parsers" FILES ${PARSER_FILES})
source_group("platform\\windows" FILES ${WINDOWS_FILES})
source_group("platform\\android" FILES ${ANDROID_FILES})
source_group("platform\\unix" FILES ${UNIX_FILES})
source_group("platform\\unix" FILES ${LINUX_D2D_FILES})
source_group("core\\" FILES ${CORE_FILES})
source_group("geometry\\" FILES ${GEOMETRY_FILES})
source_group("rendering\\" FILES ${RENDERING_FILES})
source_group("rendering\\subpasses" FILES ${RENDERING_SUBPASSES_FILES})
source_group("scene_graph\\" FILES ${SCENE_GRAPH_FILES})
source_group("scene_graph\\components\\" FILES ${SCENE_GRAPH_COMPONENT_FILES})
source_group("scene_graph\\scripts\\" FILES ${SCENE_GRAPH_SCRIPTS_FILES})
source_group("stats\\" FILES ${STATS_FILES})

set(PROJECT_FILES
    ${PLATFORM_FILES}
    ${PARSER_FILES}
    ${COMMON_FILES}
    ${FRAMEWORK_FILES}
    ${CORE_FILES}
    ${GEOMETRY_FILES}
    ${RENDERING_FILES}
    ${RENDERING_SUBPASSES_FILES}
    ${SCENE_GRAPH_FILES}
    ${SCENE_GRAPH_COMPONENT_FILES}
    ${SCENE_GRAPH_SCRIPTS_FILES}
    ${STATS_FILES})

# No need for explicit casts from vk::HandleType to VkHandleType on ANDROID
if(ANDROID)
    add_definitions(-DVULKAN_HPP_TYPESAFE_CONVERSION=1)
endif()

# Add files based on platform
if(ANDROID)
    list(APPEND PROJECT_FILES ${ANDROID_FILES})
    message(STATUS "Android platform detected")
else()
    if(DIRECT_TO_DISPLAY)
        list(APPEND PROJECT_FILES ${LINUX_D2D_FILES})
        message(STATUS "Unix d2d platform detected")
    else()
        list(APPEND PROJECT_FILES ${GLFW_FILES})
        if(WIN32)
            list(APPEND PROJECT_FILES ${WINDOWS_FILES})
            message(STATUS "Windows platform detected")
        else()
            list(APPEND PROJECT_FILES ${UNIX_FILES})
            message(STATUS "Unix platform detected")
        endif()
    endif()
endif()

# mask out the min/max macros from minwindef.h
if(MSVC)
    add_definitions(-DNOMINMAX)
endif()

#NB: switch this to shared library and things stop working. (there is likely two copies of volk somewhere.
add_library(${PROJECT_NAME} OBJECT ${PROJECT_FILES})
set_target_properties(${PROJECT_NAME} PROPERTIES POSITION_INDEPENDENT_CODE ON)

# compiler flags based on compiler type
if(NOT MSVC)
    target_compile_options(${PROJECT_NAME} PUBLIC -fexceptions)
endif()

if(MSVC)
    target_compile_options(${PROJECT_NAME} PUBLIC /MP)
endif()

if(${VKB_VALIDATION_LAYERS})
    target_compile_definitions(${PROJECT_NAME} PUBLIC VKB_VALIDATION_LAYERS)
endif()

# GPU assisted validation layers are not available on macOS.
if(${VKB_VALIDATION_LAYERS_GPU_ASSISTED})
    if (APPLE)
        message(WARNING "GPU assisted validation layers are not currently available on macOS.")
    else()
        target_compile_definitions(${PROJECT_NAME} PUBLIC VKB_VALIDATION_LAYERS)
        target_compile_definitions(${PROJECT_NAME} PUBLIC VKB_VALIDATION_LAYERS_GPU_ASSISTED)
    endif()
endif()

if(${VKB_VALIDATION_LAYERS_BEST_PRACTICES})
    target_compile_definitions(${PROJECT_NAME} PUBLIC VKB_VALIDATION_LAYERS)
    target_compile_definitions(${PROJECT_NAME} PUBLIC VKB_VALIDATION_LAYERS_BEST_PRACTICES)
endif()

if(${VKB_VALIDATION_LAYERS_SYNCHRONIZATION})
    target_compile_definitions(${PROJECT_NAME} PUBLIC VKB_VALIDATION_LAYERS)
    target_compile_definitions(${PROJECT_NAME} PUBLIC VKB_VALIDATION_LAYERS_SYNCHRONIZATION)
endif()

if(${VKB_VULKAN_DEBUG})
    target_compile_definitions(${PROJECT_NAME} PUBLIC VKB_VULKAN_DEBUG)
endif()

if(${VKB_ENABLE_PORTABILITY})
    message(STATUS "Vulkan Portability extension is enabled")
    target_compile_definitions(${PROJECT_NAME} PUBLIC VKB_ENABLE_PORTABILITY)
endif()

if(${VKB_WARNINGS_AS_ERRORS})
    message(STATUS "Warnings as Errors Enabled")
    if ("${CMAKE_CXX_COMPILER_ID}" STREQUAL "Clang" OR "${CMAKE_CXX_COMPILER_ID}" STREQUAL "GNU")
        target_compile_options(${PROJECT_NAME} PRIVATE -Werror)
    elseif ("${CMAKE_CXX_COMPILER_ID}" STREQUAL "MSVC")
        target_compile_options(${PROJECT_NAME} PRIVATE /W3 /WX)
    endif()
endif()

target_include_directories(${PROJECT_NAME} PUBLIC $<TARGET_PROPERTY:plugins,INCLUDE_DIRECTORIES> ${CMAKE_CURRENT_SOURCE_DIR})

# Link third party libraries
target_link_libraries(${PROJECT_NAME} PUBLIC
    vkb__core
    volk
    ktx
    stb
    astc
    imgui
    tinygltf
    glm
    glslang
    SPIRV
    vma
    spirv-cross-glsl
    glslang-default-resource-limits
    spdlog
    ctpl
    CLI11::CLI11
    plugins)

if(${NEED_LINK_ATOMIC})
    target_link_libraries(${PROJECT_NAME} PUBLIC atomic)
endif()

# Link platform specific libraries
if(ANDROID)
    # Import game-activity static lib inside the game-activity_static prefab module.
    find_package(game-activity REQUIRED CONFIG)
    target_link_libraries(${PROJECT_NAME} PUBLIC hwcpipe log android game-activity::game-activity_static)
else()
    if (DIRECT_TO_DISPLAY)
        target_link_libraries(${PROJECT_NAME} PRIVATE dl)
    else()
        target_link_libraries(${PROJECT_NAME} PRIVATE glfw)
    endif()
endif()

if(VKB_DO_CLANG_TIDY)
    set_target_properties(framework PROPERTIES CXX_CLANG_TIDY "${VKB_DO_CLANG_TIDY}")
endif()<|MERGE_RESOLUTION|>--- conflicted
+++ resolved
@@ -1,8 +1,5 @@
 # Copyright (c) 2019-2024, Arm Limited and Contributors
-<<<<<<< HEAD
 # Copyright (c) 2024, Mobica Limited
-=======
->>>>>>> 478890b0
 #
 # SPDX-License-Identifier: Apache-2.0
 #
@@ -26,12 +23,8 @@
 set(FRAMEWORK_FILES
     # Header Files
     gui.h
-<<<<<<< HEAD
     shader_compiler.h
-=======
     drawer.h
-    glsl_compiler.h
->>>>>>> 478890b0
     spirv_reflection.h
     gltf_loader.h
     buffer_pool.h
@@ -61,12 +54,8 @@
     hpp_vulkan_sample.h
     # Source Files
     gui.cpp
-<<<<<<< HEAD
     shader_compiler.cpp
-=======
     drawer.cpp
-    glsl_compiler.cpp
->>>>>>> 478890b0
     spirv_reflection.cpp
     gltf_loader.cpp
     debug_info.cpp
