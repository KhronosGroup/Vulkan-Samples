/* Copyright (c) 2023-2024, NVIDIA CORPORATION. All rights reserved.
 *
 * SPDX-License-Identifier: Apache-2.0
 *
 * Licensed under the Apache License, Version 2.0 the "License";
 * you may not use this file except in compliance with the License.
 * You may obtain a copy of the License at
 *
 *     http://www.apache.org/licenses/LICENSE-2.0
 *
 * Unless required by applicable law or agreed to in writing, software
 * distributed under the License is distributed on an "AS IS" BASIS,
 * WITHOUT WARRANTIES OR CONDITIONS OF ANY KIND, either express or implied.
 * See the License for the specific language governing permissions and
 * limitations under the License.
 */

#include "hpp_gui.h"
#include "vulkan_sample.h"
#include <common/hpp_utils.h>
#include <core/hpp_buffer.h>
#include <core/hpp_command_pool.h>
#include <imgui_internal.h>

#include <numeric>

namespace vkb
{
namespace
{
void upload_draw_data(const ImDrawData *draw_data, uint8_t *vertex_data, uint8_t *index_data)
{
	ImDrawVert *vtx_dst = reinterpret_cast<ImDrawVert *>(vertex_data);
	ImDrawIdx  *idx_dst = reinterpret_cast<ImDrawIdx *>(index_data);

	for (int n = 0; n < draw_data->CmdListsCount; n++)
	{
		const ImDrawList *cmd_list = draw_data->CmdLists[n];
		memcpy(vtx_dst, cmd_list->VtxBuffer.Data, cmd_list->VtxBuffer.Size * sizeof(ImDrawVert));
		memcpy(idx_dst, cmd_list->IdxBuffer.Data, cmd_list->IdxBuffer.Size * sizeof(ImDrawIdx));
		vtx_dst += cmd_list->VtxBuffer.Size;
		idx_dst += cmd_list->IdxBuffer.Size;
	}
}

void reset_graph_max_value(StatGraphData &graph_data)
{
	// If it does not have a fixed max
	if (!graph_data.has_fixed_max)
	{
		// Reset it
		graph_data.max_value = 0.0f;
	}
}
}        // namespace

bool                   HPPGui::visible       = true;
const double           HPPGui::press_time_ms = 200.0f;
const float            HPPGui::overlay_alpha = 0.3f;
const std::string      HPPGui::default_font  = "Roboto-Regular";
const ImGuiWindowFlags HPPGui::common_flags  = ImGuiWindowFlags_NoMove |
                                              ImGuiWindowFlags_NoScrollbar |
                                              ImGuiWindowFlags_NoTitleBar |
                                              ImGuiWindowFlags_NoResize |
                                              ImGuiWindowFlags_AlwaysAutoResize |
                                              ImGuiWindowFlags_NoSavedSettings |
                                              ImGuiWindowFlags_NoFocusOnAppearing;
const ImGuiWindowFlags HPPGui::options_flags = HPPGui::common_flags;
const ImGuiWindowFlags HPPGui::info_flags    = HPPGui::common_flags | ImGuiWindowFlags_NoInputs;

HPPGui::HPPGui(VulkanSample<BindingType::Cpp> &sample_, const vkb::Window &window, const vkb::stats::HPPStats *stats, float font_size, bool explicit_update) :
    sample{sample_}, content_scale_factor{window.get_content_scale_factor()}, dpi_factor{window.get_dpi_factor() * content_scale_factor}, explicit_update{explicit_update}, stats_view(stats)
{
	ImGui::CreateContext();

	ImGuiStyle &style = ImGui::GetStyle();

	// Color scheme
	style.Colors[ImGuiCol_WindowBg]         = ImVec4(0.005f, 0.005f, 0.005f, 0.94f);
	style.Colors[ImGuiCol_TitleBg]          = ImVec4(1.0f, 0.0f, 0.0f, 0.6f);
	style.Colors[ImGuiCol_TitleBgActive]    = ImVec4(1.0f, 0.0f, 0.0f, 0.8f);
	style.Colors[ImGuiCol_MenuBarBg]        = ImVec4(1.0f, 0.0f, 0.0f, 0.4f);
	style.Colors[ImGuiCol_Header]           = ImVec4(1.0f, 0.0f, 0.0f, 0.4f);
	style.Colors[ImGuiCol_HeaderActive]     = ImVec4(1.0f, 0.0f, 0.0f, 0.4f);
	style.Colors[ImGuiCol_HeaderHovered]    = ImVec4(1.0f, 0.0f, 0.0f, 0.4f);
	style.Colors[ImGuiCol_FrameBg]          = ImVec4(0.0f, 0.0f, 0.0f, 0.8f);
	style.Colors[ImGuiCol_CheckMark]        = ImVec4(0.0f, 1.0f, 0.0f, 1.0f);
	style.Colors[ImGuiCol_SliderGrab]       = ImVec4(1.0f, 0.0f, 0.0f, 0.4f);
	style.Colors[ImGuiCol_SliderGrabActive] = ImVec4(1.0f, 0.0f, 0.0f, 0.8f);
	style.Colors[ImGuiCol_FrameBgHovered]   = ImVec4(1.0f, 1.0f, 1.0f, 0.1f);
	style.Colors[ImGuiCol_FrameBgActive]    = ImVec4(1.0f, 1.0f, 1.0f, 0.2f);
	style.Colors[ImGuiCol_Button]           = ImVec4(1.0f, 0.0f, 0.0f, 0.4f);
	style.Colors[ImGuiCol_ButtonHovered]    = ImVec4(1.0f, 0.0f, 0.0f, 0.6f);
	style.Colors[ImGuiCol_ButtonActive]     = ImVec4(1.0f, 0.0f, 0.0f, 0.8f);

	// Borderless window
	style.WindowBorderSize = 0.0f;

	// Global scale
	style.ScaleAllSizes(dpi_factor);

	// Dimensions
	ImGuiIO    &io             = ImGui::GetIO();
	auto const &extent         = sample.get_render_context().get_surface_extent();
	io.DisplaySize.x           = static_cast<float>(extent.width);
	io.DisplaySize.y           = static_cast<float>(extent.height);
	io.FontGlobalScale         = 1.0f;
	io.DisplayFramebufferScale = ImVec2(1.0f, 1.0f);

	// Enable keyboard navigation
	io.ConfigFlags |= ImGuiConfigFlags_NavEnableKeyboard;
	io.KeyMap[ImGuiKey_Space]      = static_cast<int>(KeyCode::Space);
	io.KeyMap[ImGuiKey_Enter]      = static_cast<int>(KeyCode::Enter);
	io.KeyMap[ImGuiKey_LeftArrow]  = static_cast<int>(KeyCode::Left);
	io.KeyMap[ImGuiKey_RightArrow] = static_cast<int>(KeyCode::Right);
	io.KeyMap[ImGuiKey_UpArrow]    = static_cast<int>(KeyCode::Up);
	io.KeyMap[ImGuiKey_DownArrow]  = static_cast<int>(KeyCode::Down);
	io.KeyMap[ImGuiKey_Tab]        = static_cast<int>(KeyCode::Tab);
	io.KeyMap[ImGuiKey_Escape]     = static_cast<int>(KeyCode::Backspace);

	// Default font
	fonts.emplace_back(default_font, font_size * dpi_factor);

	// Debug window font
	fonts.emplace_back("RobotoMono-Regular", (font_size / 2) * dpi_factor);

	// Create font texture
	unsigned char *font_data;
	int            tex_width, tex_height;
	io.Fonts->GetTexDataAsRGBA32(&font_data, &tex_width, &tex_height);
	size_t upload_size = tex_width * tex_height * 4 * sizeof(char);

	auto &device = sample.get_render_context().get_device();

	// Create target image for copy
	font_image =
	    vkb::core::HPPImageBuilder(to_u32(tex_width), to_u32(tex_height))
	        .with_format(vk::Format::eR8G8B8A8Unorm)
	        .with_usage(vk::ImageUsageFlagBits::eSampled | vk::ImageUsageFlagBits::eTransferDst)
	        .with_debug_name("GUI font image")
	        .build_unique(device);

	font_image_view = std::make_unique<vkb::core::HPPImageView>(*font_image, vk::ImageViewType::e2D);
	font_image_view->set_debug_name("View on GUI font image");

	// Upload font data into the vulkan image memory
	{
		vkb::core::HPPBuffer stage_buffer = vkb::core::HPPBuffer::create_staging_buffer(device, upload_size, font_data);

		auto &command_buffer = device.get_command_pool().request_command_buffer();

		vkb::HPPFencePool fence_pool(device);

		// Begin recording
		command_buffer.begin(vk::CommandBufferUsageFlagBits::eOneTimeSubmit);

		{
			// Prepare for transfer
			vkb::common::HPPImageMemoryBarrier memory_barrier;
			memory_barrier.old_layout      = vk::ImageLayout::eUndefined;
			memory_barrier.new_layout      = vk::ImageLayout::eTransferDstOptimal;
			memory_barrier.src_access_mask = {};
			memory_barrier.dst_access_mask = vk::AccessFlagBits::eTransferWrite;
			memory_barrier.src_stage_mask  = vk::PipelineStageFlagBits::eHost;
			memory_barrier.dst_stage_mask  = vk::PipelineStageFlagBits::eTransfer;

			command_buffer.image_memory_barrier(*font_image_view, memory_barrier);
		}

		// Copy
		vk::BufferImageCopy buffer_copy_region;
		buffer_copy_region.imageSubresource.layerCount = font_image_view->get_subresource_range().layerCount;
		buffer_copy_region.imageSubresource.aspectMask = font_image_view->get_subresource_range().aspectMask;
		buffer_copy_region.imageExtent                 = font_image->get_extent();

		command_buffer.copy_buffer_to_image(stage_buffer, *font_image, {buffer_copy_region});

		{
			// Prepare for fragmen shader
			vkb::common::HPPImageMemoryBarrier memory_barrier{};
			memory_barrier.old_layout      = vk::ImageLayout::eTransferDstOptimal;
			memory_barrier.new_layout      = vk::ImageLayout::eShaderReadOnlyOptimal;
			memory_barrier.src_access_mask = vk::AccessFlagBits::eTransferWrite;
			memory_barrier.dst_access_mask = vk::AccessFlagBits::eShaderRead;
			memory_barrier.src_stage_mask  = vk::PipelineStageFlagBits::eTransfer;
			memory_barrier.dst_stage_mask  = vk::PipelineStageFlagBits::eFragmentShader;

			command_buffer.image_memory_barrier(*font_image_view, memory_barrier);
		}

		// End recording
		command_buffer.end();

		auto &queue = device.get_queue_by_flags(vk::QueueFlagBits::eGraphics, 0);

		queue.submit(command_buffer, device.get_fence_pool().request_fence());

		// Wait for the command buffer to finish its work before destroying the staging buffer
		device.get_fence_pool().wait();
		device.get_fence_pool().reset();
		device.get_command_pool().reset_pool();
	}

	vkb::core::HPPShaderSource vert_shader("imgui.vert");
	vkb::core::HPPShaderSource frag_shader("imgui.frag");

	std::vector<vkb::core::HPPShaderModule *> shader_modules;
	shader_modules.push_back(&device.get_resource_cache().request_shader_module(vk::ShaderStageFlagBits::eVertex, vert_shader, {}));
	shader_modules.push_back(&device.get_resource_cache().request_shader_module(vk::ShaderStageFlagBits::eFragment, frag_shader, {}));

	pipeline_layout = &device.get_resource_cache().request_pipeline_layout(shader_modules);

	// Create texture sampler
	vk::SamplerCreateInfo sampler_info;
	sampler_info.maxAnisotropy = 1.0f;
	sampler_info.magFilter     = vk::Filter::eLinear;
	sampler_info.minFilter     = vk::Filter::eLinear;
	sampler_info.mipmapMode    = vk::SamplerMipmapMode::eNearest;
	sampler_info.addressModeU  = vk::SamplerAddressMode::eClampToEdge;
	sampler_info.addressModeV  = vk::SamplerAddressMode::eClampToEdge;
	sampler_info.addressModeW  = vk::SamplerAddressMode::eClampToEdge;
	sampler_info.borderColor   = vk::BorderColor::eFloatOpaqueWhite;

	sampler = std::make_unique<vkb::core::HPPSampler>(device, sampler_info);
	sampler->set_debug_name("GUI sampler");

	if (explicit_update)
	{
		auto &device = sample.get_render_context().get_device();

		vertex_buffer =
		    vkb::core::HPPBufferBuilder(1)
		        .with_usage(vk::BufferUsageFlagBits::eVertexBuffer)
		        .with_vma_usage(VMA_MEMORY_USAGE_GPU_TO_CPU)
		        .with_debug_name("GUI vertex buffer")
		        .build_unique(device);

		index_buffer =
		    vkb::core::HPPBufferBuilder(1)
		        .with_usage(vk::BufferUsageFlagBits::eIndexBuffer)
		        .with_vma_usage(VMA_MEMORY_USAGE_GPU_TO_CPU)
		        .with_debug_name("GUI index buffer")
		        .build_unique(device);
	}
}

void HPPGui::prepare(vk::PipelineCache pipeline_cache, vk::RenderPass render_pass, const std::vector<vk::PipelineShaderStageCreateInfo> &shader_stages)
{
	vk::Device device = sample.get_render_context().get_device().get_handle();

	// Descriptor pool
	vk::DescriptorPoolSize       pool_size(vk::DescriptorType::eCombinedImageSampler, 1);
	vk::DescriptorPoolCreateInfo descriptor_pool_create_info({}, 2, pool_size);
	descriptor_pool = device.createDescriptorPool(descriptor_pool_create_info);

	// Descriptor set layout
	vk::DescriptorSetLayoutBinding    layout_binding(0, vk::DescriptorType::eCombinedImageSampler, 1, vk::ShaderStageFlagBits::eFragment);
	vk::DescriptorSetLayoutCreateInfo descriptor_set_layout_create_info({}, layout_binding);
	descriptor_set_layout = device.createDescriptorSetLayout(descriptor_set_layout_create_info);

	// Descriptor set
#if defined(ANDROID)
	vk::DescriptorSetAllocateInfo descriptor_set_allocate_info(descriptor_pool, 1, &descriptor_set_layout);
#else
	vk::DescriptorSetAllocateInfo descriptor_set_allocate_info(descriptor_pool, descriptor_set_layout);
#endif
	descriptor_set = device.allocateDescriptorSets(descriptor_set_allocate_info).front();

	vk::DescriptorImageInfo font_descriptor(sampler->get_handle(), font_image_view->get_handle(), vk::ImageLayout::eShaderReadOnlyOptimal);
	vk::WriteDescriptorSet  write_descriptor_set(descriptor_set, 0, 0, vk::DescriptorType::eCombinedImageSampler, font_descriptor);
	device.updateDescriptorSets(write_descriptor_set, {});

	// Setup graphics pipeline for UI rendering

	// Vertex bindings an attributes based on ImGui vertex definition
	vk::VertexInputBindingDescription                  vertex_input_binding(0, sizeof(ImDrawVert), vk::VertexInputRate::eVertex);
	std::array<vk::VertexInputAttributeDescription, 3> vertex_input_attributes = {{{0, 0, vk::Format::eR32G32Sfloat, offsetof(ImDrawVert, pos)},           // Location 0: Position
	                                                                               {1, 0, vk::Format::eR32G32Sfloat, offsetof(ImDrawVert, uv)},            // Location 1 : UV
	                                                                               {2, 0, vk::Format::eR8G8B8A8Unorm, offsetof(ImDrawVert, col)}}};        // Location 2: Color
	vk::PipelineVertexInputStateCreateInfo             vertex_input_state({}, vertex_input_binding, vertex_input_attributes);

	vk::PipelineInputAssemblyStateCreateInfo input_assembly_state({}, vk::PrimitiveTopology::eTriangleList, false);

	vk::PipelineViewportStateCreateInfo viewport_state({}, 1, nullptr, 1, nullptr);

	vk::PipelineRasterizationStateCreateInfo rasterization_state(
	    {}, false, {}, vk::PolygonMode::eFill, vk::CullModeFlagBits::eNone, vk::FrontFace::eCounterClockwise, {}, {}, {}, {}, 1.0f);

	vk::PipelineMultisampleStateCreateInfo multisample_state({}, vk::SampleCountFlagBits::e1);

	vk::PipelineDepthStencilStateCreateInfo depth_stencil_state({}, false, false, vk::CompareOp::eAlways, {}, {}, {}, {{}, {}, {}, vk::CompareOp::eAlways});

	// Enable blending
	vk::PipelineColorBlendAttachmentState blend_attachment_state(true,
	                                                             vk::BlendFactor::eSrcAlpha,
	                                                             vk::BlendFactor::eOneMinusSrcAlpha,
	                                                             vk::BlendOp::eAdd,
	                                                             vk::BlendFactor::eOneMinusSrcAlpha,
	                                                             vk::BlendFactor::eZero,
	                                                             vk::BlendOp::eAdd,
	                                                             vk::ColorComponentFlagBits::eR | vk::ColorComponentFlagBits::eG |
	                                                                 vk::ColorComponentFlagBits::eB | vk::ColorComponentFlagBits::eA);
	vk::PipelineColorBlendStateCreateInfo color_blend_state({}, {}, {}, blend_attachment_state);

	std::array<vk::DynamicState, 2>    dynamic_state_enables = {{vk::DynamicState::eViewport, vk::DynamicState::eScissor}};
	vk::PipelineDynamicStateCreateInfo dynamic_state({}, dynamic_state_enables);

	vk::GraphicsPipelineCreateInfo pipeline_create_info({},
	                                                    shader_stages,
	                                                    &vertex_input_state,
	                                                    &input_assembly_state,
	                                                    nullptr,
	                                                    &viewport_state,
	                                                    &rasterization_state,
	                                                    &multisample_state,
	                                                    &depth_stencil_state,
	                                                    &color_blend_state,
	                                                    &dynamic_state,
	                                                    pipeline_layout->get_handle(),
	                                                    render_pass,
	                                                    0,
	                                                    nullptr,
	                                                    -1);

	pipeline = device.createGraphicsPipeline(pipeline_cache, pipeline_create_info).value;
}

void HPPGui::update(const float delta_time)
{
	if (visible != prev_visible)
	{
		drawer.set_dirty(true);
		prev_visible = visible;
	}

	if (!visible)
	{
		ImGui::EndFrame();
		return;
	}

	// Update imGui
	ImGuiIO &io     = ImGui::GetIO();
	auto     extent = sample.get_render_context().get_surface_extent();
	resize(extent.width, extent.height);
	io.DeltaTime = delta_time;

	// Render to generate draw buffers
	ImGui::Render();
}

bool HPPGui::update_buffers()
{
	ImDrawData *draw_data = ImGui::GetDrawData();
	bool        updated   = false;

	if (!draw_data)
	{
		return false;
	}

	size_t vertex_buffer_size = draw_data->TotalVtxCount * sizeof(ImDrawVert);
	size_t index_buffer_size  = draw_data->TotalIdxCount * sizeof(ImDrawIdx);

	if ((vertex_buffer_size == 0) || (index_buffer_size == 0))
	{
		return false;
	}

	if ((!vertex_buffer->get_handle()) || (vertex_buffer_size != last_vertex_buffer_size))
	{
		last_vertex_buffer_size = vertex_buffer_size;
		updated                 = true;

		vertex_buffer = std::make_unique<vkb::core::HPPBuffer>(sample.get_render_context().get_device(), vertex_buffer_size,
		                                                       vk::BufferUsageFlagBits::eVertexBuffer,
		                                                       VMA_MEMORY_USAGE_GPU_TO_CPU);
		vertex_buffer->set_debug_name("GUI vertex buffer");
	}

	if ((!index_buffer->get_handle()) || (index_buffer_size != last_index_buffer_size))
	{
		last_index_buffer_size = index_buffer_size;
		updated                = true;

		index_buffer = std::make_unique<vkb::core::HPPBuffer>(sample.get_render_context().get_device(), index_buffer_size,
		                                                      vk::BufferUsageFlagBits::eIndexBuffer,
		                                                      VMA_MEMORY_USAGE_GPU_TO_CPU);
		index_buffer->set_debug_name("GUI index buffer");
	}

	// Upload data
	upload_draw_data(draw_data, vertex_buffer->map(), index_buffer->map());

	vertex_buffer->flush();
	index_buffer->flush();

	vertex_buffer->unmap();
	index_buffer->unmap();

	return updated;
}

void HPPGui::update_buffers(vkb::core::HPPCommandBuffer &command_buffer) const
{
	ImDrawData	                 *draw_data    = ImGui::GetDrawData();
	vkb::rendering::HPPRenderFrame &render_frame = sample.get_render_context().get_active_frame();

	if (!draw_data || (draw_data->TotalVtxCount == 0) || (draw_data->TotalIdxCount == 0))
	{
		return;
	}

	size_t vertex_buffer_size = draw_data->TotalVtxCount * sizeof(ImDrawVert);
	size_t index_buffer_size  = draw_data->TotalIdxCount * sizeof(ImDrawIdx);

	std::vector<uint8_t> vertex_data(vertex_buffer_size);
	std::vector<uint8_t> index_data(index_buffer_size);

	upload_draw_data(draw_data, vertex_data.data(), index_data.data());

	auto vertex_allocation = render_frame.allocate_buffer(vk::BufferUsageFlagBits::eVertexBuffer, vertex_buffer_size);

	vertex_allocation.update(vertex_data);

	std::vector<std::reference_wrapper<const core::HPPBuffer>> buffers;
	buffers.emplace_back(std::ref(vertex_allocation.get_buffer()));

	command_buffer.bind_vertex_buffers(0, buffers, {vertex_allocation.get_offset()});

	auto index_allocation = render_frame.allocate_buffer(vk::BufferUsageFlagBits::eIndexBuffer, index_buffer_size);

	index_allocation.update(index_data);

	command_buffer.bind_index_buffer(index_allocation.get_buffer(), index_allocation.get_offset(), vk::IndexType::eUint16);
}

void HPPGui::resize(uint32_t width, uint32_t height) const
{
	auto &io         = ImGui::GetIO();
	io.DisplaySize.x = static_cast<float>(width);
	io.DisplaySize.y = static_cast<float>(height);
}

void HPPGui::new_frame() const
{
	ImGui::NewFrame();
}

void HPPGui::draw(vkb::core::HPPCommandBuffer &command_buffer)
{
	if (!visible)
	{
		return;
	}

	vkb::core::HPPScopedDebugLabel debug_label(command_buffer, "GUI");

	// Vertex input state
	vk::VertexInputBindingDescription vertex_input_binding({}, to_u32(sizeof(ImDrawVert)));

	// Location 0: Position
	vk::VertexInputAttributeDescription pos_attr(0, 0, vk::Format::eR32G32Sfloat, to_u32(offsetof(ImDrawVert, pos)));

	// Location 1: UV
	vk::VertexInputAttributeDescription uv_attr(1, 0, vk::Format::eR32G32Sfloat, to_u32(offsetof(ImDrawVert, uv)));

	// Location 2: Color
	vk::VertexInputAttributeDescription col_attr(2, 0, vk::Format::eR8G8B8A8Unorm, to_u32(offsetof(ImDrawVert, col)));

	vkb::rendering::HPPVertexInputState vertex_input_state;
	vertex_input_state.bindings   = {vertex_input_binding};
	vertex_input_state.attributes = {pos_attr, uv_attr, col_attr};

	command_buffer.set_vertex_input_state(vertex_input_state);

	// Blend state
	vkb::rendering::HPPColorBlendAttachmentState color_attachment;
	color_attachment.blend_enable           = true;
	color_attachment.color_write_mask       = vk::ColorComponentFlagBits::eR | vk::ColorComponentFlagBits::eG | vk::ColorComponentFlagBits::eB;
	color_attachment.src_color_blend_factor = vk::BlendFactor::eSrcAlpha;
	color_attachment.dst_color_blend_factor = vk::BlendFactor::eOneMinusSrcAlpha;
	color_attachment.src_alpha_blend_factor = vk::BlendFactor::eOneMinusSrcAlpha;

	vkb::rendering::HPPColorBlendState blend_state{};
	blend_state.attachments = {color_attachment};

	command_buffer.set_color_blend_state(blend_state);

	vkb::rendering::HPPRasterizationState rasterization_state{};
	rasterization_state.cull_mode = vk::CullModeFlagBits::eNone;
	command_buffer.set_rasterization_state(rasterization_state);

	vkb::rendering::HPPDepthStencilState depth_state{};
	depth_state.depth_test_enable  = false;
	depth_state.depth_write_enable = false;
	command_buffer.set_depth_stencil_state(depth_state);

	// Bind pipeline layout
	command_buffer.bind_pipeline_layout(*pipeline_layout);

	command_buffer.bind_image(*font_image_view, *sampler, 0, 0, 0);

	// Pre-rotation
	auto &io             = ImGui::GetIO();
	auto  push_transform = glm::mat4(1.0f);

	if (sample.get_render_context().has_swapchain())
	{
		auto transform = sample.get_render_context().get_swapchain().get_transform();

		glm::vec3 rotation_axis = glm::vec3(0.0f, 0.0f, 1.0f);
		if (transform & vk::SurfaceTransformFlagBitsKHR::eRotate90)
		{
			push_transform = glm::rotate(push_transform, glm::radians(90.0f), rotation_axis);
		}
		else if (transform & vk::SurfaceTransformFlagBitsKHR::eRotate270)
		{
			push_transform = glm::rotate(push_transform, glm::radians(270.0f), rotation_axis);
		}
		else if (transform & vk::SurfaceTransformFlagBitsKHR::eRotate180)
		{
			push_transform = glm::rotate(push_transform, glm::radians(180.0f), rotation_axis);
		}
	}

	// GUI coordinate space to screen space
	push_transform = glm::translate(push_transform, glm::vec3(-1.0f, -1.0f, 0.0f));
	push_transform = glm::scale(push_transform, glm::vec3(2.0f / io.DisplaySize.x, 2.0f / io.DisplaySize.y, 0.0f));

	// Push constants
	command_buffer.push_constants(push_transform);

	// If a render context is used, then use the frames buffer pools to allocate GUI vertex/index data from
	if (!explicit_update)
	{
		update_buffers(command_buffer);
	}
	else
	{
		std::vector<std::reference_wrapper<const vkb::core::HPPBuffer>> buffers;
		buffers.push_back(*vertex_buffer);
		command_buffer.bind_vertex_buffers(0, buffers, {0});

		command_buffer.bind_index_buffer(*index_buffer, 0, vk::IndexType::eUint16);
	}

	// Render commands
	ImDrawData *draw_data     = ImGui::GetDrawData();
	int32_t     vertex_offset = 0;
	uint32_t    index_offset  = 0;

	if (!draw_data || draw_data->CmdListsCount == 0)
	{
		return;
	}

	for (int32_t i = 0; i < draw_data->CmdListsCount; i++)
	{
		const ImDrawList *cmd_list = draw_data->CmdLists[i];
		for (int32_t j = 0; j < cmd_list->CmdBuffer.Size; j++)
		{
			const ImDrawCmd *cmd = &cmd_list->CmdBuffer[j];
			vk::Rect2D       scissor_rect;
			scissor_rect.offset.x      = std::max(static_cast<int32_t>(cmd->ClipRect.x), 0);
			scissor_rect.offset.y      = std::max(static_cast<int32_t>(cmd->ClipRect.y), 0);
			scissor_rect.extent.width  = static_cast<uint32_t>(cmd->ClipRect.z - cmd->ClipRect.x);
			scissor_rect.extent.height = static_cast<uint32_t>(cmd->ClipRect.w - cmd->ClipRect.y);

			// Adjust for pre-rotation if necessary
			if (sample.get_render_context().has_swapchain())
			{
				auto transform = sample.get_render_context().get_swapchain().get_transform();
				if (transform & vk::SurfaceTransformFlagBitsKHR::eRotate90)
				{
					scissor_rect.offset.x      = static_cast<uint32_t>(io.DisplaySize.y - cmd->ClipRect.w);
					scissor_rect.offset.y      = static_cast<uint32_t>(cmd->ClipRect.x);
					scissor_rect.extent.width  = static_cast<uint32_t>(cmd->ClipRect.w - cmd->ClipRect.y);
					scissor_rect.extent.height = static_cast<uint32_t>(cmd->ClipRect.z - cmd->ClipRect.x);
				}
				else if (transform & vk::SurfaceTransformFlagBitsKHR::eRotate180)
				{
					scissor_rect.offset.x      = static_cast<uint32_t>(io.DisplaySize.x - cmd->ClipRect.z);
					scissor_rect.offset.y      = static_cast<uint32_t>(io.DisplaySize.y - cmd->ClipRect.w);
					scissor_rect.extent.width  = static_cast<uint32_t>(cmd->ClipRect.z - cmd->ClipRect.x);
					scissor_rect.extent.height = static_cast<uint32_t>(cmd->ClipRect.w - cmd->ClipRect.y);
				}
				else if (transform & vk::SurfaceTransformFlagBitsKHR::eRotate270)
				{
					scissor_rect.offset.x      = static_cast<uint32_t>(cmd->ClipRect.y);
					scissor_rect.offset.y      = static_cast<uint32_t>(io.DisplaySize.x - cmd->ClipRect.z);
					scissor_rect.extent.width  = static_cast<uint32_t>(cmd->ClipRect.w - cmd->ClipRect.y);
					scissor_rect.extent.height = static_cast<uint32_t>(cmd->ClipRect.z - cmd->ClipRect.x);
				}
			}

			command_buffer.set_scissor(0, {scissor_rect});
			command_buffer.draw_indexed(cmd->ElemCount, 1, index_offset, vertex_offset, 0);
			index_offset += cmd->ElemCount;
		}
		vertex_offset += cmd_list->VtxBuffer.Size;
	}
}

void HPPGui::draw(vk::CommandBuffer command_buffer) const
{
	if (!visible)
	{
		return;
	}

	ImDrawData *draw_data = ImGui::GetDrawData();

	if ((!draw_data) || (draw_data->CmdListsCount == 0))
	{
		return;
	}

	command_buffer.bindPipeline(vk::PipelineBindPoint::eGraphics, pipeline);
	command_buffer.bindDescriptorSets(vk::PipelineBindPoint::eGraphics, pipeline_layout->get_handle(), 0, descriptor_set, {});

	// Push constants
	auto     &io             = ImGui::GetIO();
	glm::mat4 push_transform = glm::scale(glm::translate(glm::mat4(1.0f), glm::vec3(-1.0f, -1.0f, 0.0f)), glm::vec3(2.0f / io.DisplaySize.x, 2.0f / io.DisplaySize.y, 0.0f));
	command_buffer.pushConstants<glm::mat4>(pipeline_layout->get_handle(), vk::ShaderStageFlagBits::eVertex, 0, push_transform);

	vk::DeviceSize offset = 0;
	command_buffer.bindVertexBuffers(0, vertex_buffer->get_handle(), offset);

	command_buffer.bindIndexBuffer(index_buffer->get_handle(), 0, vk::IndexType::eUint16);

	int32_t vertex_offset = 0;
	int32_t index_offset  = 0;
	for (int32_t i = 0; i < draw_data->CmdListsCount; i++)
	{
		const ImDrawList *cmd_list = draw_data->CmdLists[i];
		for (int32_t j = 0; j < cmd_list->CmdBuffer.Size; j++)
		{
			const ImDrawCmd *cmd = &cmd_list->CmdBuffer[j];
			vk::Rect2D       scissor_rect;
			scissor_rect.offset.x      = std::max(static_cast<int32_t>(cmd->ClipRect.x), 0);
			scissor_rect.offset.y      = std::max(static_cast<int32_t>(cmd->ClipRect.y), 0);
			scissor_rect.extent.width  = static_cast<uint32_t>(cmd->ClipRect.z - cmd->ClipRect.x);
			scissor_rect.extent.height = static_cast<uint32_t>(cmd->ClipRect.w - cmd->ClipRect.y);

			command_buffer.setScissor(0, scissor_rect);
			command_buffer.drawIndexed(cmd->ElemCount, 1, index_offset, vertex_offset, 0);
			index_offset += cmd->ElemCount;
		}
		vertex_offset += cmd_list->VtxBuffer.Size;
	}
}

HPPGui::~HPPGui()
{
	vk::Device device = sample.get_render_context().get_device().get_handle();
	// descriptor_set is implicitly freed by destroying descriptor_pool!
	device.destroyDescriptorPool(descriptor_pool);
	device.destroyDescriptorSetLayout(descriptor_set_layout);
	device.destroyPipeline(pipeline);

	ImGui::DestroyContext();
}

void HPPGui::show_demo_window() const
{
	ImGui::ShowDemoWindow();
}

const HPPGui::StatsView &HPPGui::get_stats_view() const
{
	return stats_view;
}

Drawer &HPPGui::get_drawer()
{
	return drawer;
}

HPPFont const &HPPGui::get_font(const std::string &font_name) const
{
	assert(!fonts.empty() && "No fonts exist");

	auto it = std::find_if(fonts.begin(), fonts.end(), [&font_name](HPPFont const &font) { return font.name == font_name; });

	if (it != fonts.end())
	{
		return *it;
	}
	else
	{
		LOGW("Couldn't find font with name {}", font_name);
		return *fonts.begin();
	}
}

bool HPPGui::is_debug_view_active() const
{
	return debug_view.active;
}

HPPGui::StatsView::StatsView(const vkb::stats::HPPStats *stats)
{
	if (stats == nullptr)
	{
		return;
	}

	// Request graph data information for each stat and record it in graph_map
	const std::set<StatIndex> &indices = stats->get_requested_stats();

	for (StatIndex i : indices)
	{
		graph_map[i] = stats->get_graph_data(i);
	}
}

void HPPGui::StatsView::reset_max_value(const StatIndex index)
{
	auto pr = graph_map.find(index);
	if (pr != graph_map.end())
	{
		reset_graph_max_value(pr->second);
	}
}

void HPPGui::StatsView::reset_max_values()
{
	// For every entry in the map
	std::for_each(graph_map.begin(), graph_map.end(), [](auto &pr) { reset_graph_max_value(pr.second); });
}

void HPPGui::show_top_window(const std::string &app_name, const vkb::stats::HPPStats *stats, const DebugInfo *debug_info)
{
	// Transparent background
	ImGui::SetNextWindowBgAlpha(overlay_alpha);
	ImVec2 size{ImGui::GetIO().DisplaySize.x, 0.0f};
	ImGui::SetNextWindowSize(size, ImGuiCond_Always);

	// Top left
	ImVec2 pos{0.0f, 0.0f};
	ImGui::SetNextWindowPos(pos, ImGuiCond_Always);

	bool is_open = true;
	ImGui::Begin("Top", &is_open, common_flags);

	show_app_info(app_name);

	if (stats)
	{
		show_stats(*stats);

		// Reset max values if user taps on this window
		if (ImGui::IsWindowHovered() && ImGui::IsMouseClicked(0 /* left */))
		{
			stats_view.reset_max_values();
		}
	}

	if (debug_info)
	{
		if (debug_view.active)
		{
			show_debug_window(*debug_info, ImVec2{0, ImGui::GetWindowSize().y});
		}
	}

	ImGui::End();
}

void HPPGui::show_app_info(const std::string &app_name) const
{
	// Sample name
	ImGui::Text("%s", app_name.c_str());

	// GPU name
	auto &device            = sample.get_render_context().get_device();
	auto  device_name_label = "GPU: " + std::string(device.get_gpu().get_properties().deviceName.data());
	ImGui::SameLine(ImGui::GetWindowContentRegionMax().x - ImGui::CalcTextSize(device_name_label.c_str()).x);
	ImGui::Text("%s", device_name_label.c_str());
}

void HPPGui::show_debug_window(const DebugInfo &debug_info, const ImVec2 &position)
{
	auto &io    = ImGui::GetIO();
	auto &style = ImGui::GetStyle();
	auto &font  = get_font("RobotoMono-Regular");

	// Calculate only once
	if (debug_view.label_column_width == 0)
	{
		debug_view.label_column_width = style.ItemInnerSpacing.x + debug_info.get_longest_label() * font.size / debug_view.scale;
	}

	ImGui::SetNextWindowBgAlpha(overlay_alpha);
	ImGui::SetNextWindowPos(position, ImGuiCond_FirstUseEver);
	ImGui::SetNextWindowContentSize(ImVec2{io.DisplaySize.x, 0.0f});

	bool                   is_open = true;
	const ImGuiWindowFlags flags   = ImGuiWindowFlags_AlwaysAutoResize |
	                               ImGuiWindowFlags_NoMove |
	                               ImGuiWindowFlags_NoTitleBar |
	                               ImGuiWindowFlags_NoResize |
	                               ImGuiWindowFlags_NoFocusOnAppearing |
	                               ImGuiWindowFlags_NoNav;

	ImGui::Begin("Debug Window", &is_open, flags);
	ImGui::PushFont(font.handle);

	auto field_count = debug_info.get_fields().size() > debug_view.max_fields ? debug_view.max_fields : debug_info.get_fields().size();

	ImGui::BeginChild("Table", ImVec2(0, field_count * (font.size + style.ItemSpacing.y)), false);
	ImGui::Columns(2);
	ImGui::SetColumnWidth(0, debug_view.label_column_width);
	ImGui::SetColumnWidth(1, io.DisplaySize.x - debug_view.label_column_width);
	for (auto &field : debug_info.get_fields())
	{
		const std::string &label = field->label;
		const std::string &value = field->to_string();
		ImGui::Text("%s", label.c_str());
		ImGui::NextColumn();
		ImGui::Text(" %s", value.c_str());
		ImGui::NextColumn();
	}
	ImGui::Columns(1);
	ImGui::EndChild();

	ImGui::PopFont();
	ImGui::End();
}

void HPPGui::show_stats(const vkb::stats::HPPStats &stats)
{
	for (const auto &stat_index : stats.get_requested_stats())
	{
		// Find the graph data of this stat index
		auto pr = stats_view.graph_map.find(stat_index);

		assert(pr != stats_view.graph_map.end() && "StatIndex not implemented in gui graph_map");

		// Draw graph
		auto       &graph_data     = pr->second;
		const auto &graph_elements = stats.get_data(stat_index);
		float       graph_min      = 0.0f;
		float      &graph_max      = graph_data.max_value;

		if (!graph_data.has_fixed_max)
		{
			auto new_max = *std::max_element(graph_elements.begin(), graph_elements.end()) * stats_view.top_padding;
			if (new_max > graph_max)
			{
				graph_max = new_max;
			}
		}

		const ImVec2 graph_size = ImVec2{
		    ImGui::GetIO().DisplaySize.x,
		    stats_view.graph_height /* dpi */ * dpi_factor};

		std::stringstream graph_label;
		float             avg = std::accumulate(graph_elements.begin(), graph_elements.end(), 0.0f) / graph_elements.size();

		// Check if the stat is available in the current platform
		if (stats.is_available(stat_index))
		{
			graph_label << fmt::format(graph_data.name + ": " + graph_data.format, avg * graph_data.scale_factor);
			ImGui::PushItemFlag(ImGuiItemFlags_Disabled, true);
			ImGui::PlotLines("", &graph_elements[0], static_cast<int>(graph_elements.size()), 0, graph_label.str().c_str(), graph_min, graph_max, graph_size);
			ImGui::PopItemFlag();
		}
		else
		{
			graph_label << graph_data.name << ": not available";
			ImGui::Text("%s", graph_label.str().c_str());
		}
	}
}

void HPPGui::show_options_window(std::function<void()> body, const uint32_t lines) const
{
	// Add padding around the text so that the options are not
	// too close to the edges and are easier to interact with.
	// Also add double vertical padding to avoid rounded corners.
	const float window_padding = ImGui::CalcTextSize("T").x;
	ImGui::PushStyleVar(ImGuiStyleVar_WindowPadding, ImVec2{window_padding, window_padding * 2.0f});
	auto window_height = lines * ImGui::GetTextLineHeightWithSpacing() + ImGui::GetStyle().WindowPadding.y * 2.0f;
	auto window_width  = ImGui::GetIO().DisplaySize.x;
	ImGui::SetNextWindowBgAlpha(overlay_alpha);
	const ImVec2 size = ImVec2(window_width, 0);
	ImGui::SetNextWindowSize(size, ImGuiCond_Always);
	const ImVec2 pos = ImVec2(0.0f, ImGui::GetIO().DisplaySize.y - window_height);
	ImGui::SetNextWindowPos(pos, ImGuiCond_Always);
	const ImGuiWindowFlags flags   = (ImGuiWindowFlags_NoMove |
                                    ImGuiWindowFlags_NoScrollbar |
                                    ImGuiWindowFlags_NoTitleBar |
                                    ImGuiWindowFlags_NoResize |
                                    ImGuiWindowFlags_AlwaysAutoResize |
                                    ImGuiWindowFlags_AlwaysUseWindowPadding |
                                    ImGuiWindowFlags_NoSavedSettings |
                                    ImGuiWindowFlags_NoFocusOnAppearing);
	bool                   is_open = true;
	ImGui::Begin("Options", &is_open, flags);
	body();
	ImGui::End();
	ImGui::PopStyleVar();
}

void HPPGui::show_simple_window(const std::string &name, uint32_t last_fps, std::function<void()> body) const
{
	ImGuiIO &io = ImGui::GetIO();

	ImGui::NewFrame();
	ImGui::PushStyleVar(ImGuiStyleVar_WindowRounding, 0);
	ImGui::SetNextWindowPos(ImVec2(10, 10));
	ImGui::SetNextWindowSize(ImVec2(0, 0), ImGuiCond_FirstUseEver);
	ImGui::Begin("Vulkan Example", nullptr, ImGuiWindowFlags_AlwaysAutoResize | ImGuiWindowFlags_NoResize | ImGuiWindowFlags_NoMove);
	ImGui::TextUnformatted(name.c_str());
	ImGui::TextUnformatted(sample.get_render_context().get_device().get_gpu().get_properties().deviceName.data());
	ImGui::Text("%.2f ms/frame (%.1d fps)", (1000.0f / last_fps), last_fps);
	ImGui::PushItemWidth(110.0f * dpi_factor);

	body();

	ImGui::PopItemWidth();
	ImGui::End();
	ImGui::PopStyleVar();
}

bool HPPGui::input_event(const InputEvent &input_event)
{
	auto &io                 = ImGui::GetIO();
	auto  capture_move_event = false;

	if (input_event.get_source() == EventSource::Keyboard)
	{
		const auto &key_event = static_cast<const KeyInputEvent &>(input_event);

		if (key_event.get_action() == KeyAction::Down)
		{
			io.KeysDown[static_cast<int>(key_event.get_code())] = true;
		}
		else if (key_event.get_action() == KeyAction::Up)
		{
			io.KeysDown[static_cast<int>(key_event.get_code())] = false;
		}
	}
	else if (input_event.get_source() == EventSource::Mouse)
	{
		const auto &mouse_button = static_cast<const MouseButtonInputEvent &>(input_event);

		io.MousePos = ImVec2{mouse_button.get_pos_x() * content_scale_factor,
		                     mouse_button.get_pos_y() * content_scale_factor};

		auto button_id = static_cast<int>(mouse_button.get_button());

		if (mouse_button.get_action() == MouseAction::Down)
		{
			io.MouseDown[button_id] = true;
		}
		else if (mouse_button.get_action() == MouseAction::Up)
		{
			io.MouseDown[button_id] = false;
		}
		else if (mouse_button.get_action() == MouseAction::Move)
		{
			capture_move_event = io.WantCaptureMouse;
		}
	}
	else if (input_event.get_source() == EventSource::Touchscreen)
	{
		const auto &touch_event = static_cast<const TouchInputEvent &>(input_event);

		io.MousePos = ImVec2{touch_event.get_pos_x(), touch_event.get_pos_y()};

		if (touch_event.get_action() == TouchAction::Down)
		{
			io.MouseDown[touch_event.get_pointer_id()] = true;
		}
		else if (touch_event.get_action() == TouchAction::Up)
		{
			io.MouseDown[touch_event.get_pointer_id()] = false;
		}
		else if (touch_event.get_action() == TouchAction::Move)
		{
			capture_move_event = io.WantCaptureMouse;
		}
	}

	// Toggle GUI elements when tap or clicking outside the GUI windows
	if (!io.WantCaptureMouse)
	{
		bool press_down = (input_event.get_source() == EventSource::Mouse && static_cast<const MouseButtonInputEvent &>(input_event).get_action() == MouseAction::Down) || (input_event.get_source() == EventSource::Touchscreen && static_cast<const TouchInputEvent &>(input_event).get_action() == TouchAction::Down);
		bool press_up   = (input_event.get_source() == EventSource::Mouse && static_cast<const MouseButtonInputEvent &>(input_event).get_action() == MouseAction::Up) || (input_event.get_source() == EventSource::Touchscreen && static_cast<const TouchInputEvent &>(input_event).get_action() == TouchAction::Up);

		if (press_down)
		{
			timer.start();
			if (input_event.get_source() == EventSource::Touchscreen)
			{
				const auto &touch_event = static_cast<const TouchInputEvent &>(input_event);
				if (touch_event.get_touch_points() == 2)
				{
					two_finger_tap = true;
				}
			}
		}
		if (press_up)
		{
			auto press_delta = timer.stop<Timer::Milliseconds>();
			if (press_delta < press_time_ms)
			{
				if (input_event.get_source() == EventSource::Mouse)
				{
					const auto &mouse_button = static_cast<const MouseButtonInputEvent &>(input_event);
					if (mouse_button.get_button() == MouseButton::Right)
					{
						debug_view.active = !debug_view.active;
					}
				}
				else if (input_event.get_source() == EventSource::Touchscreen)
				{
					const auto &touch_event = static_cast<const TouchInputEvent &>(input_event);
					if (two_finger_tap && touch_event.get_touch_points() == 2)
					{
						debug_view.active = !debug_view.active;
					}
					else
					{
						two_finger_tap = false;
					}
				}
			}
		}
	}

	return capture_move_event;
}

<<<<<<< HEAD
void HPPDrawer::clear()
{
	dirty = false;
}

bool HPPDrawer::is_dirty() const
{
	return dirty;
}

void HPPDrawer::set_dirty(bool dirty)
{
	this->dirty = dirty;
}

bool HPPDrawer::header(const std::string &caption) const
{
	return ImGui::CollapsingHeader(caption.c_str(), ImGuiTreeNodeFlags_DefaultOpen);
}

bool HPPDrawer::checkbox(const std::string &caption, bool *value)
{
	bool res = ImGui::Checkbox(caption.c_str(), value);
	if (res)
	{
		dirty = true;
	};
	return res;
}

bool HPPDrawer::checkbox(const std::string &caption, int32_t *value)
{
	bool val = (*value == 1);
	bool res = ImGui::Checkbox(caption.c_str(), &val);
	*value   = val;
	if (res)
	{
		dirty = true;
	};
	return res;
}

bool HPPDrawer::input_float(const std::string &caption, float *value, float step, const char *fmt)
{
	bool res = ImGui::InputFloat(caption.c_str(), value, step, step * 10.0f, fmt);
	if (res)
	{
		dirty = true;
	};
	return res;
}

bool HPPDrawer::slider_float(const std::string &caption, float *value, float min, float max)
{
	bool res = ImGui::SliderFloat(caption.c_str(), value, min, max);
	if (res)
	{
		dirty = true;
	};
	return res;
}

bool HPPDrawer::slider_int(const std::string &caption, int32_t *value, int32_t min, int32_t max)
{
	bool res = ImGui::SliderInt(caption.c_str(), value, min, max);
	if (res)
	{
		dirty = true;
	};
	return res;
}

bool HPPDrawer::combo_box(const std::string &caption, int32_t *itemindex, std::vector<std::string> items)
{
	if (items.empty())
	{
		return false;
	}
	std::vector<const char *> charitems;
	charitems.reserve(items.size());
	for (size_t i = 0; i < items.size(); i++)
	{
		charitems.push_back(items[i].c_str());
	}
	uint32_t itemCount = static_cast<uint32_t>(charitems.size());
	bool     res       = ImGui::Combo(caption.c_str(), itemindex, &charitems[0], itemCount, itemCount);
	if (res)
	{
		dirty = true;
	};
	return res;
}

bool HPPDrawer::button(const std::string &caption)
{
	bool res = ImGui::Button(caption.c_str());
	if (res)
	{
		dirty = true;
	};
	return res;
}

void HPPDrawer::text(const char *formatstr, ...)
{
	va_list args;
	va_start(args, formatstr);
	ImGui::TextV(formatstr, args);
	va_end(args);
}

template <>
bool HPPDrawer::color_op_impl<HPPDrawer::ColorOp::Edit, 3>(const char *caption, float *colors, ImGuiColorEditFlags flags)
{
	return ImGui::ColorEdit3(caption, colors, flags);
}

template <>
bool HPPDrawer::color_op_impl<HPPDrawer::ColorOp::Edit, 4>(const char *caption, float *colors, ImGuiColorEditFlags flags)
{
	return ImGui::ColorEdit4(caption, colors, flags);
}

template <>
bool HPPDrawer::color_op_impl<HPPDrawer::ColorOp::Pick, 3>(const char *caption, float *colors, ImGuiColorEditFlags flags)
{
	return ImGui::ColorPicker3(caption, colors, flags);
}

template <>
bool HPPDrawer::color_op_impl<HPPDrawer::ColorOp::Pick, 4>(const char *caption, float *colors, ImGuiColorEditFlags flags)
{
	return ImGui::ColorPicker4(caption, colors, flags);
}

=======
>>>>>>> 6fb21969
}        // namespace vkb<|MERGE_RESOLUTION|>--- conflicted
+++ resolved
@@ -735,11 +735,11 @@
 	// Transparent background
 	ImGui::SetNextWindowBgAlpha(overlay_alpha);
 	ImVec2 size{ImGui::GetIO().DisplaySize.x, 0.0f};
-	ImGui::SetNextWindowSize(size, ImGuiCond_Always);
+	ImGui::SetNextWindowSize(size, ImGuiSetCond_Always);
 
 	// Top left
 	ImVec2 pos{0.0f, 0.0f};
-	ImGui::SetNextWindowPos(pos, ImGuiCond_Always);
+	ImGui::SetNextWindowPos(pos, ImGuiSetCond_Always);
 
 	bool is_open = true;
 	ImGui::Begin("Top", &is_open, common_flags);
@@ -793,7 +793,7 @@
 	}
 
 	ImGui::SetNextWindowBgAlpha(overlay_alpha);
-	ImGui::SetNextWindowPos(position, ImGuiCond_FirstUseEver);
+	ImGui::SetNextWindowPos(position, ImGuiSetCond_FirstUseEver);
 	ImGui::SetNextWindowContentSize(ImVec2{io.DisplaySize.x, 0.0f});
 
 	bool                   is_open = true;
@@ -889,7 +889,7 @@
 	const ImVec2 size = ImVec2(window_width, 0);
 	ImGui::SetNextWindowSize(size, ImGuiCond_Always);
 	const ImVec2 pos = ImVec2(0.0f, ImGui::GetIO().DisplaySize.y - window_height);
-	ImGui::SetNextWindowPos(pos, ImGuiCond_Always);
+	ImGui::SetNextWindowPos(pos, ImGuiSetCond_Always);
 	const ImGuiWindowFlags flags   = (ImGuiWindowFlags_NoMove |
                                     ImGuiWindowFlags_NoScrollbar |
                                     ImGuiWindowFlags_NoTitleBar |
@@ -912,7 +912,7 @@
 	ImGui::NewFrame();
 	ImGui::PushStyleVar(ImGuiStyleVar_WindowRounding, 0);
 	ImGui::SetNextWindowPos(ImVec2(10, 10));
-	ImGui::SetNextWindowSize(ImVec2(0, 0), ImGuiCond_FirstUseEver);
+	ImGui::SetNextWindowSize(ImVec2(0, 0), ImGuiSetCond_FirstUseEver);
 	ImGui::Begin("Vulkan Example", nullptr, ImGuiWindowFlags_AlwaysAutoResize | ImGuiWindowFlags_NoResize | ImGuiWindowFlags_NoMove);
 	ImGui::TextUnformatted(name.c_str());
 	ImGui::TextUnformatted(sample.get_render_context().get_device().get_gpu().get_properties().deviceName.data());
@@ -1036,142 +1036,4 @@
 	return capture_move_event;
 }
 
-<<<<<<< HEAD
-void HPPDrawer::clear()
-{
-	dirty = false;
-}
-
-bool HPPDrawer::is_dirty() const
-{
-	return dirty;
-}
-
-void HPPDrawer::set_dirty(bool dirty)
-{
-	this->dirty = dirty;
-}
-
-bool HPPDrawer::header(const std::string &caption) const
-{
-	return ImGui::CollapsingHeader(caption.c_str(), ImGuiTreeNodeFlags_DefaultOpen);
-}
-
-bool HPPDrawer::checkbox(const std::string &caption, bool *value)
-{
-	bool res = ImGui::Checkbox(caption.c_str(), value);
-	if (res)
-	{
-		dirty = true;
-	};
-	return res;
-}
-
-bool HPPDrawer::checkbox(const std::string &caption, int32_t *value)
-{
-	bool val = (*value == 1);
-	bool res = ImGui::Checkbox(caption.c_str(), &val);
-	*value   = val;
-	if (res)
-	{
-		dirty = true;
-	};
-	return res;
-}
-
-bool HPPDrawer::input_float(const std::string &caption, float *value, float step, const char *fmt)
-{
-	bool res = ImGui::InputFloat(caption.c_str(), value, step, step * 10.0f, fmt);
-	if (res)
-	{
-		dirty = true;
-	};
-	return res;
-}
-
-bool HPPDrawer::slider_float(const std::string &caption, float *value, float min, float max)
-{
-	bool res = ImGui::SliderFloat(caption.c_str(), value, min, max);
-	if (res)
-	{
-		dirty = true;
-	};
-	return res;
-}
-
-bool HPPDrawer::slider_int(const std::string &caption, int32_t *value, int32_t min, int32_t max)
-{
-	bool res = ImGui::SliderInt(caption.c_str(), value, min, max);
-	if (res)
-	{
-		dirty = true;
-	};
-	return res;
-}
-
-bool HPPDrawer::combo_box(const std::string &caption, int32_t *itemindex, std::vector<std::string> items)
-{
-	if (items.empty())
-	{
-		return false;
-	}
-	std::vector<const char *> charitems;
-	charitems.reserve(items.size());
-	for (size_t i = 0; i < items.size(); i++)
-	{
-		charitems.push_back(items[i].c_str());
-	}
-	uint32_t itemCount = static_cast<uint32_t>(charitems.size());
-	bool     res       = ImGui::Combo(caption.c_str(), itemindex, &charitems[0], itemCount, itemCount);
-	if (res)
-	{
-		dirty = true;
-	};
-	return res;
-}
-
-bool HPPDrawer::button(const std::string &caption)
-{
-	bool res = ImGui::Button(caption.c_str());
-	if (res)
-	{
-		dirty = true;
-	};
-	return res;
-}
-
-void HPPDrawer::text(const char *formatstr, ...)
-{
-	va_list args;
-	va_start(args, formatstr);
-	ImGui::TextV(formatstr, args);
-	va_end(args);
-}
-
-template <>
-bool HPPDrawer::color_op_impl<HPPDrawer::ColorOp::Edit, 3>(const char *caption, float *colors, ImGuiColorEditFlags flags)
-{
-	return ImGui::ColorEdit3(caption, colors, flags);
-}
-
-template <>
-bool HPPDrawer::color_op_impl<HPPDrawer::ColorOp::Edit, 4>(const char *caption, float *colors, ImGuiColorEditFlags flags)
-{
-	return ImGui::ColorEdit4(caption, colors, flags);
-}
-
-template <>
-bool HPPDrawer::color_op_impl<HPPDrawer::ColorOp::Pick, 3>(const char *caption, float *colors, ImGuiColorEditFlags flags)
-{
-	return ImGui::ColorPicker3(caption, colors, flags);
-}
-
-template <>
-bool HPPDrawer::color_op_impl<HPPDrawer::ColorOp::Pick, 4>(const char *caption, float *colors, ImGuiColorEditFlags flags)
-{
-	return ImGui::ColorPicker4(caption, colors, flags);
-}
-
-=======
->>>>>>> 6fb21969
 }        // namespace vkb