--- conflicted
+++ resolved
@@ -755,13 +755,9 @@
 vk::Sampler HPPApiVulkanSample::create_default_sampler(vk::SamplerAddressMode address_mode, size_t mipmaps_count, vk::Format format)
 {
 	return vkb::common::create_sampler(
-<<<<<<< HEAD
-	    get_device()->get_gpu().get_handle(),
-	    get_device()->get_handle(),
+	    get_device().get_gpu().get_handle(),
+	    get_device().get_handle(),
 	    format,
-=======
-	    get_device().get_handle(),
->>>>>>> 6fb21969
 	    vk::Filter::eLinear,
 	    address_mode,
 	    get_device().get_gpu().get_features().samplerAnisotropy ? (get_device().get_gpu().get_properties().limits.maxSamplerAnisotropy) : 1.0f,
