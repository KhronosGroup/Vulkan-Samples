/* Copyright (c) 2021-2024, NVIDIA CORPORATION. All rights reserved.
<<<<<<< HEAD
 * Copyright (c) 2024, Mobica Limited
=======
>>>>>>> 478890b0
 *
 * SPDX-License-Identifier: Apache-2.0
 *
 * Licensed under the Apache License, Version 2.0 the "License";
 * you may not use this file except in compliance with the License.
 * You may obtain a copy of the License at
 *
 *     http://www.apache.org/licenses/LICENSE-2.0
 *
 * Unless required by applicable law or agreed to in writing, software
 * distributed under the License is distributed on an "AS IS" BASIS,
 * WITHOUT WARRANTIES OR CONDITIONS OF ANY KIND, either express or implied.
 * See the License for the specific language governing permissions and
 * limitations under the License.
 */

#include <hpp_api_vulkan_sample.h>

#include <common/hpp_vk_common.h>
#include <core/hpp_buffer.h>
#include <hpp_gltf_loader.h>

// Instantiate the default dispatcher
VULKAN_HPP_DEFAULT_DISPATCH_LOADER_DYNAMIC_STORAGE

bool HPPApiVulkanSample::prepare(const vkb::ApplicationOptions &options)
{
	if (!HPPVulkanSample::prepare(options))
	{
		return false;
	}

	depth_format = vkb::common::get_suitable_depth_format(get_device()->get_gpu().get_handle());

	// Create synchronization objects
	// Create a semaphore used to synchronize image presentation
	// Ensures that the current swapchain render target has completed presentation and has been released by the presentation engine, ready for rendering
	semaphores.acquired_image_ready = get_device()->get_handle().createSemaphore({});
	// Create a semaphore used to synchronize command submission
	// Ensures that the image is not presented until all commands have been sumbitted and executed
	semaphores.render_complete = get_device()->get_handle().createSemaphore({});

	// Set up submit info structure
	// Semaphores will stay the same during application lifetime
	// Command buffer submission info is set by each example
	submit_info                   = vk::SubmitInfo();
	submit_info.pWaitDstStageMask = &submit_pipeline_stages;

	if (window->get_window_mode() != vkb::Window::Mode::Headless)
	{
		submit_info.setWaitSemaphores(semaphores.acquired_image_ready);
		submit_info.setSignalSemaphores(semaphores.render_complete);
	}

	queue = get_device()->get_suitable_graphics_queue().get_handle();

	create_swapchain_buffers();
	create_command_pool();
	create_command_buffers();
	create_synchronization_primitives();
	setup_depth_stencil();
	setup_render_pass();
	create_pipeline_cache();
	setup_framebuffer();

	extent = get_render_context().get_surface_extent();

	prepare_gui();

	return true;
}

void HPPApiVulkanSample::prepare_gui()
{
	gui = std::make_unique<vkb::HPPGui>(*this, *window, /*stats=*/nullptr, 15.0f, true);
	gui->prepare(pipeline_cache,
	             render_pass,
	             {static_cast<VkPipelineShaderStageCreateInfo>(load_shader("uioverlay/uioverlay.vert", vk::ShaderStageFlagBits::eVertex)),
	              static_cast<VkPipelineShaderStageCreateInfo>(load_shader("uioverlay/uioverlay.frag", vk::ShaderStageFlagBits::eFragment))});
}

void HPPApiVulkanSample::update(float delta_time)
{
	if (view_updated)
	{
		view_updated = false;
		view_changed();
	}

	render(delta_time);
	camera.update(delta_time);
	if (camera.moving())
	{
		view_updated = true;
	}
}

bool HPPApiVulkanSample::resize(const uint32_t, const uint32_t)
{
	if (!prepared)
	{
		return false;
	}

	get_render_context().handle_surface_changes();

	// Don't recreate the swapchain if the dimensions haven't changed
	if (extent == get_render_context().get_surface_extent())
	{
		return false;
	}

	extent = get_render_context().get_surface_extent();

	prepared = false;

	// Ensure all operations on the device have been finished before destroying resources
	get_device()->get_handle().waitIdle();

	create_swapchain_buffers();

	// Recreate the frame buffers
	get_device()->get_handle().destroyImageView(depth_stencil.view);
	get_device()->get_handle().destroyImage(depth_stencil.image);
	get_device()->get_handle().freeMemory(depth_stencil.mem);
	setup_depth_stencil();
	for (uint32_t i = 0; i < framebuffers.size(); i++)
	{
		get_device()->get_handle().destroyFramebuffer(framebuffers[i]);
		framebuffers[i] = nullptr;
	}
	setup_framebuffer();

	if (extent.width && extent.height && gui)
	{
		gui->resize(extent.width, extent.height);
	}

	rebuild_command_buffers();

	get_device()->get_handle().waitIdle();

	if (extent.width && extent.height)
	{
		camera.update_aspect_ratio(static_cast<float>(extent.width) / static_cast<float>(extent.height));
	}

	// Notify derived class
	view_changed();

	prepared = true;
	return true;
}

void HPPApiVulkanSample::create_render_context()
{
	// We always want an sRGB surface to match the display.
	// If we used a UNORM surface, we'd have to do the conversion to sRGB ourselves at the end of our fragment shaders.
	auto surface_priority_list = std::vector<vk::SurfaceFormatKHR>{{vk::Format::eB8G8R8A8Srgb, vk::ColorSpaceKHR::eSrgbNonlinear},
	                                                               {vk::Format::eR8G8B8A8Srgb, vk::ColorSpaceKHR::eSrgbNonlinear}};

	HPPVulkanSample::create_render_context(surface_priority_list);
}

void HPPApiVulkanSample::prepare_render_context()
{
	HPPVulkanSample::prepare_render_context();
}

void HPPApiVulkanSample::input_event(const vkb::InputEvent &input_event)
{
	HPPVulkanSample::input_event(input_event);

	bool gui_captures_event = false;

	if (gui)
	{
		gui_captures_event = gui->input_event(input_event);
	}

	if (!gui_captures_event)
	{
		if (input_event.get_source() == vkb::EventSource::Mouse)
		{
			const auto &mouse_button = static_cast<const vkb::MouseButtonInputEvent &>(input_event);

			handle_mouse_move(static_cast<int32_t>(mouse_button.get_pos_x()), static_cast<int32_t>(mouse_button.get_pos_y()));

			if (mouse_button.get_action() == vkb::MouseAction::Down)
			{
				switch (mouse_button.get_button())
				{
					case vkb::MouseButton::Left:
						mouse_buttons.left = true;
						break;
					case vkb::MouseButton::Right:
						mouse_buttons.right = true;
						break;
					case vkb::MouseButton::Middle:
						mouse_buttons.middle = true;
						break;
					default:
						break;
				}
			}
			else if (mouse_button.get_action() == vkb::MouseAction::Up)
			{
				switch (mouse_button.get_button())
				{
					case vkb::MouseButton::Left:
						mouse_buttons.left = false;
						break;
					case vkb::MouseButton::Right:
						mouse_buttons.right = false;
						break;
					case vkb::MouseButton::Middle:
						mouse_buttons.middle = false;
						break;
					default:
						break;
				}
			}
		}
		else if (input_event.get_source() == vkb::EventSource::Touchscreen)
		{
			const auto &touch_event = static_cast<const vkb::TouchInputEvent &>(input_event);

			if (touch_event.get_action() == vkb::TouchAction::Down)
			{
				touch_down         = true;
				touch_pos.x        = static_cast<int32_t>(touch_event.get_pos_x());
				touch_pos.y        = static_cast<int32_t>(touch_event.get_pos_y());
				mouse_pos.x        = touch_event.get_pos_x();
				mouse_pos.y        = touch_event.get_pos_y();
				mouse_buttons.left = true;
			}
			else if (touch_event.get_action() == vkb::TouchAction::Up)
			{
				touch_pos.x        = static_cast<int32_t>(touch_event.get_pos_x());
				touch_pos.y        = static_cast<int32_t>(touch_event.get_pos_y());
				touch_timer        = 0.0;
				touch_down         = false;
				camera.keys.up     = false;
				mouse_buttons.left = false;
			}
			else if (touch_event.get_action() == vkb::TouchAction::Move)
			{
				bool handled = false;
				if (gui)
				{
					ImGuiIO &io = ImGui::GetIO();
					handled     = io.WantCaptureMouse;
				}
				if (!handled)
				{
					int32_t eventX = static_cast<int32_t>(touch_event.get_pos_x());
					int32_t eventY = static_cast<int32_t>(touch_event.get_pos_y());

					float deltaX = static_cast<float>(touch_pos.y - eventY) * rotation_speed * 0.5f;
					float deltaY = static_cast<float>(touch_pos.x - eventX) * rotation_speed * 0.5f;

					camera.rotate(glm::vec3(deltaX, 0.0f, 0.0f));
					camera.rotate(glm::vec3(0.0f, -deltaY, 0.0f));

					rotation.x += deltaX;
					rotation.y -= deltaY;

					view_changed();

					touch_pos.x = eventX;
					touch_pos.y = eventY;
				}
			}
		}
		else if (input_event.get_source() == vkb::EventSource::Keyboard)
		{
			const auto &key_button = static_cast<const vkb::KeyInputEvent &>(input_event);

			if (key_button.get_action() == vkb::KeyAction::Down)
			{
				switch (key_button.get_code())
				{
					case vkb::KeyCode::W:
						camera.keys.up = true;
						break;
					case vkb::KeyCode::S:
						camera.keys.down = true;
						break;
					case vkb::KeyCode::A:
						camera.keys.left = true;
						break;
					case vkb::KeyCode::D:
						camera.keys.right = true;
						break;
					case vkb::KeyCode::P:
						paused = !paused;
						break;
					case vkb::KeyCode::F1:
						if (gui)
						{
							gui->visible = !gui->visible;
						}
					default:
						break;
				}
			}
			else if (key_button.get_action() == vkb::KeyAction::Up)
			{
				switch (key_button.get_code())
				{
					case vkb::KeyCode::W:
						camera.keys.up = false;
						break;
					case vkb::KeyCode::S:
						camera.keys.down = false;
						break;
					case vkb::KeyCode::A:
						camera.keys.left = false;
						break;
					case vkb::KeyCode::D:
						camera.keys.right = false;
						break;
					default:
						break;
				}
			}
		}
	}
}

void HPPApiVulkanSample::handle_mouse_move(int32_t x, int32_t y)
{
	int32_t dx = static_cast<int32_t>(mouse_pos.x) - x;
	int32_t dy = static_cast<int32_t>(mouse_pos.y) - y;

	bool handled = false;

	if (gui)
	{
		ImGuiIO &io = ImGui::GetIO();
		handled     = io.WantCaptureMouse;
	}
	mouse_moved(static_cast<float>(x), static_cast<float>(y), handled);

	if (handled)
	{
		mouse_pos = glm::vec2(static_cast<float>(x), static_cast<float>(y));
		return;
	}

	if (mouse_buttons.left)
	{
		rotation.x += dy * 1.25f * rotation_speed;
		rotation.y -= dx * 1.25f * rotation_speed;
		camera.rotate(glm::vec3(dy * camera.rotation_speed, -dx * camera.rotation_speed, 0.0f));
		view_updated = true;
	}
	if (mouse_buttons.right)
	{
		zoom += dy * .005f * zoom_speed;
		camera.translate(glm::vec3(-0.0f, 0.0f, dy * .005f * zoom_speed));
		view_updated = true;
	}
	if (mouse_buttons.middle)
	{
		camera_pos.x -= dx * 0.01f;
		camera_pos.y -= dy * 0.01f;
		camera.translate(glm::vec3(-dx * 0.01f, -dy * 0.01f, 0.0f));
		view_updated = true;
	}
	mouse_pos = glm::vec2(static_cast<float>(x), static_cast<float>(y));
}

void HPPApiVulkanSample::mouse_moved(double x, double y, bool &handled)
{}

bool HPPApiVulkanSample::check_command_buffers()
{
	for (auto &command_buffer : draw_cmd_buffers)
	{
		if (command_buffer)
		{
			return false;
		}
	}
	return true;
}

void HPPApiVulkanSample::create_command_buffers()
{
	// Create one command buffer for each swap chain image and reuse for rendering
	vk::CommandBufferAllocateInfo allocate_info(
	    cmd_pool, vk::CommandBufferLevel::ePrimary, static_cast<uint32_t>(get_render_context().get_render_frames().size()));

	draw_cmd_buffers = get_device()->get_handle().allocateCommandBuffers(allocate_info);
}

void HPPApiVulkanSample::destroy_command_buffers()
{
	get_device()->get_handle().freeCommandBuffers(cmd_pool, draw_cmd_buffers);
}

void HPPApiVulkanSample::create_pipeline_cache()
{
	pipeline_cache = get_device()->get_handle().createPipelineCache({});
}

vk::PipelineShaderStageCreateInfo HPPApiVulkanSample::load_shader(const std::string &file, vk::ShaderStageFlagBits stage, vkb::ShaderSourceLanguage src_language)
{
	shader_modules.push_back(vkb::common::load_shader(file.c_str(), get_device()->get_handle(), stage, src_language));
	assert(shader_modules.back());
	return vk::PipelineShaderStageCreateInfo({}, stage, shader_modules.back(), "main");
}

void HPPApiVulkanSample::update_overlay(float delta_time, const std::function<void()> &additional_ui)
{
	if (gui)
	{
		gui->show_simple_window(get_name(), vkb::to_u32(1.0f / delta_time), [this, additional_ui]() { on_update_ui_overlay(gui->get_drawer()); additional_ui(); });

		gui->update(delta_time);

		if (gui->update_buffers() || gui->get_drawer().is_dirty())
		{
			rebuild_command_buffers();
			gui->get_drawer().clear();
		}
	}
}

void HPPApiVulkanSample::draw_ui(const vk::CommandBuffer command_buffer)
{
	if (gui)
	{
		command_buffer.setViewport(0, vk::Viewport(0.0f, 0.0f, static_cast<float>(extent.width), static_cast<float>(extent.height), 0.0f, 1.0f));
		command_buffer.setScissor(0, vk::Rect2D({0, 0}, extent));

		gui->draw(command_buffer);
	}
}

void HPPApiVulkanSample::prepare_frame()
{
	if (get_render_context().has_swapchain())
	{
		handle_surface_changes();
		// Acquire the next image from the swap chain
		// Shows how to filter an error code from a vulkan function, which is mapped to an exception but should be handled here!
		vk::Result result;
		try
		{
			std::tie(result, current_buffer) = get_render_context().get_swapchain().acquire_next_image(semaphores.acquired_image_ready);
		}
		// Recreate the swapchain if it's no longer compatible with the surface (eErrorOutOfDateKHR)
		// Don't catch other failures here, they are propagated up the calling hierarchy
		catch (vk::OutOfDateKHRError & /*err*/)
		{
			resize(extent.width, extent.height);
		}
		// VK_SUBOPTIMAL_KHR is a success code and means that acquire was successful and semaphore is signaled but image is suboptimal
		// allow rendering frame to suboptimal swapchain as otherwise we would have to manually unsignal semaphore and acquire image again
	}
}

void HPPApiVulkanSample::submit_frame()
{
	if (get_render_context().has_swapchain())
	{
		const auto &queue = get_device()->get_queue_by_present(0);

		vk::SwapchainKHR swapchain = get_render_context().get_swapchain().get_handle();

		vk::PresentInfoKHR present_info({}, swapchain, current_buffer);
		// Check if a wait semaphore has been specified to wait for before presenting the image
		if (semaphores.render_complete)
		{
			present_info.setWaitSemaphores(semaphores.render_complete);
		}

		vk::DisplayPresentInfoKHR disp_present_info;
		if (device->is_extension_supported(VK_KHR_DISPLAY_SWAPCHAIN_EXTENSION_NAME) &&
		    window->get_display_present_info(reinterpret_cast<VkDisplayPresentInfoKHR *>(&disp_present_info), extent.width, extent.height))
		{
			// Add display present info if supported and wanted
			present_info.setPNext(&disp_present_info);
		}

		// Shows how to filter an error code from a vulkan function, which is mapped to an exception but should be handled here!
		vk::Result present_result;
		try
		{
			present_result = queue.present(present_info);
		}
		catch (const vk::SystemError &e)
		{
			if (e.code() == vk::Result::eErrorOutOfDateKHR)
			{
				// Swap chain is no longer compatible with the surface and needs to be recreated
				resize(extent.width, extent.height);
				return;
			}
			else
			{
				// rethrow this error
				throw;
			}
		}
	}

	// DO NOT USE
	// vkDeviceWaitIdle and vkQueueWaitIdle are extremely expensive functions, and are used here purely for demonstrating the vulkan API
	// without having to concern ourselves with proper syncronization. These functions should NEVER be used inside the render loop like this (every frame).
	get_device()->get_queue_by_present(0).get_handle().waitIdle();
}

HPPApiVulkanSample::~HPPApiVulkanSample()
{
	if (get_device() && get_device()->get_handle())
	{
		vk::Device device = get_device()->get_handle();

		device.waitIdle();

		// Clean up Vulkan resources
		device.destroyDescriptorPool(descriptor_pool);
		destroy_command_buffers();
		device.destroyRenderPass(render_pass);
		for (auto &framebuffer : framebuffers)
		{
			device.destroyFramebuffer(framebuffer);
		}

		for (auto &swapchain_buffer : swapchain_buffers)
		{
			device.destroyImageView(swapchain_buffer.view);
		}

		for (auto &shader_module : shader_modules)
		{
			device.destroyShaderModule(shader_module);
		}
		device.destroyImageView(depth_stencil.view);
		device.destroyImage(depth_stencil.image);
		device.freeMemory(depth_stencil.mem);

		device.destroyPipelineCache(pipeline_cache);

		device.destroyCommandPool(cmd_pool);

		device.destroySemaphore(semaphores.acquired_image_ready);
		device.destroySemaphore(semaphores.render_complete);
		for (auto &fence : wait_fences)
		{
			device.destroyFence(fence);
		}
	}

	gui.reset();
}

void HPPApiVulkanSample::view_changed()
{}

void HPPApiVulkanSample::build_command_buffers()
{}

void HPPApiVulkanSample::rebuild_command_buffers()
{
	get_device()->get_handle().resetCommandPool(cmd_pool);
	build_command_buffers();
}

void HPPApiVulkanSample::create_synchronization_primitives()
{
	// Wait fences to sync command buffer access
	vk::FenceCreateInfo fence_create_info(vk::FenceCreateFlagBits::eSignaled);
	wait_fences.resize(draw_cmd_buffers.size());
	for (auto &fence : wait_fences)
	{
		fence = get_device()->get_handle().createFence(fence_create_info);
	}
}

void HPPApiVulkanSample::create_command_pool()
{
	uint32_t                  queue_family_index = get_device()->get_queue_by_flags(vk::QueueFlagBits::eGraphics | vk::QueueFlagBits::eCompute, 0).get_family_index();
	vk::CommandPoolCreateInfo command_pool_info({}, queue_family_index);
	cmd_pool = get_device()->get_handle().createCommandPool(command_pool_info);
}

void HPPApiVulkanSample::setup_depth_stencil()
{
	std::tie(depth_stencil.image, depth_stencil.mem) = get_device()->create_image(depth_format, get_render_context().get_surface_extent(), 1, vk::ImageUsageFlagBits::eDepthStencilAttachment | vk::ImageUsageFlagBits::eTransferSrc, vk::MemoryPropertyFlagBits::eDeviceLocal);

	vk::ImageAspectFlags aspect_mask = vk::ImageAspectFlagBits::eDepth;
	// Stencil aspect should only be set on depth + stencil formats
	if ((vk::componentCount(depth_format) == 2) && (strcmp(vk::componentName(depth_format, 0), "D") == 0) &&
	    (strcmp(vk::componentName(depth_format, 1), "S") == 0))
	{
		aspect_mask |= vk::ImageAspectFlagBits::eStencil;
	}

	depth_stencil.view = vkb::common::create_image_view(get_device()->get_handle(), depth_stencil.image, vk::ImageViewType::e2D, depth_format, aspect_mask);
}

void HPPApiVulkanSample::setup_framebuffer()
{
	std::array<vk::ImageView, 2> attachments;

	// Depth/Stencil attachment is the same for all frame buffers
	attachments[1] = depth_stencil.view;

	vk::FramebufferCreateInfo framebuffer_create_info(
	    {}, render_pass, attachments, get_render_context().get_surface_extent().width, get_render_context().get_surface_extent().height, 1);

	// Delete existing frame buffers
	for (auto &framebuffer : framebuffers)
	{
		get_device()->get_handle().destroyFramebuffer(framebuffer);
	}
	framebuffers.clear();

	// Create frame buffers for every swap chain image
	framebuffers.reserve(swapchain_buffers.size());
	for (auto &buffer : swapchain_buffers)
	{
		attachments[0] = buffer.view;
		framebuffers.push_back(get_device()->get_handle().createFramebuffer(framebuffer_create_info));
	}
}

void HPPApiVulkanSample::setup_render_pass()
{
	std::array<vk::AttachmentDescription, 2> attachments;
	// Color attachment
	attachments[0].format         = get_render_context().get_format();
	attachments[0].samples        = vk::SampleCountFlagBits::e1;
	attachments[0].loadOp         = vk::AttachmentLoadOp::eClear;
	attachments[0].storeOp        = vk::AttachmentStoreOp::eStore;
	attachments[0].stencilLoadOp  = vk::AttachmentLoadOp::eDontCare;
	attachments[0].stencilStoreOp = vk::AttachmentStoreOp::eDontCare;
	attachments[0].initialLayout  = vk::ImageLayout::eUndefined;
	attachments[0].finalLayout    = vk::ImageLayout::ePresentSrcKHR;
	// Depth attachment
	attachments[1].format         = depth_format;
	attachments[1].samples        = vk::SampleCountFlagBits::e1;
	attachments[1].loadOp         = vk::AttachmentLoadOp::eClear;
	attachments[1].storeOp        = vk::AttachmentStoreOp::eDontCare;
	attachments[1].stencilLoadOp  = vk::AttachmentLoadOp::eClear;
	attachments[1].stencilStoreOp = vk::AttachmentStoreOp::eDontCare;
	attachments[1].initialLayout  = vk::ImageLayout::eUndefined;
	attachments[1].finalLayout    = vk::ImageLayout::eDepthStencilAttachmentOptimal;

	vk::AttachmentReference color_reference(0, vk::ImageLayout::eColorAttachmentOptimal);

	vk::AttachmentReference depth_reference(1, vk::ImageLayout::eDepthStencilAttachmentOptimal);

	vk::SubpassDescription subpass_description({}, vk::PipelineBindPoint::eGraphics, {}, color_reference, {}, &depth_reference);

	// Subpass dependencies for layout transitions
	std::array<vk::SubpassDependency, 2> dependencies;

	dependencies[0].srcSubpass      = VK_SUBPASS_EXTERNAL;
	dependencies[0].dstSubpass      = 0;
	dependencies[0].srcStageMask    = vk::PipelineStageFlagBits::eBottomOfPipe;
	dependencies[0].dstStageMask    = vk::PipelineStageFlagBits::eColorAttachmentOutput | vk::PipelineStageFlagBits::eEarlyFragmentTests | vk::PipelineStageFlagBits::eLateFragmentTests;
	dependencies[0].srcAccessMask   = vk::AccessFlagBits::eNoneKHR;
	dependencies[0].dstAccessMask   = vk::AccessFlagBits::eColorAttachmentRead | vk::AccessFlagBits::eColorAttachmentWrite | vk::AccessFlagBits::eDepthStencilAttachmentRead | vk::AccessFlagBits::eDepthStencilAttachmentWrite;
	dependencies[0].dependencyFlags = vk::DependencyFlagBits::eByRegion;

	dependencies[1].srcSubpass      = 0;
	dependencies[1].dstSubpass      = VK_SUBPASS_EXTERNAL;
	dependencies[1].srcStageMask    = vk::PipelineStageFlagBits::eColorAttachmentOutput | vk::PipelineStageFlagBits::eEarlyFragmentTests | vk::PipelineStageFlagBits::eLateFragmentTests;
	dependencies[1].dstStageMask    = vk::PipelineStageFlagBits::eBottomOfPipe;
	dependencies[1].srcAccessMask   = vk::AccessFlagBits::eColorAttachmentRead | vk::AccessFlagBits::eColorAttachmentWrite | vk::AccessFlagBits::eDepthStencilAttachmentRead | vk::AccessFlagBits::eDepthStencilAttachmentWrite;
	dependencies[1].dstAccessMask   = vk::AccessFlagBits::eMemoryRead;
	dependencies[1].dependencyFlags = vk::DependencyFlagBits::eByRegion;

	vk::RenderPassCreateInfo render_pass_create_info({}, attachments, subpass_description, dependencies);

	render_pass = get_device()->get_handle().createRenderPass(render_pass_create_info);
}

void HPPApiVulkanSample::update_render_pass_flags(RenderPassCreateFlags flags)
{
	get_device()->get_handle().destroyRenderPass(render_pass);

	vk::AttachmentLoadOp color_attachment_load_op      = vk::AttachmentLoadOp::eClear;
	vk::ImageLayout      color_attachment_image_layout = vk::ImageLayout::eUndefined;

	// Samples can keep the color attachment contents, e.g. if they have previously written to the swap chain images
	if (flags & RenderPassCreateFlags::ColorAttachmentLoad)
	{
		color_attachment_load_op      = vk::AttachmentLoadOp::eLoad;
		color_attachment_image_layout = vk::ImageLayout::ePresentSrcKHR;
	}

	std::array<vk::AttachmentDescription, 2> attachments = {};
	// Color attachment
	attachments[0].format         = get_render_context().get_format();
	attachments[0].samples        = vk::SampleCountFlagBits::e1;
	attachments[0].loadOp         = color_attachment_load_op;
	attachments[0].storeOp        = vk::AttachmentStoreOp::eStore;
	attachments[0].stencilLoadOp  = vk::AttachmentLoadOp::eDontCare;
	attachments[0].stencilStoreOp = vk::AttachmentStoreOp::eDontCare;
	attachments[0].initialLayout  = color_attachment_image_layout;
	attachments[0].finalLayout    = vk::ImageLayout::ePresentSrcKHR;
	// Depth attachment
	attachments[1].format         = depth_format;
	attachments[1].samples        = vk::SampleCountFlagBits::e1;
	attachments[1].loadOp         = vk::AttachmentLoadOp::eClear;
	attachments[1].storeOp        = vk::AttachmentStoreOp::eDontCare;
	attachments[1].stencilLoadOp  = vk::AttachmentLoadOp::eClear;
	attachments[1].stencilStoreOp = vk::AttachmentStoreOp::eDontCare;
	attachments[1].initialLayout  = vk::ImageLayout::eUndefined;
	attachments[1].finalLayout    = vk::ImageLayout::eDepthStencilAttachmentOptimal;

	vk::AttachmentReference color_reference(0, vk::ImageLayout::eColorAttachmentOptimal);

	vk::AttachmentReference depth_reference(1, vk::ImageLayout::eDepthStencilAttachmentOptimal);

	vk::SubpassDescription subpass_description({}, vk::PipelineBindPoint::eGraphics, {}, color_reference, {}, &depth_reference);

	// Subpass dependencies for layout transitions
	std::array<vk::SubpassDependency, 2> dependencies;

	dependencies[0].srcSubpass      = VK_SUBPASS_EXTERNAL;
	dependencies[0].dstSubpass      = 0;
	dependencies[0].srcStageMask    = vk::PipelineStageFlagBits::eBottomOfPipe;
	dependencies[0].dstStageMask    = vk::PipelineStageFlagBits::eColorAttachmentOutput | vk::PipelineStageFlagBits::eEarlyFragmentTests | vk::PipelineStageFlagBits::eLateFragmentTests;
	dependencies[0].srcAccessMask   = vk::AccessFlagBits::eNoneKHR;
	dependencies[0].dstAccessMask   = vk::AccessFlagBits::eColorAttachmentRead | vk::AccessFlagBits::eColorAttachmentWrite | vk::AccessFlagBits::eDepthStencilAttachmentRead | vk::AccessFlagBits::eDepthStencilAttachmentWrite;
	dependencies[0].dependencyFlags = vk::DependencyFlagBits::eByRegion;

	dependencies[1].srcSubpass      = 0;
	dependencies[1].dstSubpass      = VK_SUBPASS_EXTERNAL;
	dependencies[1].srcStageMask    = vk::PipelineStageFlagBits::eColorAttachmentOutput | vk::PipelineStageFlagBits::eEarlyFragmentTests | vk::PipelineStageFlagBits::eLateFragmentTests;
	dependencies[1].dstStageMask    = vk::PipelineStageFlagBits::eColorAttachmentOutput | vk::PipelineStageFlagBits::eEarlyFragmentTests | vk::PipelineStageFlagBits::eLateFragmentTests;
	dependencies[1].srcAccessMask   = vk::AccessFlagBits::eColorAttachmentRead | vk::AccessFlagBits::eColorAttachmentWrite | vk::AccessFlagBits::eDepthStencilAttachmentRead | vk::AccessFlagBits::eDepthStencilAttachmentWrite;
	dependencies[1].dstAccessMask   = vk::AccessFlagBits::eColorAttachmentRead | vk::AccessFlagBits::eColorAttachmentWrite | vk::AccessFlagBits::eDepthStencilAttachmentRead | vk::AccessFlagBits::eDepthStencilAttachmentWrite;
	dependencies[1].dependencyFlags = vk::DependencyFlagBits::eByRegion;

	vk::RenderPassCreateInfo render_pass_create_info({}, attachments, subpass_description, dependencies);

	render_pass = get_device()->get_handle().createRenderPass(render_pass_create_info);
}

void HPPApiVulkanSample::on_update_ui_overlay(vkb::Drawer &drawer)
{}

vk::Sampler HPPApiVulkanSample::create_default_sampler(vk::SamplerAddressMode address_mode, size_t mipmaps_count)
{
	return vkb::common::create_sampler(
	    get_device()->get_handle(),
	    vk::Filter::eLinear,
	    address_mode,
	    get_device()->get_gpu().get_features().samplerAnisotropy ? (get_device()->get_gpu().get_properties().limits.maxSamplerAnisotropy) : 1.0f,
	    static_cast<float>(mipmaps_count));
}

void HPPApiVulkanSample::create_swapchain_buffers()
{
	if (get_render_context().has_swapchain())
	{
		auto &images = get_render_context().get_swapchain().get_images();

		// Get the swap chain buffers containing the image and imageview
		for (auto &swapchain_buffer : swapchain_buffers)
		{
			get_device()->get_handle().destroyImageView(swapchain_buffer.view);
		}
		swapchain_buffers.clear();
		swapchain_buffers.reserve(images.size());
		for (auto &image : images)
		{
			swapchain_buffers.push_back(
			    {image, vkb::common::create_image_view(get_device()->get_handle(), image, vk::ImageViewType::e2D, get_render_context().get_swapchain().get_format())});
		}
	}
	else
	{
		auto &frames = get_render_context().get_render_frames();

		// Get the swap chain buffers containing the image and imageview
		swapchain_buffers.clear();
		swapchain_buffers.reserve(frames.size());
		for (auto &frame : frames)
		{
			auto &image_view = *frame->get_render_target().get_views().begin();
			swapchain_buffers.push_back({image_view.get_image().get_handle(), image_view.get_handle()});
		}
	}
}

void HPPApiVulkanSample::update_swapchain_image_usage_flags(std::set<vk::ImageUsageFlagBits> const &image_usage_flags)
{
	get_render_context().update_swapchain(image_usage_flags);
	create_swapchain_buffers();
	setup_framebuffer();
}

void HPPApiVulkanSample::handle_surface_changes()
{
	vk::SurfaceCapabilitiesKHR surface_properties =
	    get_device()->get_gpu().get_handle().getSurfaceCapabilitiesKHR(get_render_context().get_swapchain().get_surface());

	if (surface_properties.currentExtent != get_render_context().get_surface_extent())
	{
		resize(surface_properties.currentExtent.width, surface_properties.currentExtent.height);
	}
}

vk::ImageLayout HPPApiVulkanSample::descriptor_type_to_image_layout(vk::DescriptorType descriptor_type, vk::Format format) const
{
	switch (descriptor_type)
	{
		case vk::DescriptorType::eCombinedImageSampler:
		case vk::DescriptorType::eInputAttachment:
			return vkb::common::is_depth_format(format) ? vk::ImageLayout::eDepthStencilReadOnlyOptimal : vk::ImageLayout::eShaderReadOnlyOptimal;
		case vk::DescriptorType::eStorageImage:
			return vk::ImageLayout::eGeneral;
		default:
			return vk::ImageLayout::eUndefined;
	}
}

HPPTexture HPPApiVulkanSample::load_texture(const std::string &file, vkb::scene_graph::components::HPPImage::ContentType content_type, vk::SamplerAddressMode address_mode)
{
	HPPTexture texture;

	texture.image = vkb::scene_graph::components::HPPImage::load(file, file, content_type);
	texture.image->create_vk_image(*get_device());

	const auto &queue = get_device()->get_queue_by_flags(vk::QueueFlagBits::eGraphics, 0);

	vk::CommandBuffer command_buffer = get_device()->create_command_buffer(vk::CommandBufferLevel::ePrimary, true);

	vkb::core::HPPBuffer stage_buffer{*get_device(), texture.image->get_data().size(), vk::BufferUsageFlagBits::eTransferSrc, VMA_MEMORY_USAGE_CPU_ONLY};

	stage_buffer.update(texture.image->get_data());

	// Setup buffer copy regions for each mip level
	std::vector<vk::BufferImageCopy> bufferCopyRegions;

	auto &mipmaps = texture.image->get_mipmaps();

	for (size_t i = 0; i < mipmaps.size(); i++)
	{
		vk::BufferImageCopy buffer_copy_region;
		buffer_copy_region.imageSubresource.aspectMask     = vk::ImageAspectFlagBits::eColor;
		buffer_copy_region.imageSubresource.mipLevel       = vkb::to_u32(i);
		buffer_copy_region.imageSubresource.baseArrayLayer = 0;
		buffer_copy_region.imageSubresource.layerCount     = 1;
		buffer_copy_region.imageExtent.width               = texture.image->get_extent().width >> i;
		buffer_copy_region.imageExtent.height              = texture.image->get_extent().height >> i;
		buffer_copy_region.imageExtent.depth               = 1;
		buffer_copy_region.bufferOffset                    = mipmaps[i].offset;

		bufferCopyRegions.push_back(buffer_copy_region);
	}

	vk::ImageSubresourceRange subresource_range(vk::ImageAspectFlagBits::eColor, 0, vkb::to_u32(mipmaps.size()), 0, 1);

	// Image barrier for optimal image (target)
	// Optimal image will be used as destination for the copy
	vkb::common::image_layout_transition(
	    command_buffer, texture.image->get_vk_image().get_handle(), vk::ImageLayout::eUndefined, vk::ImageLayout::eTransferDstOptimal, subresource_range);

	// Copy mip levels from staging buffer
	command_buffer.copyBufferToImage(
	    stage_buffer.get_handle(), texture.image->get_vk_image().get_handle(), vk::ImageLayout::eTransferDstOptimal, bufferCopyRegions);

	// Change texture image layout to shader read after all mip levels have been copied
	vkb::common::image_layout_transition(command_buffer,
	                                     texture.image->get_vk_image().get_handle(),
	                                     vk::ImageLayout::eTransferDstOptimal,
	                                     vk::ImageLayout::eShaderReadOnlyOptimal,
	                                     subresource_range);

	get_device()->flush_command_buffer(command_buffer, queue.get_handle());

	texture.sampler = create_default_sampler(address_mode, mipmaps.size());

	return texture;
}

HPPTexture HPPApiVulkanSample::load_texture_array(const std::string &file, vkb::scene_graph::components::HPPImage::ContentType content_type, vk::SamplerAddressMode address_mode)
{
	HPPTexture texture{};

	texture.image = vkb::scene_graph::components::HPPImage::load(file, file, content_type);
	texture.image->create_vk_image(*get_device(), vk::ImageViewType::e2DArray);

	const auto &queue = get_device()->get_queue_by_flags(vk::QueueFlagBits::eGraphics, 0);

	vk::CommandBuffer command_buffer = get_device()->create_command_buffer(vk::CommandBufferLevel::ePrimary, true);

	vkb::core::HPPBuffer stage_buffer{*get_device(), texture.image->get_data().size(), vk::BufferUsageFlagBits::eTransferSrc, VMA_MEMORY_USAGE_CPU_ONLY};

	stage_buffer.update(texture.image->get_data());

	// Setup buffer copy regions for each mip level
	std::vector<vk::BufferImageCopy> buffer_copy_regions;

	auto       &mipmaps = texture.image->get_mipmaps();
	const auto &layers  = texture.image->get_layers();

	auto &offsets = texture.image->get_offsets();

	for (uint32_t layer = 0; layer < layers; layer++)
	{
		for (size_t i = 0; i < mipmaps.size(); i++)
		{
			vk::BufferImageCopy buffer_copy_region;
			buffer_copy_region.imageSubresource.aspectMask     = vk::ImageAspectFlagBits::eColor;
			buffer_copy_region.imageSubresource.mipLevel       = vkb::to_u32(i);
			buffer_copy_region.imageSubresource.baseArrayLayer = layer;
			buffer_copy_region.imageSubresource.layerCount     = 1;
			buffer_copy_region.imageExtent.width               = texture.image->get_extent().width >> i;
			buffer_copy_region.imageExtent.height              = texture.image->get_extent().height >> i;
			buffer_copy_region.imageExtent.depth               = 1;
			buffer_copy_region.bufferOffset                    = offsets[layer][i];

			buffer_copy_regions.push_back(buffer_copy_region);
		}
	}

	vk::ImageSubresourceRange subresource_range(vk::ImageAspectFlagBits::eColor, 0, vkb::to_u32(mipmaps.size()), 0, layers);

	// Image barrier for optimal image (target)
	// Optimal image will be used as destination for the copy
	vkb::common::image_layout_transition(
	    command_buffer, texture.image->get_vk_image().get_handle(), vk::ImageLayout::eUndefined, vk::ImageLayout::eTransferDstOptimal, subresource_range);

	// Copy mip levels from staging buffer
	command_buffer.copyBufferToImage(
	    stage_buffer.get_handle(), texture.image->get_vk_image().get_handle(), vk::ImageLayout::eTransferDstOptimal, buffer_copy_regions);

	// Change texture image layout to shader read after all mip levels have been copied
	vkb::common::image_layout_transition(command_buffer,
	                                     texture.image->get_vk_image().get_handle(),
	                                     vk::ImageLayout::eTransferDstOptimal,
	                                     vk::ImageLayout::eShaderReadOnlyOptimal,
	                                     subresource_range);

	get_device()->flush_command_buffer(command_buffer, queue.get_handle());

	texture.sampler = create_default_sampler(address_mode, mipmaps.size());

	return texture;
}

HPPTexture HPPApiVulkanSample::load_texture_cubemap(const std::string &file, vkb::scene_graph::components::HPPImage::ContentType content_type)
{
	HPPTexture texture{};

	texture.image = vkb::scene_graph::components::HPPImage::load(file, file, content_type);
	texture.image->create_vk_image(*get_device(), vk::ImageViewType::eCube, vk::ImageCreateFlagBits::eCubeCompatible);

	const auto &queue = get_device()->get_queue_by_flags(vk::QueueFlagBits::eGraphics, 0);

	vk::CommandBuffer command_buffer = get_device()->create_command_buffer(vk::CommandBufferLevel::ePrimary, true);

	vkb::core::HPPBuffer stage_buffer{*get_device(), texture.image->get_data().size(), vk::BufferUsageFlagBits::eTransferSrc, VMA_MEMORY_USAGE_CPU_ONLY};

	stage_buffer.update(texture.image->get_data());

	// Setup buffer copy regions for each mip level
	std::vector<vk::BufferImageCopy> buffer_copy_regions;

	auto       &mipmaps = texture.image->get_mipmaps();
	const auto &layers  = texture.image->get_layers();

	auto &offsets = texture.image->get_offsets();

	for (uint32_t layer = 0; layer < layers; layer++)
	{
		for (size_t i = 0; i < mipmaps.size(); i++)
		{
			vk::BufferImageCopy buffer_copy_region;
			buffer_copy_region.imageSubresource.aspectMask     = vk::ImageAspectFlagBits::eColor;
			buffer_copy_region.imageSubresource.mipLevel       = vkb::to_u32(i);
			buffer_copy_region.imageSubresource.baseArrayLayer = layer;
			buffer_copy_region.imageSubresource.layerCount     = 1;
			buffer_copy_region.imageExtent.width               = texture.image->get_extent().width >> i;
			buffer_copy_region.imageExtent.height              = texture.image->get_extent().height >> i;
			buffer_copy_region.imageExtent.depth               = 1;
			buffer_copy_region.bufferOffset                    = offsets[layer][i];

			buffer_copy_regions.push_back(buffer_copy_region);
		}
	}

	vk::ImageSubresourceRange subresource_range(vk::ImageAspectFlagBits::eColor, 0, vkb::to_u32(mipmaps.size()), 0, layers);

	// Image barrier for optimal image (target)
	// Optimal image will be used as destination for the copy
	vkb::common::image_layout_transition(
	    command_buffer, texture.image->get_vk_image().get_handle(), vk::ImageLayout::eUndefined, vk::ImageLayout::eTransferDstOptimal, subresource_range);

	// Copy mip levels from staging buffer
	command_buffer.copyBufferToImage(
	    stage_buffer.get_handle(), texture.image->get_vk_image().get_handle(), vk::ImageLayout::eTransferDstOptimal, buffer_copy_regions);

	// Change texture image layout to shader read after all mip levels have been copied
	vkb::common::image_layout_transition(command_buffer,
	                                     texture.image->get_vk_image().get_handle(),
	                                     vk::ImageLayout::eTransferDstOptimal,
	                                     vk::ImageLayout::eShaderReadOnlyOptimal,
	                                     subresource_range);

	get_device()->flush_command_buffer(command_buffer, queue.get_handle());

	texture.sampler = create_default_sampler(vk::SamplerAddressMode::eClampToEdge, mipmaps.size());

	return texture;
}

std::unique_ptr<vkb::scene_graph::components::HPPSubMesh> HPPApiVulkanSample::load_model(const std::string &file, uint32_t index)
{
	vkb::HPPGLTFLoader loader{*get_device()};

	std::unique_ptr<vkb::scene_graph::components::HPPSubMesh> model = loader.read_model_from_file(file, index);

	if (!model)
	{
		LOGE("Cannot load model from file: {}", file.c_str());
		throw std::runtime_error("Cannot load model from: " + file);
	}

	return model;
}

void HPPApiVulkanSample::draw_model(std::unique_ptr<vkb::scene_graph::components::HPPSubMesh> &model, vk::CommandBuffer command_buffer, uint32_t instance_count)
{
	vk::DeviceSize offset = 0;

	const auto &vertex_buffer = model->get_vertex_buffer("vertex_buffer");
	auto       &index_buffer  = model->get_index_buffer();

	command_buffer.bindVertexBuffers(0, vertex_buffer.get_handle(), offset);
	command_buffer.bindIndexBuffer(index_buffer.get_handle(), 0, model->get_index_type());
	command_buffer.drawIndexed(model->vertex_indices, instance_count, 0, 0, 0);
}

void HPPApiVulkanSample::with_command_buffer(const std::function<void(vk::CommandBuffer command_buffer)> &f, vk::Semaphore signalSemaphore)
{
	vk::CommandBuffer command_buffer = get_device()->create_command_buffer(vk::CommandBufferLevel::ePrimary, true);
	f(command_buffer);
	get_device()->flush_command_buffer(command_buffer, queue, true, signalSemaphore);
}<|MERGE_RESOLUTION|>--- conflicted
+++ resolved
@@ -1,8 +1,5 @@
 /* Copyright (c) 2021-2024, NVIDIA CORPORATION. All rights reserved.
-<<<<<<< HEAD
  * Copyright (c) 2024, Mobica Limited
-=======
->>>>>>> 478890b0
  *
  * SPDX-License-Identifier: Apache-2.0
  *
