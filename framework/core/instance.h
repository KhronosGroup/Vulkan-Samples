/* Copyright (c) 2018-2024, Arm Limited and Contributors
 *
 * SPDX-License-Identifier: Apache-2.0
 *
 * Licensed under the Apache License, Version 2.0 the "License";
 * you may not use this file except in compliance with the License.
 * You may obtain a copy of the License at
 *
 *     http://www.apache.org/licenses/LICENSE-2.0
 *
 * Unless required by applicable law or agreed to in writing, software
 * distributed under the License is distributed on an "AS IS" BASIS,
 * WITHOUT WARRANTIES OR CONDITIONS OF ANY KIND, either express or implied.
 * See the License for the specific language governing permissions and
 * limitations under the License.
 */

#pragma once

#include "common/helpers.h"
#include "common/optional.h"
#include "common/vk_common.h"

namespace vkb
{
class PhysicalDevice;
/**
 * @brief Returns a list of Khronos/LunarG supported validation layers
 *        Attempting to enable them in order of preference, starting with later Vulkan SDK versions
 * @param supported_instance_layers A list of validation layers to check against
 */
std::vector<const char *> get_optimal_validation_layers(const std::vector<VkLayerProperties> &supported_instance_layers);

/**
 * @brief A wrapper class for VkInstance
 *
 * This class is responsible for initializing volk, enumerating over all available extensions and validation layers
 * enabling them if they exist, setting up debug messaging and querying all the physical devices existing on the machine.
 */
class Instance
{
  public:
	/**
	 * @brief Can be set from the GPU selection plugin to explicitly select a GPU instead
	 */
	static Optional<uint32_t> selected_gpu_index;

	/**
	 * @brief Initializes the connection to Vulkan
	 * @param application_name The name of the application
	 * @param required_extensions The extensions requested to be enabled
	 * @param required_validation_layers The validation layers to be enabled
<<<<<<< HEAD
	 * @param requested_layers The layers that are requested to be enabled (second parameter in unordered map is if required).
	 * @param headless Whether the application is requesting a headless setup or not
=======
	 * @param required_layer_settings The layer settings to be enabled
>>>>>>> 04f03b32
	 * @param api_version The Vulkan API version that the instance will be using
	 * @throws runtime_error if the required extensions and validation layers are not found
	 */
	Instance(const std::string                            &application_name,
	         const std::unordered_map<const char *, bool> &required_extensions        = {},
	         const std::vector<const char *>              &required_validation_layers = {},
<<<<<<< HEAD
	         const std::unordered_map<const char *, bool> &requested_layers           = {},
	         bool                                          headless                   = false,
=======
	         const std::vector<VkLayerSettingEXT>         &required_layer_settings    = {},
>>>>>>> 04f03b32
	         uint32_t                                      api_version                = VK_API_VERSION_1_0);

	/**
	 * @brief Queries the GPUs of a VkInstance that is already created
	 * @param instance A valid VkInstance
	 * @param externally_enabled_extensions List of extensions that have been enabled, used for following checks e.g. during device creation
	 */
	Instance(VkInstance                       instance,
	         const std::vector<const char *> &externally_enabled_extensions = {});

	Instance(const Instance &) = delete;

	Instance(Instance &&) = delete;

	~Instance();

	Instance &operator=(const Instance &) = delete;

	Instance &operator=(Instance &&) = delete;

	/**
	 * @brief Queries the instance for the physical devices on the machine
	 */
	void query_gpus();

	/**
	 * @brief Tries to find the first available discrete GPU that can render to the given surface
	 * @param surface to test against
	 * @param headless_surface Is surface created with VK_EXT_headless_surface
	 * @returns A valid physical device
	 */
	PhysicalDevice &get_suitable_gpu(VkSurfaceKHR surface, bool headless_surface);

	/**
	 * @brief Tries to find the first available discrete GPU
	 * @returns A valid physical device
	 */
	PhysicalDevice &get_first_gpu();

	/**
	 * @brief Checks if the given extension is enabled in the VkInstance
	 * @param extension An extension to check
	 */
	bool is_enabled(const char *extension) const;

	VkInstance get_handle() const;

	const std::vector<const char *> &get_extensions();

	/**
	 * @brief Returns a const ref to the properties of all requested layers in this instance
	 * @returns The VkLayerProperties for all requested layers in this instance
	 */
	const std::vector<VkLayerProperties> &get_layer_properties();

	/**
	 * @brief Finds layer properties for the layer with the given name
	 * @param layerName The layer to search for
	 * @param properties A reference to a VkLayerProperties struct to populate
	 * @returns True if the layer was found and populated, false otherwise
	 */
	bool get_layer_properties(const char *layerName, VkLayerProperties &properties);

  private:
	/**
	 * @brief The Vulkan instance
	 */
	VkInstance handle{VK_NULL_HANDLE};

	/**
	 * @brief The enabled extensions
	 */
	std::vector<const char *> enabled_extensions;

#if defined(VKB_DEBUG) || defined(VKB_VALIDATION_LAYERS)
	/**
	 * @brief Debug utils messenger callback for VK_EXT_Debug_Utils
	 */
	VkDebugUtilsMessengerEXT debug_utils_messenger{VK_NULL_HANDLE};

	/**
	 * @brief The debug report callback
	 */
	VkDebugReportCallbackEXT debug_report_callback{VK_NULL_HANDLE};
#endif

	/**
	 * @brief The physical devices found on the machine
	 */
	std::vector<std::unique_ptr<PhysicalDevice>> gpus;
};        // namespace Instance
}        // namespace vkb<|MERGE_RESOLUTION|>--- conflicted
+++ resolved
@@ -50,24 +50,14 @@
 	 * @param application_name The name of the application
 	 * @param required_extensions The extensions requested to be enabled
 	 * @param required_validation_layers The validation layers to be enabled
-<<<<<<< HEAD
-	 * @param requested_layers The layers that are requested to be enabled (second parameter in unordered map is if required).
-	 * @param headless Whether the application is requesting a headless setup or not
-=======
 	 * @param required_layer_settings The layer settings to be enabled
->>>>>>> 04f03b32
 	 * @param api_version The Vulkan API version that the instance will be using
 	 * @throws runtime_error if the required extensions and validation layers are not found
 	 */
 	Instance(const std::string                            &application_name,
 	         const std::unordered_map<const char *, bool> &required_extensions        = {},
 	         const std::vector<const char *>              &required_validation_layers = {},
-<<<<<<< HEAD
-	         const std::unordered_map<const char *, bool> &requested_layers           = {},
-	         bool                                          headless                   = false,
-=======
 	         const std::vector<VkLayerSettingEXT>         &required_layer_settings    = {},
->>>>>>> 04f03b32
 	         uint32_t                                      api_version                = VK_API_VERSION_1_0);
 
 	/**
