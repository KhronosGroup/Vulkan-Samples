--- conflicted
+++ resolved
@@ -29,7 +29,7 @@
     gpu{gpu},
     resource_cache{*this}
 {
-	LOGI("Selected GPU: {}", gpu.get_properties().deviceName)
+	LOGI("Selected GPU: {}", gpu.get_properties().deviceName);
 
 	// Prepare the device queues
 	uint32_t                             queue_family_properties_count = to_u32(gpu.get_queue_family_properties().size());
@@ -76,12 +76,12 @@
 	VK_CHECK(vkEnumerateDeviceExtensionProperties(gpu.get_handle(), nullptr, &device_extension_count, device_extensions.data()));
 
 	// Display supported extensions
-	if (!device_extensions.empty())
-	{
-		LOGD("Device supports the following extensions:")
+	if (device_extensions.size() > 0)
+	{
+		LOGD("Device supports the following extensions:");
 		for (auto &extension : device_extensions)
 		{
-			LOGD("  \t{}", extension.extensionName)
+			LOGD("  \t{}", extension.extensionName);
 		}
 	}
 
@@ -93,7 +93,7 @@
 		enabled_extensions.push_back("VK_KHR_get_memory_requirements2");
 		enabled_extensions.push_back("VK_KHR_dedicated_allocation");
 
-		LOGI("Dedicated Allocation enabled")
+		LOGI("Dedicated Allocation enabled");
 	}
 
 	// For performance queries, we also use host query reset since queryPool resets cannot
@@ -108,7 +108,7 @@
 		{
 			enabled_extensions.push_back("VK_KHR_performance_query");
 			enabled_extensions.push_back("VK_EXT_host_query_reset");
-			LOGI("Performance query enabled")
+			LOGI("Performance query enabled");
 		}
 	}
 
@@ -126,16 +126,16 @@
 		}
 	}
 
-	if (!enabled_extensions.empty())
-	{
-		LOGI("Device supports the following requested extensions:")
+	if (enabled_extensions.size() > 0)
+	{
+		LOGI("Device supports the following requested extensions:");
 		for (auto &extension : enabled_extensions)
 		{
-			LOGI("  \t{}", extension)
-		}
-	}
-
-	if (!unsupported_extensions.empty())
+			LOGI("  \t{}", extension);
+		}
+	}
+
+	if (unsupported_extensions.size() > 0)
 	{
 		auto error = false;
 		for (auto &extension : unsupported_extensions)
@@ -143,16 +143,12 @@
 			auto extension_is_optional = requested_extensions[extension];
 			if (extension_is_optional)
 			{
-				LOGW("Optional device extension {} not available, some features may be disabled", extension)
+				LOGW("Optional device extension {} not available, some features may be disabled", extension);
 			}
 			else
 			{
-<<<<<<< HEAD
-				LOGE("Required device extension {} not available, cannot run", extension)
-=======
 				LOGE("Required device extension {} not available, cannot run", extension);
 				error = true;
->>>>>>> 281982f0
 			}
 		}
 
@@ -257,7 +253,7 @@
 		VmaStats stats;
 		vmaCalculateStats(memory_allocator, &stats);
 
-		LOGI("Total device memory leaked: {} bytes.", stats.total.usedBytes)
+		LOGI("Total device memory leaked: {} bytes.", stats.total.usedBytes);
 
 		vmaDestroyAllocator(memory_allocator);
 	}
@@ -298,7 +294,7 @@
 
 DriverVersion Device::get_driver_version() const
 {
-	DriverVersion version{};
+	DriverVersion version;
 
 	switch (gpu.get_properties().vendorID)
 	{
@@ -372,16 +368,16 @@
 
 const Queue &Device::get_queue_by_flags(VkQueueFlags required_queue_flags, uint32_t queue_index)
 {
-	for (auto & queue : queues)
-	{
-		Queue &first_queue = queue[0];
+	for (uint32_t queue_family_index = 0U; queue_family_index < queues.size(); ++queue_family_index)
+	{
+		Queue &first_queue = queues[queue_family_index][0];
 
 		VkQueueFlags queue_flags = first_queue.get_properties().queueFlags;
 		uint32_t     queue_count = first_queue.get_properties().queueCount;
 
 		if (((queue_flags & required_queue_flags) == required_queue_flags) && queue_index < queue_count)
 		{
-			return queue[queue_index];
+			return queues[queue_family_index][queue_index];
 		}
 	}
 
@@ -390,15 +386,15 @@
 
 const Queue &Device::get_queue_by_present(uint32_t queue_index)
 {
-	for (auto & queue : queues)
-	{
-		Queue &first_queue = queue[0];
+	for (uint32_t queue_family_index = 0U; queue_family_index < queues.size(); ++queue_family_index)
+	{
+		Queue &first_queue = queues[queue_family_index][0];
 
 		uint32_t queue_count = first_queue.get_properties().queueCount;
 
 		if (first_queue.support_present() && queue_index < queue_count)
 		{
-			return queue[queue_index];
+			return queues[queue_family_index][queue_index];
 		}
 	}
 
@@ -424,6 +420,7 @@
 			if ((queue_family_properties[i].queueFlags & queue_flag) && !(queue_family_properties[i].queueFlags & VK_QUEUE_GRAPHICS_BIT))
 			{
 				return i;
+				break;
 			}
 		}
 	}
@@ -437,6 +434,7 @@
 			if ((queue_family_properties[i].queueFlags & queue_flag) && !(queue_family_properties[i].queueFlags & VK_QUEUE_GRAPHICS_BIT) && !(queue_family_properties[i].queueFlags & VK_QUEUE_COMPUTE_BIT))
 			{
 				return i;
+				break;
 			}
 		}
 	}
@@ -447,6 +445,7 @@
 		if (queue_family_properties[i].queueFlags & queue_flag)
 		{
 			return i;
+			break;
 		}
 	}
 
@@ -455,15 +454,15 @@
 
 const Queue &Device::get_suitable_graphics_queue()
 {
-	for (auto & queue : queues)
-	{
-		Queue &first_queue = queue[0];
+	for (uint32_t queue_family_index = 0U; queue_family_index < queues.size(); ++queue_family_index)
+	{
+		Queue &first_queue = queues[queue_family_index][0];
 
 		uint32_t queue_count = first_queue.get_properties().queueCount;
 
 		if (first_queue.support_present() && 0 < queue_count)
 		{
-			return queue[0];
+			return queues[queue_family_index][0];
 		}
 	}
 
@@ -545,9 +544,9 @@
 	command_pool_info.sType                   = VK_STRUCTURE_TYPE_COMMAND_POOL_CREATE_INFO;
 	command_pool_info.queueFamilyIndex        = queue_index;
 	command_pool_info.flags                   = flags;
-	VkCommandPool _command_pool;
-	VK_CHECK(vkCreateCommandPool(handle, &command_pool_info, nullptr, &_command_pool));
-	return _command_pool;
+	VkCommandPool command_pool;
+	VK_CHECK(vkCreateCommandPool(handle, &command_pool_info, nullptr, &command_pool));
+	return command_pool;
 }
 
 VkCommandBuffer Device::create_command_buffer(VkCommandBufferLevel level, bool begin)
@@ -602,7 +601,7 @@
 	VK_CHECK(vkCreateFence(handle, &fence_info, nullptr, &fence));
 
 	// Submit to the queue
-	vkQueueSubmit(queue, 1, &submit_info, fence);
+	VkResult result = vkQueueSubmit(queue, 1, &submit_info, fence);
 	// Wait for the fence to signal that command buffer has finished executing
 	VK_CHECK(vkWaitForFences(handle, 1, &fence, VK_TRUE, DEFAULT_FENCE_TIMEOUT));
 
