/* Copyright (c) 2019-2020, Arm Limited and Contributors
 * Copyright (c) 2019-2020, Sascha Willems
 *
 * SPDX-License-Identifier: Apache-2.0
 *
 * Licensed under the Apache License, Version 2.0 the "License";
 * you may not use this file except in compliance with the License.
 * You may obtain a copy of the License at
 *
 *     http://www.apache.org/licenses/LICENSE-2.0
 *
 * Unless required by applicable law or agreed to in writing, software
 * distributed under the License is distributed on an "AS IS" BASIS,
 * WITHOUT WARRANTIES OR CONDITIONS OF ANY KIND, either express or implied.
 * See the License for the specific language governing permissions and
 * limitations under the License.
 */

#include "device.h"

VKBP_DISABLE_WARNINGS()
#define VMA_IMPLEMENTATION
#include <vk_mem_alloc.h>
VKBP_ENABLE_WARNINGS()

namespace vkb
{
Device::Device(const PhysicalDevice &gpu, VkSurfaceKHR surface, std::unordered_map<const char *, bool> requested_extensions) :
    gpu{gpu},
    resource_cache{*this}
{
	LOGI("Selected GPU: {}", gpu.get_properties().deviceName);

	// Prepare the device queues
	uint32_t                             queue_family_properties_count = to_u32(gpu.get_queue_family_properties().size());
	std::vector<VkDeviceQueueCreateInfo> queue_create_infos(queue_family_properties_count, {VK_STRUCTURE_TYPE_DEVICE_QUEUE_CREATE_INFO});
	std::vector<std::vector<float>>      queue_priorities(queue_family_properties_count);

	for (uint32_t queue_family_index = 0U; queue_family_index < queue_family_properties_count; ++queue_family_index)
	{
		const VkQueueFamilyProperties &queue_family_property = gpu.get_queue_family_properties()[queue_family_index];

		queue_priorities[queue_family_index].resize(queue_family_property.queueCount, 1.0f);

		VkDeviceQueueCreateInfo &queue_create_info = queue_create_infos[queue_family_index];

		queue_create_info.queueFamilyIndex = queue_family_index;
		queue_create_info.queueCount       = queue_family_property.queueCount;
		queue_create_info.pQueuePriorities = queue_priorities[queue_family_index].data();
	}

	// Check extensions to enable Vma Dedicated Allocation
	uint32_t device_extension_count;
	VK_CHECK(vkEnumerateDeviceExtensionProperties(gpu.get_handle(), nullptr, &device_extension_count, nullptr));
	device_extensions = std::vector<VkExtensionProperties>(device_extension_count);
	VK_CHECK(vkEnumerateDeviceExtensionProperties(gpu.get_handle(), nullptr, &device_extension_count, device_extensions.data()));

	// Display supported extensions
	if (device_extensions.size() > 0)
	{
		LOGD("Device supports the following extensions:");
		for (auto &extension : device_extensions)
		{
			LOGD("  \t{}", extension.extensionName);
		}
	}

	bool can_get_memory_requirements = is_extension_supported("VK_KHR_get_memory_requirements2");
	bool has_dedicated_allocation    = is_extension_supported("VK_KHR_dedicated_allocation");

	if (can_get_memory_requirements && has_dedicated_allocation)
	{
		enabled_extensions.push_back("VK_KHR_get_memory_requirements2");
		enabled_extensions.push_back("VK_KHR_dedicated_allocation");
		LOGI("Dedicated Allocation enabled");
	}

	// Check that extensions are supported before trying to create the device
	std::vector<const char *> unsupported_extensions{};
	for (auto &extension : requested_extensions)
	{
		if (is_extension_supported(extension.first))
		{
			enabled_extensions.emplace_back(extension.first);
		}
		else
		{
			unsupported_extensions.emplace_back(extension.first);
		}
	}

	if (enabled_extensions.size() > 0)
	{
		LOGI("Device supports the following requested extensions:");
		for (auto &extension : enabled_extensions)
		{
			LOGI("  \t{}", extension);
		}
	}

	if (unsupported_extensions.size() > 0)
	{
		auto error = false;
		for (auto &extension : unsupported_extensions)
		{
			auto extension_is_optional = requested_extensions[extension];
			if (extension_is_optional)
			{
				LOGW("Optional device extension {} not available, some features may be disabled", extension);
			}
			else
			{
				LOGE("Required device extension {} not available, cannot run", extension);
			}
			error = !extension_is_optional;
		}

		if (error)
		{
			throw VulkanException(VK_ERROR_EXTENSION_NOT_PRESENT, "Extensions not present");
		}
	}

	VkDeviceCreateInfo create_info{VK_STRUCTURE_TYPE_DEVICE_CREATE_INFO};

	// Latest requested feature will have the pNext's all set up for device creation.
	create_info.pNext = gpu.get_requested_extension_features();

	create_info.pQueueCreateInfos       = queue_create_infos.data();
	create_info.queueCreateInfoCount    = to_u32(queue_create_infos.size());
	const auto requested_gpu_features   = gpu.get_requested_features();
	create_info.pEnabledFeatures        = &requested_gpu_features;
	create_info.enabledExtensionCount   = to_u32(enabled_extensions.size());
	create_info.ppEnabledExtensionNames = enabled_extensions.data();

<<<<<<< HEAD
	// @todo: add way to pass this from a sample (sascha)
	VkPhysicalDeviceBufferDeviceAddressFeatures feature_buffer_device_address{};
	feature_buffer_device_address.sType = VK_STRUCTURE_TYPE_PHYSICAL_DEVICE_BUFFER_DEVICE_ADDRESS_FEATURES;
	feature_buffer_device_address.bufferDeviceAddress = VK_TRUE;

	VkPhysicalDeviceRayTracingFeaturesKHR feature2_ray_tracing{};
	feature2_ray_tracing.sType = VK_STRUCTURE_TYPE_PHYSICAL_DEVICE_RAY_TRACING_FEATURES_KHR;
	feature2_ray_tracing.rayTracing = VK_TRUE;
	feature2_ray_tracing.pNext      = &feature_buffer_device_address;

	VkPhysicalDeviceFeatures2 physicalDeviceFeatures2{};
	physicalDeviceFeatures2.sType     = VK_STRUCTURE_TYPE_PHYSICAL_DEVICE_FEATURES_2;
	physicalDeviceFeatures2.features  = requested_features;
	physicalDeviceFeatures2.pNext     = &feature2_ray_tracing;
	create_info.pEnabledFeatures      = nullptr;
	create_info.pNext                 = &physicalDeviceFeatures2;

	VkResult result = vkCreateDevice(physical_device, &create_info, nullptr, &handle);
=======
	VkResult result = vkCreateDevice(gpu.get_handle(), &create_info, nullptr, &handle);
>>>>>>> 6de5d471

	if (result != VK_SUCCESS)
	{
		throw VulkanException{result, "Cannot create device"};
	}

	queues.resize(queue_family_properties_count);

	for (uint32_t queue_family_index = 0U; queue_family_index < queue_family_properties_count; ++queue_family_index)
	{
		const VkQueueFamilyProperties &queue_family_property = gpu.get_queue_family_properties()[queue_family_index];

		VkBool32 present_supported = gpu.is_present_supported(surface, queue_family_index);

		// Only check if surface is valid to allow for headless applications
		if (surface != VK_NULL_HANDLE)
		{
			VK_CHECK(vkGetPhysicalDeviceSurfaceSupportKHR(gpu.get_handle(), queue_family_index, surface, &present_supported));
		}

		for (uint32_t queue_index = 0U; queue_index < queue_family_property.queueCount; ++queue_index)
		{
			queues[queue_family_index].emplace_back(*this, queue_family_index, queue_family_property, present_supported, queue_index);
		}
	}

	VmaVulkanFunctions vma_vulkan_func{};
	vma_vulkan_func.vkAllocateMemory                    = vkAllocateMemory;
	vma_vulkan_func.vkBindBufferMemory                  = vkBindBufferMemory;
	vma_vulkan_func.vkBindImageMemory                   = vkBindImageMemory;
	vma_vulkan_func.vkCreateBuffer                      = vkCreateBuffer;
	vma_vulkan_func.vkCreateImage                       = vkCreateImage;
	vma_vulkan_func.vkDestroyBuffer                     = vkDestroyBuffer;
	vma_vulkan_func.vkDestroyImage                      = vkDestroyImage;
	vma_vulkan_func.vkFlushMappedMemoryRanges           = vkFlushMappedMemoryRanges;
	vma_vulkan_func.vkFreeMemory                        = vkFreeMemory;
	vma_vulkan_func.vkGetBufferMemoryRequirements       = vkGetBufferMemoryRequirements;
	vma_vulkan_func.vkGetImageMemoryRequirements        = vkGetImageMemoryRequirements;
	vma_vulkan_func.vkGetPhysicalDeviceMemoryProperties = vkGetPhysicalDeviceMemoryProperties;
	vma_vulkan_func.vkGetPhysicalDeviceProperties       = vkGetPhysicalDeviceProperties;
	vma_vulkan_func.vkInvalidateMappedMemoryRanges      = vkInvalidateMappedMemoryRanges;
	vma_vulkan_func.vkMapMemory                         = vkMapMemory;
	vma_vulkan_func.vkUnmapMemory                       = vkUnmapMemory;
	vma_vulkan_func.vkCmdCopyBuffer                     = vkCmdCopyBuffer;

	VmaAllocatorCreateInfo allocator_info{};
	allocator_info.physicalDevice = gpu.get_handle();
	allocator_info.device         = handle;

	if (can_get_memory_requirements && has_dedicated_allocation)
	{
		allocator_info.flags |= VMA_ALLOCATOR_CREATE_KHR_DEDICATED_ALLOCATION_BIT;
		vma_vulkan_func.vkGetBufferMemoryRequirements2KHR = vkGetBufferMemoryRequirements2KHR;
		vma_vulkan_func.vkGetImageMemoryRequirements2KHR  = vkGetImageMemoryRequirements2KHR;
	}

	// @todo: Add way to pass this from sample (sascha)
	allocator_info.flags |= VMA_ALLOCATOR_CREATE_BUFFER_DEVICE_ADDRESS_BIT;	

	allocator_info.pVulkanFunctions = &vma_vulkan_func;

	result = vmaCreateAllocator(&allocator_info, &memory_allocator);

	if (result != VK_SUCCESS)
	{
		throw VulkanException{result, "Cannot create allocator"};
	}

	command_pool = std::make_unique<CommandPool>(*this, get_queue_by_flags(VK_QUEUE_GRAPHICS_BIT | VK_QUEUE_COMPUTE_BIT, 0).get_family_index());
	fence_pool   = std::make_unique<FencePool>(*this);
}

Device::~Device()
{
	resource_cache.clear();

	command_pool.reset();
	fence_pool.reset();

	if (memory_allocator != VK_NULL_HANDLE)
	{
		VmaStats stats;
		vmaCalculateStats(memory_allocator, &stats);

		LOGI("Total device memory leaked: {} bytes.", stats.total.usedBytes);

		vmaDestroyAllocator(memory_allocator);
	}

	if (handle != VK_NULL_HANDLE)
	{
		vkDestroyDevice(handle, nullptr);
	}
}

bool Device::is_extension_supported(const std::string &requested_extension)
{
	return std::find_if(device_extensions.begin(), device_extensions.end(),
	                    [requested_extension](auto &device_extension) {
		                    return std::strcmp(device_extension.extensionName, requested_extension.c_str()) == 0;
	                    }) != device_extensions.end();
}

bool Device::is_enabled(const char *extension)
{
	return std::find_if(enabled_extensions.begin(), enabled_extensions.end(), [extension](const char *enabled_extension) { return strcmp(extension, enabled_extension) == 0; }) != enabled_extensions.end();
}

const PhysicalDevice &Device::get_gpu() const
{
	return gpu;
}

VkDevice Device::get_handle() const
{
	return handle;
}

VmaAllocator Device::get_memory_allocator() const
{
	return memory_allocator;
}

DriverVersion Device::get_driver_version() const
{
	DriverVersion version;

	switch (gpu.get_properties().vendorID)
	{
		case 0x10DE:
		{
			// Nvidia
			version.major = (gpu.get_properties().driverVersion >> 22) & 0x3ff;
			version.minor = (gpu.get_properties().driverVersion >> 14) & 0x0ff;
			version.patch = (gpu.get_properties().driverVersion >> 6) & 0x0ff;
			// Ignoring optional tertiary info in lower 6 bits
			break;
		}
		default:
		{
			version.major = VK_VERSION_MAJOR(gpu.get_properties().driverVersion);
			version.minor = VK_VERSION_MINOR(gpu.get_properties().driverVersion);
			version.patch = VK_VERSION_PATCH(gpu.get_properties().driverVersion);
		}
	}

	return version;
}

bool Device::is_image_format_supported(VkFormat format) const
{
	VkImageFormatProperties format_properties;

	auto result = vkGetPhysicalDeviceImageFormatProperties(gpu.get_handle(),
	                                                       format,
	                                                       VK_IMAGE_TYPE_2D,
	                                                       VK_IMAGE_TILING_OPTIMAL,
	                                                       VK_IMAGE_USAGE_SAMPLED_BIT,
	                                                       0,        // no create flags
	                                                       &format_properties);
	return result != VK_ERROR_FORMAT_NOT_SUPPORTED;
}

uint32_t Device::get_memory_type(uint32_t bits, VkMemoryPropertyFlags properties, VkBool32 *memory_type_found)
{
	for (uint32_t i = 0; i < gpu.get_memory_properties().memoryTypeCount; i++)
	{
		if ((bits & 1) == 1)
		{
			if ((gpu.get_memory_properties().memoryTypes[i].propertyFlags & properties) == properties)
			{
				if (memory_type_found)
				{
					*memory_type_found = true;
				}
				return i;
			}
		}
		bits >>= 1;
	}

	if (memory_type_found)
	{
		*memory_type_found = false;
		return 0;
	}
	else
	{
		throw std::runtime_error("Could not find a matching memory type");
	}
}

const Queue &Device::get_queue(uint32_t queue_family_index, uint32_t queue_index)
{
	return queues[queue_family_index][queue_index];
}

const Queue &Device::get_queue_by_flags(VkQueueFlags required_queue_flags, uint32_t queue_index)
{
	for (uint32_t queue_family_index = 0U; queue_family_index < queues.size(); ++queue_family_index)
	{
		Queue &first_queue = queues[queue_family_index][0];

		VkQueueFlags queue_flags = first_queue.get_properties().queueFlags;
		uint32_t     queue_count = first_queue.get_properties().queueCount;

		if (((queue_flags & required_queue_flags) == required_queue_flags) && queue_index < queue_count)
		{
			return queues[queue_family_index][queue_index];
		}
	}

	throw std::runtime_error("Queue not found");
}

const Queue &Device::get_queue_by_present(uint32_t queue_index)
{
	for (uint32_t queue_family_index = 0U; queue_family_index < queues.size(); ++queue_family_index)
	{
		Queue &first_queue = queues[queue_family_index][0];

		uint32_t queue_count = first_queue.get_properties().queueCount;

		if (first_queue.support_present() && queue_index < queue_count)
		{
			return queues[queue_family_index][queue_index];
		}
	}

	throw std::runtime_error("Queue not found");
}

uint32_t Device::get_queue_family_index(VkQueueFlagBits queue_flag)
{
	const auto &queue_family_properties = gpu.get_queue_family_properties();

	// Dedicated queue for compute
	// Try to find a queue family index that supports compute but not graphics
	if (queue_flag & VK_QUEUE_COMPUTE_BIT)
	{
		for (uint32_t i = 0; i < static_cast<uint32_t>(queue_family_properties.size()); i++)
		{
			if ((queue_family_properties[i].queueFlags & queue_flag) && ((queue_family_properties[i].queueFlags & VK_QUEUE_GRAPHICS_BIT) == 0))
			{
				return i;
				break;
			}
		}
	}

	// Dedicated queue for transfer
	// Try to find a queue family index that supports transfer but not graphics and compute
	if (queue_flag & VK_QUEUE_TRANSFER_BIT)
	{
		for (uint32_t i = 0; i < static_cast<uint32_t>(queue_family_properties.size()); i++)
		{
			if ((queue_family_properties[i].queueFlags & queue_flag) && ((queue_family_properties[i].queueFlags & VK_QUEUE_GRAPHICS_BIT) == 0) && ((queue_family_properties[i].queueFlags & VK_QUEUE_COMPUTE_BIT) == 0))
			{
				return i;
				break;
			}
		}
	}

	// For other queue types or if no separate compute queue is present, return the first one to support the requested flags
	for (uint32_t i = 0; i < static_cast<uint32_t>(queue_family_properties.size()); i++)
	{
		if (queue_family_properties[i].queueFlags & queue_flag)
		{
			return i;
			break;
		}
	}

	throw std::runtime_error("Could not find a matching queue family index");
}

const Queue &Device::get_suitable_graphics_queue()
{
	for (uint32_t queue_family_index = 0U; queue_family_index < queues.size(); ++queue_family_index)
	{
		Queue &first_queue = queues[queue_family_index][0];

		uint32_t queue_count = first_queue.get_properties().queueCount;

		if (first_queue.support_present() && 0 < queue_count)
		{
			return queues[queue_family_index][0];
		}
	}

	return get_queue_by_flags(VK_QUEUE_GRAPHICS_BIT, 0);
}

VkBuffer Device::create_buffer(VkBufferUsageFlags usage, VkMemoryPropertyFlags properties, VkDeviceSize size, VkDeviceMemory *memory, void *data)
{
	VkBuffer buffer = VK_NULL_HANDLE;

	// Create the buffer handle
	VkBufferCreateInfo buffer_create_info{};
	buffer_create_info.sType       = VK_STRUCTURE_TYPE_BUFFER_CREATE_INFO;
	buffer_create_info.usage       = usage;
	buffer_create_info.size        = size;
	buffer_create_info.sharingMode = VK_SHARING_MODE_EXCLUSIVE;
	VK_CHECK(vkCreateBuffer(handle, &buffer_create_info, nullptr, &buffer));

	// Create the memory backing up the buffer handle
	VkMemoryRequirements memory_requirements;
	VkMemoryAllocateInfo memory_allocation{};
	memory_allocation.sType = VK_STRUCTURE_TYPE_MEMORY_ALLOCATE_INFO;
	vkGetBufferMemoryRequirements(handle, buffer, &memory_requirements);
	memory_allocation.allocationSize = memory_requirements.size;
	// Find a memory type index that fits the properties of the buffer
	memory_allocation.memoryTypeIndex = get_memory_type(memory_requirements.memoryTypeBits, properties);
	VK_CHECK(vkAllocateMemory(handle, &memory_allocation, nullptr, memory));

	// If a pointer to the buffer data has been passed, map the buffer and copy over the
	if (data != nullptr)
	{
		void *mapped;
		VK_CHECK(vkMapMemory(handle, *memory, 0, size, 0, &mapped));
		memcpy(mapped, data, static_cast<size_t>(size));
		// If host coherency hasn't been requested, do a manual flush to make writes visible
		if ((properties & VK_MEMORY_PROPERTY_HOST_COHERENT_BIT) == 0)
		{
			VkMappedMemoryRange mapped_range{};
			mapped_range.sType  = VK_STRUCTURE_TYPE_MAPPED_MEMORY_RANGE;
			mapped_range.memory = *memory;
			mapped_range.offset = 0;
			mapped_range.size   = size;
			vkFlushMappedMemoryRanges(handle, 1, &mapped_range);
		}
		vkUnmapMemory(handle, *memory);
	}

	// Attach the memory to the buffer object
	VK_CHECK(vkBindBufferMemory(handle, buffer, *memory, 0));

	return buffer;
}

void Device::copy_buffer(vkb::core::Buffer &src, vkb::core::Buffer &dst, VkQueue queue, VkBufferCopy *copy_region)
{
	assert(dst.get_size() <= src.get_size());
	assert(src.get_handle());

	VkCommandBuffer command_buffer = create_command_buffer(VK_COMMAND_BUFFER_LEVEL_PRIMARY, true);

	VkBufferCopy buffer_copy{};
	if (copy_region == nullptr)
	{
		buffer_copy.size = src.get_size();
	}
	else
	{
		buffer_copy = *copy_region;
	}

	vkCmdCopyBuffer(command_buffer, src.get_handle(), dst.get_handle(), 1, &buffer_copy);

	flush_command_buffer(command_buffer, queue);
}

VkCommandPool Device::create_command_pool(uint32_t queue_index, VkCommandPoolCreateFlags flags)
{
	VkCommandPoolCreateInfo command_pool_info = {};
	command_pool_info.sType                   = VK_STRUCTURE_TYPE_COMMAND_POOL_CREATE_INFO;
	command_pool_info.queueFamilyIndex        = queue_index;
	command_pool_info.flags                   = flags;
	VkCommandPool command_pool;
	VK_CHECK(vkCreateCommandPool(handle, &command_pool_info, nullptr, &command_pool));
	return command_pool;
}

VkCommandBuffer Device::create_command_buffer(VkCommandBufferLevel level, bool begin)
{
	assert(command_pool && "No command pool exists in the device");

	VkCommandBufferAllocateInfo cmd_buf_allocate_info{};
	cmd_buf_allocate_info.sType              = VK_STRUCTURE_TYPE_COMMAND_BUFFER_ALLOCATE_INFO;
	cmd_buf_allocate_info.commandPool        = command_pool->get_handle();
	cmd_buf_allocate_info.level              = level;
	cmd_buf_allocate_info.commandBufferCount = 1;

	VkCommandBuffer command_buffer;
	VK_CHECK(vkAllocateCommandBuffers(handle, &cmd_buf_allocate_info, &command_buffer));

	// If requested, also start recording for the new command buffer
	if (begin)
	{
		VkCommandBufferBeginInfo command_buffer_info{};
		command_buffer_info.sType = VK_STRUCTURE_TYPE_COMMAND_BUFFER_BEGIN_INFO;
		VK_CHECK(vkBeginCommandBuffer(command_buffer, &command_buffer_info));
	}

	return command_buffer;
}

void Device::flush_command_buffer(VkCommandBuffer command_buffer, VkQueue queue, bool free)
{
	if (command_buffer == VK_NULL_HANDLE)
	{
		return;
	}

	VK_CHECK(vkEndCommandBuffer(command_buffer));

	VkSubmitInfo submit_info{};
	submit_info.sType              = VK_STRUCTURE_TYPE_SUBMIT_INFO;
	submit_info.commandBufferCount = 1;
	submit_info.pCommandBuffers    = &command_buffer;

	// Create fence to ensure that the command buffer has finished executing
	VkFenceCreateInfo fence_info{};
	fence_info.sType = VK_STRUCTURE_TYPE_FENCE_CREATE_INFO;
	fence_info.flags = VK_FLAGS_NONE;

	VkFence fence;
	VK_CHECK(vkCreateFence(handle, &fence_info, nullptr, &fence));

	// Submit to the queue
	VkResult result = vkQueueSubmit(queue, 1, &submit_info, fence);
	// Wait for the fence to signal that command buffer has finished executing
	VK_CHECK(vkWaitForFences(handle, 1, &fence, VK_TRUE, DEFAULT_FENCE_TIMEOUT));

	vkDestroyFence(handle, fence, nullptr);

	if (command_pool && free)
	{
		vkFreeCommandBuffers(handle, command_pool->get_handle(), 1, &command_buffer);
	}
}

CommandPool &Device::get_command_pool()
{
	return *command_pool;
}

FencePool &Device::get_fence_pool()
{
	return *fence_pool;
}

CommandBuffer &Device::request_command_buffer()
{
	return command_pool->request_command_buffer();
}

VkFence Device::request_fence()
{
	return fence_pool->request_fence();
}

VkResult Device::wait_idle()
{
	return vkDeviceWaitIdle(handle);
}

ResourceCache &Device::get_resource_cache()
{
	return resource_cache;
}
}        // namespace vkb<|MERGE_RESOLUTION|>--- conflicted
+++ resolved
@@ -133,8 +133,7 @@
 	create_info.enabledExtensionCount   = to_u32(enabled_extensions.size());
 	create_info.ppEnabledExtensionNames = enabled_extensions.data();
 
-<<<<<<< HEAD
-	// @todo: add way to pass this from a sample (sascha)
+	VkResult result = vkCreateDevice(gpu.get_handle(), &create_info, nullptr, &handle);
 	VkPhysicalDeviceBufferDeviceAddressFeatures feature_buffer_device_address{};
 	feature_buffer_device_address.sType = VK_STRUCTURE_TYPE_PHYSICAL_DEVICE_BUFFER_DEVICE_ADDRESS_FEATURES;
 	feature_buffer_device_address.bufferDeviceAddress = VK_TRUE;
@@ -151,10 +150,6 @@
 	create_info.pEnabledFeatures      = nullptr;
 	create_info.pNext                 = &physicalDeviceFeatures2;
 
-	VkResult result = vkCreateDevice(physical_device, &create_info, nullptr, &handle);
-=======
-	VkResult result = vkCreateDevice(gpu.get_handle(), &create_info, nullptr, &handle);
->>>>>>> 6de5d471
 
 	if (result != VK_SUCCESS)
 	{
