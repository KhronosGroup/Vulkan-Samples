/* Copyright (c) 2019-2021, Arm Limited and Contributors
 * Copyright (c) 2019-2021, Sascha Willems
 *
 * SPDX-License-Identifier: Apache-2.0
 *
 * Licensed under the Apache License, Version 2.0 the "License";
 * you may not use this file except in compliance with the License.
 * You may obtain a copy of the License at
 *
 *     http://www.apache.org/licenses/LICENSE-2.0
 *
 * Unless required by applicable law or agreed to in writing, software
 * distributed under the License is distributed on an "AS IS" BASIS,
 * WITHOUT WARRANTIES OR CONDITIONS OF ANY KIND, either express or implied.
 * See the License for the specific language governing permissions and
 * limitations under the License.
 */

#include "device.h"

#include "common/warnings.h"

VKBP_DISABLE_WARNINGS()
#define VMA_IMPLEMENTATION
#include <vk_mem_alloc.h>
VKBP_ENABLE_WARNINGS()

namespace vkb
{
Device::Device(PhysicalDevice &gpu, VkSurfaceKHR surface, std::unordered_map<const char *, bool> requested_extensions) :
    gpu{gpu},
    resource_cache{*this}
{
	LOGI("Selected GPU: {}", gpu.get_properties().deviceName);

	// Prepare the device queues
	uint32_t                             queue_family_properties_count = to_u32(gpu.get_queue_family_properties().size());
	std::vector<VkDeviceQueueCreateInfo> queue_create_infos(queue_family_properties_count, {VK_STRUCTURE_TYPE_DEVICE_QUEUE_CREATE_INFO});
	std::vector<std::vector<float>>      queue_priorities(queue_family_properties_count);

	for (uint32_t queue_family_index = 0U; queue_family_index < queue_family_properties_count; ++queue_family_index)
	{
		const VkQueueFamilyProperties &queue_family_property = gpu.get_queue_family_properties()[queue_family_index];

		if (gpu.has_high_priority_graphics_queue())
		{
			uint32_t graphics_queue_family = get_queue_family_index(VK_QUEUE_GRAPHICS_BIT);
			if (graphics_queue_family == queue_family_index)
			{
				queue_priorities[queue_family_index].reserve(queue_family_property.queueCount);
				queue_priorities[queue_family_index].push_back(1.0f);
				for (uint32_t i = 1; i < queue_family_property.queueCount; i++)
				{
					queue_priorities[queue_family_index].push_back(0.5f);
				}
			}
			else
			{
				queue_priorities[queue_family_index].resize(queue_family_property.queueCount, 0.5f);
			}
		}
		else
		{
			queue_priorities[queue_family_index].resize(queue_family_property.queueCount, 0.5f);
		}

		VkDeviceQueueCreateInfo &queue_create_info = queue_create_infos[queue_family_index];

		queue_create_info.queueFamilyIndex = queue_family_index;
		queue_create_info.queueCount       = queue_family_property.queueCount;
		queue_create_info.pQueuePriorities = queue_priorities[queue_family_index].data();
	}

	// Check extensions to enable Vma Dedicated Allocation
	uint32_t device_extension_count;
	VK_CHECK(vkEnumerateDeviceExtensionProperties(gpu.get_handle(), nullptr, &device_extension_count, nullptr));
	device_extensions = std::vector<VkExtensionProperties>(device_extension_count);
	VK_CHECK(vkEnumerateDeviceExtensionProperties(gpu.get_handle(), nullptr, &device_extension_count, device_extensions.data()));

	// Display supported extensions
	if (device_extensions.size() > 0)
	{
		LOGD("Device supports the following extensions:");
		for (auto &extension : device_extensions)
		{
			LOGD("  \t{}", extension.extensionName);
		}
	}

	bool can_get_memory_requirements = is_extension_supported("VK_KHR_get_memory_requirements2");
	bool has_dedicated_allocation    = is_extension_supported("VK_KHR_dedicated_allocation");

	if (can_get_memory_requirements && has_dedicated_allocation)
	{
		enabled_extensions.push_back("VK_KHR_get_memory_requirements2");
		enabled_extensions.push_back("VK_KHR_dedicated_allocation");

		LOGI("Dedicated Allocation enabled");
	}

	// For performance queries, we also use host query reset since queryPool resets cannot
	// live in the same command buffer as beginQuery
	if (is_extension_supported("VK_KHR_performance_query") &&
	    is_extension_supported("VK_EXT_host_query_reset"))
	{
		auto perf_counter_features     = gpu.request_extension_features<VkPhysicalDevicePerformanceQueryFeaturesKHR>(VK_STRUCTURE_TYPE_PHYSICAL_DEVICE_PERFORMANCE_QUERY_FEATURES_KHR);
		auto host_query_reset_features = gpu.request_extension_features<VkPhysicalDeviceHostQueryResetFeatures>(VK_STRUCTURE_TYPE_PHYSICAL_DEVICE_HOST_QUERY_RESET_FEATURES);

		if (perf_counter_features.performanceCounterQueryPools && host_query_reset_features.hostQueryReset)
		{
			enabled_extensions.push_back("VK_KHR_performance_query");
			enabled_extensions.push_back("VK_EXT_host_query_reset");
			LOGI("Performance query enabled");
		}
	}

	// Check that extensions are supported before trying to create the device
	std::vector<const char *> unsupported_extensions{};
	for (auto &extension : requested_extensions)
	{
		if (is_extension_supported(extension.first))
		{
			enabled_extensions.emplace_back(extension.first);
		}
		else
		{
			unsupported_extensions.emplace_back(extension.first);
		}
	}

	if (enabled_extensions.size() > 0)
	{
		LOGI("Device supports the following requested extensions:");
		for (auto &extension : enabled_extensions)
		{
			LOGI("  \t{}", extension);
		}
	}

	if (unsupported_extensions.size() > 0)
	{
		auto error = false;
		for (auto &extension : unsupported_extensions)
		{
			auto extension_is_optional = requested_extensions[extension];
			if (extension_is_optional)
			{
				LOGW("Optional device extension {} not available, some features may be disabled", extension);
			}
			else
			{
				LOGE("Required device extension {} not available, cannot run", extension);
<<<<<<< HEAD
=======
				error = true;
>>>>>>> 7fdff2e4
			}
		}

		if (error)
		{
			throw VulkanException(VK_ERROR_EXTENSION_NOT_PRESENT, "Extensions not present");
		}
	}

	VkDeviceCreateInfo create_info{VK_STRUCTURE_TYPE_DEVICE_CREATE_INFO};

	// Latest requested feature will have the pNext's all set up for device creation.
	create_info.pNext = gpu.get_extension_feature_chain();

	create_info.pQueueCreateInfos       = queue_create_infos.data();
	create_info.queueCreateInfoCount    = to_u32(queue_create_infos.size());
	create_info.enabledExtensionCount   = to_u32(enabled_extensions.size());
	create_info.ppEnabledExtensionNames = enabled_extensions.data();

	const auto requested_gpu_features = gpu.get_requested_features();
	create_info.pEnabledFeatures      = &requested_gpu_features;

	VkResult result = vkCreateDevice(gpu.get_handle(), &create_info, nullptr, &handle);

	if (result != VK_SUCCESS)
	{
		throw VulkanException{result, "Cannot create device"};
	}

	queues.resize(queue_family_properties_count);

	for (uint32_t queue_family_index = 0U; queue_family_index < queue_family_properties_count; ++queue_family_index)
	{
		const VkQueueFamilyProperties &queue_family_property = gpu.get_queue_family_properties()[queue_family_index];

		VkBool32 present_supported = gpu.is_present_supported(surface, queue_family_index);

		for (uint32_t queue_index = 0U; queue_index < queue_family_property.queueCount; ++queue_index)
		{
			queues[queue_family_index].emplace_back(*this, queue_family_index, queue_family_property, present_supported, queue_index);
		}
	}

	VmaVulkanFunctions vma_vulkan_func{};
	vma_vulkan_func.vkAllocateMemory                    = vkAllocateMemory;
	vma_vulkan_func.vkBindBufferMemory                  = vkBindBufferMemory;
	vma_vulkan_func.vkBindImageMemory                   = vkBindImageMemory;
	vma_vulkan_func.vkCreateBuffer                      = vkCreateBuffer;
	vma_vulkan_func.vkCreateImage                       = vkCreateImage;
	vma_vulkan_func.vkDestroyBuffer                     = vkDestroyBuffer;
	vma_vulkan_func.vkDestroyImage                      = vkDestroyImage;
	vma_vulkan_func.vkFlushMappedMemoryRanges           = vkFlushMappedMemoryRanges;
	vma_vulkan_func.vkFreeMemory                        = vkFreeMemory;
	vma_vulkan_func.vkGetBufferMemoryRequirements       = vkGetBufferMemoryRequirements;
	vma_vulkan_func.vkGetImageMemoryRequirements        = vkGetImageMemoryRequirements;
	vma_vulkan_func.vkGetPhysicalDeviceMemoryProperties = vkGetPhysicalDeviceMemoryProperties;
	vma_vulkan_func.vkGetPhysicalDeviceProperties       = vkGetPhysicalDeviceProperties;
	vma_vulkan_func.vkInvalidateMappedMemoryRanges      = vkInvalidateMappedMemoryRanges;
	vma_vulkan_func.vkMapMemory                         = vkMapMemory;
	vma_vulkan_func.vkUnmapMemory                       = vkUnmapMemory;
	vma_vulkan_func.vkCmdCopyBuffer                     = vkCmdCopyBuffer;

	VmaAllocatorCreateInfo allocator_info{};
	allocator_info.physicalDevice = gpu.get_handle();
	allocator_info.device         = handle;
	allocator_info.instance       = gpu.get_instance().get_handle();

	if (can_get_memory_requirements && has_dedicated_allocation)
	{
		allocator_info.flags |= VMA_ALLOCATOR_CREATE_KHR_DEDICATED_ALLOCATION_BIT;
		vma_vulkan_func.vkGetBufferMemoryRequirements2KHR = vkGetBufferMemoryRequirements2KHR;
		vma_vulkan_func.vkGetImageMemoryRequirements2KHR  = vkGetImageMemoryRequirements2KHR;
	}

	if (is_extension_supported(VK_KHR_BUFFER_DEVICE_ADDRESS_EXTENSION_NAME) && is_enabled(VK_KHR_BUFFER_DEVICE_ADDRESS_EXTENSION_NAME))
	{
		allocator_info.flags |= VMA_ALLOCATOR_CREATE_BUFFER_DEVICE_ADDRESS_BIT;
	}

	allocator_info.pVulkanFunctions = &vma_vulkan_func;

	result = vmaCreateAllocator(&allocator_info, &memory_allocator);

	if (result != VK_SUCCESS)
	{
		throw VulkanException{result, "Cannot create allocator"};
	}

	command_pool = std::make_unique<CommandPool>(*this, get_queue_by_flags(VK_QUEUE_GRAPHICS_BIT | VK_QUEUE_COMPUTE_BIT, 0).get_family_index());
	fence_pool   = std::make_unique<FencePool>(*this);
}

Device::~Device()
{
	resource_cache.clear();

	command_pool.reset();
	fence_pool.reset();

	if (memory_allocator != VK_NULL_HANDLE)
	{
		VmaStats stats;
		vmaCalculateStats(memory_allocator, &stats);

		LOGI("Total device memory leaked: {} bytes.", stats.total.usedBytes);

		vmaDestroyAllocator(memory_allocator);
	}

	if (handle != VK_NULL_HANDLE)
	{
		vkDestroyDevice(handle, nullptr);
	}
}

bool Device::is_extension_supported(const std::string &requested_extension)
{
	return std::find_if(device_extensions.begin(), device_extensions.end(),
	                    [requested_extension](auto &device_extension) {
		                    return std::strcmp(device_extension.extensionName, requested_extension.c_str()) == 0;
	                    }) != device_extensions.end();
}

bool Device::is_enabled(const char *extension)
{
	return std::find_if(enabled_extensions.begin(), enabled_extensions.end(), [extension](const char *enabled_extension) { return strcmp(extension, enabled_extension) == 0; }) != enabled_extensions.end();
}

const PhysicalDevice &Device::get_gpu() const
{
	return gpu;
}

VkDevice Device::get_handle() const
{
	return handle;
}

VmaAllocator Device::get_memory_allocator() const
{
	return memory_allocator;
}

DriverVersion Device::get_driver_version() const
{
	DriverVersion version;

	switch (gpu.get_properties().vendorID)
	{
		case 0x10DE:
		{
			// Nvidia
			version.major = (gpu.get_properties().driverVersion >> 22) & 0x3ff;
			version.minor = (gpu.get_properties().driverVersion >> 14) & 0x0ff;
			version.patch = (gpu.get_properties().driverVersion >> 6) & 0x0ff;
			// Ignoring optional tertiary info in lower 6 bits
			break;
		}
		default:
		{
			version.major = VK_VERSION_MAJOR(gpu.get_properties().driverVersion);
			version.minor = VK_VERSION_MINOR(gpu.get_properties().driverVersion);
			version.patch = VK_VERSION_PATCH(gpu.get_properties().driverVersion);
		}
	}

	return version;
}

bool Device::is_image_format_supported(VkFormat format) const
{
	VkImageFormatProperties format_properties;

	auto result = vkGetPhysicalDeviceImageFormatProperties(gpu.get_handle(),
	                                                       format,
	                                                       VK_IMAGE_TYPE_2D,
	                                                       VK_IMAGE_TILING_OPTIMAL,
	                                                       VK_IMAGE_USAGE_SAMPLED_BIT,
	                                                       0,        // no create flags
	                                                       &format_properties);
	return result != VK_ERROR_FORMAT_NOT_SUPPORTED;
}

uint32_t Device::get_memory_type(uint32_t bits, VkMemoryPropertyFlags properties, VkBool32 *memory_type_found)
{
	for (uint32_t i = 0; i < gpu.get_memory_properties().memoryTypeCount; i++)
	{
		if ((bits & 1) == 1)
		{
			if ((gpu.get_memory_properties().memoryTypes[i].propertyFlags & properties) == properties)
			{
				if (memory_type_found)
				{
					*memory_type_found = true;
				}
				return i;
			}
		}
		bits >>= 1;
	}

	if (memory_type_found)
	{
		*memory_type_found = false;
		return 0;
	}
	else
	{
		throw std::runtime_error("Could not find a matching memory type");
	}
}

const Queue &Device::get_queue(uint32_t queue_family_index, uint32_t queue_index)
{
	return queues[queue_family_index][queue_index];
}

const Queue &Device::get_queue_by_flags(VkQueueFlags required_queue_flags, uint32_t queue_index)
{
	for (uint32_t queue_family_index = 0U; queue_family_index < queues.size(); ++queue_family_index)
	{
		Queue &first_queue = queues[queue_family_index][0];

		VkQueueFlags queue_flags = first_queue.get_properties().queueFlags;
		uint32_t     queue_count = first_queue.get_properties().queueCount;

		if (((queue_flags & required_queue_flags) == required_queue_flags) && queue_index < queue_count)
		{
			return queues[queue_family_index][queue_index];
		}
	}

	throw std::runtime_error("Queue not found");
}

const Queue &Device::get_queue_by_present(uint32_t queue_index)
{
	for (uint32_t queue_family_index = 0U; queue_family_index < queues.size(); ++queue_family_index)
	{
		Queue &first_queue = queues[queue_family_index][0];

		uint32_t queue_count = first_queue.get_properties().queueCount;

		if (first_queue.support_present() && queue_index < queue_count)
		{
			return queues[queue_family_index][queue_index];
		}
	}

	throw std::runtime_error("Queue not found");
}

uint32_t Device::get_num_queues_for_queue_family(uint32_t queue_family_index)
{
	const auto &queue_family_properties = gpu.get_queue_family_properties();
	return queue_family_properties[queue_family_index].queueCount;
}

uint32_t Device::get_queue_family_index(VkQueueFlagBits queue_flag)
{
	const auto &queue_family_properties = gpu.get_queue_family_properties();

	// Dedicated queue for compute
	// Try to find a queue family index that supports compute but not graphics
	if (queue_flag & VK_QUEUE_COMPUTE_BIT)
	{
		for (uint32_t i = 0; i < static_cast<uint32_t>(queue_family_properties.size()); i++)
		{
			if ((queue_family_properties[i].queueFlags & queue_flag) && !(queue_family_properties[i].queueFlags & VK_QUEUE_GRAPHICS_BIT))
			{
				return i;
				break;
			}
		}
	}

	// Dedicated queue for transfer
	// Try to find a queue family index that supports transfer but not graphics and compute
	if (queue_flag & VK_QUEUE_TRANSFER_BIT)
	{
		for (uint32_t i = 0; i < static_cast<uint32_t>(queue_family_properties.size()); i++)
		{
			if ((queue_family_properties[i].queueFlags & queue_flag) && !(queue_family_properties[i].queueFlags & VK_QUEUE_GRAPHICS_BIT) && !(queue_family_properties[i].queueFlags & VK_QUEUE_COMPUTE_BIT))
			{
				return i;
				break;
			}
		}
	}

	// For other queue types or if no separate compute queue is present, return the first one to support the requested flags
	for (uint32_t i = 0; i < static_cast<uint32_t>(queue_family_properties.size()); i++)
	{
		if (queue_family_properties[i].queueFlags & queue_flag)
		{
			return i;
			break;
		}
	}

	throw std::runtime_error("Could not find a matching queue family index");
}

const Queue &Device::get_suitable_graphics_queue()
{
	for (uint32_t queue_family_index = 0U; queue_family_index < queues.size(); ++queue_family_index)
	{
		Queue &first_queue = queues[queue_family_index][0];

		uint32_t queue_count = first_queue.get_properties().queueCount;

		if (first_queue.support_present() && 0 < queue_count)
		{
			return queues[queue_family_index][0];
		}
	}

	return get_queue_by_flags(VK_QUEUE_GRAPHICS_BIT, 0);
}

VkBuffer Device::create_buffer(VkBufferUsageFlags usage, VkMemoryPropertyFlags properties, VkDeviceSize size, VkDeviceMemory *memory, void *data)
{
	VkBuffer buffer = VK_NULL_HANDLE;

	// Create the buffer handle
	VkBufferCreateInfo buffer_create_info{};
	buffer_create_info.sType       = VK_STRUCTURE_TYPE_BUFFER_CREATE_INFO;
	buffer_create_info.usage       = usage;
	buffer_create_info.size        = size;
	buffer_create_info.sharingMode = VK_SHARING_MODE_EXCLUSIVE;
	VK_CHECK(vkCreateBuffer(handle, &buffer_create_info, nullptr, &buffer));

	// Create the memory backing up the buffer handle
	VkMemoryRequirements memory_requirements;
	VkMemoryAllocateInfo memory_allocation{};
	memory_allocation.sType = VK_STRUCTURE_TYPE_MEMORY_ALLOCATE_INFO;
	vkGetBufferMemoryRequirements(handle, buffer, &memory_requirements);
	memory_allocation.allocationSize = memory_requirements.size;
	// Find a memory type index that fits the properties of the buffer
	memory_allocation.memoryTypeIndex = get_memory_type(memory_requirements.memoryTypeBits, properties);
	VK_CHECK(vkAllocateMemory(handle, &memory_allocation, nullptr, memory));

	// If a pointer to the buffer data has been passed, map the buffer and copy over the
	if (data != nullptr)
	{
		void *mapped;
		VK_CHECK(vkMapMemory(handle, *memory, 0, size, 0, &mapped));
		memcpy(mapped, data, static_cast<size_t>(size));
		// If host coherency hasn't been requested, do a manual flush to make writes visible
		if ((properties & VK_MEMORY_PROPERTY_HOST_COHERENT_BIT) == 0)
		{
			VkMappedMemoryRange mapped_range{};
			mapped_range.sType  = VK_STRUCTURE_TYPE_MAPPED_MEMORY_RANGE;
			mapped_range.memory = *memory;
			mapped_range.offset = 0;
			mapped_range.size   = size;
			vkFlushMappedMemoryRanges(handle, 1, &mapped_range);
		}
		vkUnmapMemory(handle, *memory);
	}

	// Attach the memory to the buffer object
	VK_CHECK(vkBindBufferMemory(handle, buffer, *memory, 0));

	return buffer;
}

void Device::copy_buffer(vkb::core::Buffer &src, vkb::core::Buffer &dst, VkQueue queue, VkBufferCopy *copy_region)
{
	assert(dst.get_size() <= src.get_size());
	assert(src.get_handle());

	VkCommandBuffer command_buffer = create_command_buffer(VK_COMMAND_BUFFER_LEVEL_PRIMARY, true);

	VkBufferCopy buffer_copy{};
	if (copy_region == nullptr)
	{
		buffer_copy.size = src.get_size();
	}
	else
	{
		buffer_copy = *copy_region;
	}

	vkCmdCopyBuffer(command_buffer, src.get_handle(), dst.get_handle(), 1, &buffer_copy);

	flush_command_buffer(command_buffer, queue);
}

VkCommandPool Device::create_command_pool(uint32_t queue_index, VkCommandPoolCreateFlags flags)
{
	VkCommandPoolCreateInfo command_pool_info = {};
	command_pool_info.sType                   = VK_STRUCTURE_TYPE_COMMAND_POOL_CREATE_INFO;
	command_pool_info.queueFamilyIndex        = queue_index;
	command_pool_info.flags                   = flags;
	VkCommandPool command_pool;
	VK_CHECK(vkCreateCommandPool(handle, &command_pool_info, nullptr, &command_pool));
	return command_pool;
}

VkCommandBuffer Device::create_command_buffer(VkCommandBufferLevel level, bool begin)
{
	assert(command_pool && "No command pool exists in the device");

	VkCommandBufferAllocateInfo cmd_buf_allocate_info{};
	cmd_buf_allocate_info.sType              = VK_STRUCTURE_TYPE_COMMAND_BUFFER_ALLOCATE_INFO;
	cmd_buf_allocate_info.commandPool        = command_pool->get_handle();
	cmd_buf_allocate_info.level              = level;
	cmd_buf_allocate_info.commandBufferCount = 1;

	VkCommandBuffer command_buffer;
	VK_CHECK(vkAllocateCommandBuffers(handle, &cmd_buf_allocate_info, &command_buffer));

	// If requested, also start recording for the new command buffer
	if (begin)
	{
		VkCommandBufferBeginInfo command_buffer_info{};
		command_buffer_info.sType = VK_STRUCTURE_TYPE_COMMAND_BUFFER_BEGIN_INFO;
		VK_CHECK(vkBeginCommandBuffer(command_buffer, &command_buffer_info));
	}

	return command_buffer;
}

void Device::flush_command_buffer(VkCommandBuffer command_buffer, VkQueue queue, bool free, VkSemaphore signalSemaphore)
{
	if (command_buffer == VK_NULL_HANDLE)
	{
		return;
	}

	VK_CHECK(vkEndCommandBuffer(command_buffer));

	VkSubmitInfo submit_info{};
	submit_info.sType              = VK_STRUCTURE_TYPE_SUBMIT_INFO;
	submit_info.commandBufferCount = 1;
	submit_info.pCommandBuffers    = &command_buffer;
	if (signalSemaphore)
	{
		submit_info.pSignalSemaphores    = &signalSemaphore;
		submit_info.signalSemaphoreCount = 1;
	}

	// Create fence to ensure that the command buffer has finished executing
	VkFenceCreateInfo fence_info{};
	fence_info.sType = VK_STRUCTURE_TYPE_FENCE_CREATE_INFO;
	fence_info.flags = VK_FLAGS_NONE;

	VkFence fence;
	VK_CHECK(vkCreateFence(handle, &fence_info, nullptr, &fence));

	// Submit to the queue
	vkQueueSubmit(queue, 1, &submit_info, fence);
	// Wait for the fence to signal that command buffer has finished executing
	VK_CHECK(vkWaitForFences(handle, 1, &fence, VK_TRUE, DEFAULT_FENCE_TIMEOUT));

	vkDestroyFence(handle, fence, nullptr);

	if (command_pool && free)
	{
		vkFreeCommandBuffers(handle, command_pool->get_handle(), 1, &command_buffer);
	}
}

CommandPool &Device::get_command_pool()
{
	return *command_pool;
}

FencePool &Device::get_fence_pool()
{
	return *fence_pool;
}

CommandBuffer &Device::request_command_buffer()
{
	return command_pool->request_command_buffer();
}

VkFence Device::request_fence()
{
	return fence_pool->request_fence();
}

VkResult Device::wait_idle()
{
	return vkDeviceWaitIdle(handle);
}

ResourceCache &Device::get_resource_cache()
{
	return resource_cache;
}
}        // namespace vkb<|MERGE_RESOLUTION|>--- conflicted
+++ resolved
@@ -150,10 +150,7 @@
 			else
 			{
 				LOGE("Required device extension {} not available, cannot run", extension);
-<<<<<<< HEAD
-=======
 				error = true;
->>>>>>> 7fdff2e4
 			}
 		}
 
