--- conflicted
+++ resolved
@@ -54,13 +54,10 @@
 	else if (flags & VK_DEBUG_REPORT_WARNING_BIT_EXT)
 	{
 		LOGW("{}: {}", layer_prefix, message);
-<<<<<<< HEAD
-=======
 	}
 	else if (flags & VK_DEBUG_REPORT_PERFORMANCE_WARNING_BIT_EXT)
 	{
 		LOGW("{}: {}", layer_prefix, message);
->>>>>>> 7fdff2e4
 	}
 	else
 	{
@@ -238,10 +235,7 @@
 			else
 			{
 				LOGE("Required instance extension {} not available, cannot run", extension_name);
-<<<<<<< HEAD
-=======
 				extension_error = true;
->>>>>>> 7fdff2e4
 			}
 		}
 		else
@@ -434,11 +428,7 @@
 		}
 	}
 
-<<<<<<< HEAD
 	// Otherwise, just pick the first one
-=======
-	// Otherwise just pick the first one
->>>>>>> 7fdff2e4
 	LOGW("Couldn't find a discrete physical device, picking default GPU");
 	return *gpus.at(0);
 }
@@ -464,11 +454,7 @@
 		}
 	}
 
-<<<<<<< HEAD
 	// Otherwise, just pick the first one
-=======
-	// Otherwise just pick the first one
->>>>>>> 7fdff2e4
 	LOGW("Couldn't find a discrete physical device, picking default GPU");
 	return *gpus.at(0);
 }
