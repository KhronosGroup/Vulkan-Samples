/* Copyright (c) 2018-2024, Arm Limited and Contributors
 *
 * SPDX-License-Identifier: Apache-2.0
 *
 * Licensed under the Apache License, Version 2.0 the "License";
 * you may not use this file except in compliance with the License.
 * You may obtain a copy of the License at
 *
 *     http://www.apache.org/licenses/LICENSE-2.0
 *
 * Unless required by applicable law or agreed to in writing, software
 * distributed under the License is distributed on an "AS IS" BASIS,
 * WITHOUT WARRANTIES OR CONDITIONS OF ANY KIND, either express or implied.
 * See the License for the specific language governing permissions and
 * limitations under the License.
 */

#include "physical_device.h"

#include "instance.h"

#include <algorithm>
#include <functional>

#if defined(VKB_DEBUG) || defined(VKB_VALIDATION_LAYERS)
#	define USE_VALIDATION_LAYERS
#endif

#if defined(USE_VALIDATION_LAYERS) && (defined(VKB_VALIDATION_LAYERS_GPU_ASSISTED) || defined(VKB_VALIDATION_LAYERS_BEST_PRACTICES) || defined(VKB_VALIDATION_LAYERS_SYNCHRONIZATION))
#	define USE_VALIDATION_LAYER_FEATURES
#endif

namespace vkb
{
namespace
{
#ifdef USE_VALIDATION_LAYERS

VKAPI_ATTR VkBool32 VKAPI_CALL debug_utils_messenger_callback(VkDebugUtilsMessageSeverityFlagBitsEXT message_severity, VkDebugUtilsMessageTypeFlagsEXT message_type,
                                                              const VkDebugUtilsMessengerCallbackDataEXT *callback_data,
                                                              void                                       *user_data)
{
	// Log debug message
	if (message_severity & VK_DEBUG_UTILS_MESSAGE_SEVERITY_WARNING_BIT_EXT)
	{
		LOGW("{} - {}: {}", callback_data->messageIdNumber, callback_data->pMessageIdName, callback_data->pMessage);
	}
	else if (message_severity & VK_DEBUG_UTILS_MESSAGE_SEVERITY_ERROR_BIT_EXT)
	{
		LOGE("{} - {}: {}", callback_data->messageIdNumber, callback_data->pMessageIdName, callback_data->pMessage);
	}
	return VK_FALSE;
}

static VKAPI_ATTR VkBool32 VKAPI_CALL debug_callback(VkDebugReportFlagsEXT flags, VkDebugReportObjectTypeEXT /*type*/,
                                                     uint64_t /*object*/, size_t /*location*/, int32_t /*message_code*/,
                                                     const char *layer_prefix, const char *message, void * /*user_data*/)
{
	if (flags & VK_DEBUG_REPORT_ERROR_BIT_EXT)
	{
		LOGE("{}: {}", layer_prefix, message);
	}
	else if (flags & VK_DEBUG_REPORT_WARNING_BIT_EXT)
	{
		LOGW("{}: {}", layer_prefix, message);
	}
	else if (flags & VK_DEBUG_REPORT_PERFORMANCE_WARNING_BIT_EXT)
	{
		LOGW("{}: {}", layer_prefix, message);
	}
	else
	{
		LOGI("{}: {}", layer_prefix, message);
	}
	return VK_FALSE;
}
#endif

bool validate_layers(std::unordered_map<const char *, bool> &required,
                     const std::vector<VkLayerProperties>   &available)
{
	std::vector<const char *> remove_vec;
	for (auto layer : required)
	{
		bool found = false;
		for (auto &available_layer : available)
		{
			if (strcmp(available_layer.layerName, layer.first) == 0)
			{
				found = true;
				break;
			}
		}

		if (!found)
		{
			if (!layer.second)
			{
				LOGW("Optional Layer {} not found, removing it", layer.first)
				remove_vec.push_back(layer.first);
				continue;
			}
			LOGE("Validation Layer {} not found", layer.first)
			return false;
		}
	}
	for (auto &rem : remove_vec)
	{
		required.erase(rem);
	}
	return true;
}

bool validate_layers(const std::vector<const char *>      &required,
                     const std::vector<VkLayerProperties> &available)
{
	for (auto layer : required)
	{
		bool found = false;
		for (auto &available_layer : available)
		{
			if (strcmp(available_layer.layerName, layer) == 0)
			{
				found = true;
				break;
			}
		}

		if (!found)
		{
			LOGE("Validation Layer {} not found", layer);
			return false;
		}
	}

	return true;
}
}        // namespace

std::vector<const char *> get_optimal_validation_layers(const std::vector<VkLayerProperties> &supported_instance_layers)
{
	std::vector<std::vector<const char *>> validation_layer_priority_list =
	    {
	        // The preferred validation layer is "VK_LAYER_KHRONOS_validation"
	        {"VK_LAYER_KHRONOS_validation"},

	        // Otherwise we fallback to using the LunarG meta layer
	        {"VK_LAYER_LUNARG_standard_validation"},

	        // Otherwise we attempt to enable the individual layers that compose the LunarG meta layer since it doesn't exist
	        {
	            "VK_LAYER_GOOGLE_threading",
	            "VK_LAYER_LUNARG_parameter_validation",
	            "VK_LAYER_LUNARG_object_tracker",
	            "VK_LAYER_LUNARG_core_validation",
	            "VK_LAYER_GOOGLE_unique_objects",
	        },

	        // Otherwise as a last resort we fallback to attempting to enable the LunarG core layer
	        {"VK_LAYER_LUNARG_core_validation"}};

	for (auto &validation_layers : validation_layer_priority_list)
	{
		if (validate_layers(validation_layers, supported_instance_layers))
		{
			return validation_layers;
		}

		LOGW("Couldn't enable validation layers (see log for error) - falling back");
	}

	// Else return nothing
	return {};
}

Optional<uint32_t> Instance::selected_gpu_index;

namespace
{
bool enable_extension(const char                               *required_ext_name,
                      const std::vector<VkExtensionProperties> &available_exts,
                      std::vector<const char *>                &enabled_extensions)
{
	for (auto &avail_ext_it : available_exts)
	{
		if (strcmp(avail_ext_it.extensionName, required_ext_name) == 0)
		{
			auto it = std::find_if(enabled_extensions.begin(), enabled_extensions.end(),
			                       [required_ext_name](const char *enabled_ext_name) {
				                       return strcmp(enabled_ext_name, required_ext_name) == 0;
			                       });
			if (it != enabled_extensions.end())
			{
				// Extension is already enabled
			}
			else
			{
				LOGI("Extension {} found, enabling it", required_ext_name);
				enabled_extensions.emplace_back(required_ext_name);
			}
			return true;
		}
	}

	LOGI("Extension {} not found", required_ext_name);
	return false;
}

bool enable_all_extensions(const std::vector<const char *>           required_ext_names,
                           const std::vector<VkExtensionProperties> &available_exts,
                           std::vector<const char *>                &enabled_extensions)
{
	using std::placeholders::_1;

	return std::all_of(required_ext_names.begin(), required_ext_names.end(),
	                   std::bind(enable_extension, _1, available_exts, enabled_extensions));
}

}        // namespace

Instance::Instance(const std::string                            &application_name,
                   const std::unordered_map<const char *, bool> &required_extensions,
                   const std::vector<const char *>              &required_validation_layers,
<<<<<<< HEAD
                   const std::unordered_map<const char *, bool> &requested_layers,
                   bool                                          headless,
=======
                   const std::vector<VkLayerSettingEXT>         &required_layer_settings,
>>>>>>> 04f03b32
                   uint32_t                                      api_version)
{
	uint32_t instance_extension_count;
	VK_CHECK(vkEnumerateInstanceExtensionProperties(nullptr, &instance_extension_count, nullptr));

	std::vector<VkExtensionProperties> available_instance_extensions(instance_extension_count);
	VK_CHECK(vkEnumerateInstanceExtensionProperties(nullptr, &instance_extension_count, available_instance_extensions.data()));

#ifdef USE_VALIDATION_LAYERS
	// Check if VK_EXT_debug_utils is supported, which supersedes VK_EXT_Debug_Report
	const bool has_debug_utils  = enable_extension(VK_EXT_DEBUG_UTILS_EXTENSION_NAME,
	                                               available_instance_extensions, enabled_extensions);
	bool       has_debug_report = false;

	if (!has_debug_utils)
	{
		has_debug_report = enable_extension(VK_EXT_DEBUG_REPORT_EXTENSION_NAME,
		                                    available_instance_extensions, enabled_extensions);
		if (!has_debug_report)
		{
			LOGW("Neither of {} or {} are available; disabling debug reporting",
			     VK_EXT_DEBUG_UTILS_EXTENSION_NAME, VK_EXT_DEBUG_REPORT_EXTENSION_NAME);
		}
	}
#endif

#if (defined(VKB_ENABLE_PORTABILITY))
	enable_extension(VK_KHR_GET_PHYSICAL_DEVICE_PROPERTIES_2_EXTENSION_NAME, available_instance_extensions, enabled_extensions);
	bool portability_enumeration_available = enable_extension(VK_KHR_PORTABILITY_ENUMERATION_EXTENSION_NAME, available_instance_extensions, enabled_extensions);
#endif

#ifdef USE_VALIDATION_LAYER_FEATURES
	bool validation_features = false;
	{
		uint32_t layer_instance_extension_count;
		VK_CHECK(vkEnumerateInstanceExtensionProperties("VK_LAYER_KHRONOS_validation", &layer_instance_extension_count, nullptr));

		std::vector<VkExtensionProperties> available_layer_instance_extensions(layer_instance_extension_count);
		VK_CHECK(vkEnumerateInstanceExtensionProperties("VK_LAYER_KHRONOS_validation", &layer_instance_extension_count, available_layer_instance_extensions.data()));

		for (auto &available_extension : available_layer_instance_extensions)
		{
			if (strcmp(available_extension.extensionName, VK_EXT_VALIDATION_FEATURES_EXTENSION_NAME) == 0)
			{
				validation_features = true;
				LOGI("{} is available, enabling it", VK_EXT_VALIDATION_FEATURES_EXTENSION_NAME);
				enabled_extensions.push_back(VK_EXT_VALIDATION_FEATURES_EXTENSION_NAME);
			}
		}
	}
#endif

	// Specific surface extensions are obtained from  Window::get_required_surface_extensions
	// They are already added to required_extensions by VulkanSample::prepare

	// Even for a headless surface a swapchain is still required
	enabled_extensions.push_back(VK_KHR_SURFACE_EXTENSION_NAME);

	// VK_KHR_get_physical_device_properties2 is a prerequisite of VK_KHR_performance_query
	// which will be used for stats gathering where available.
	enable_extension(VK_KHR_GET_PHYSICAL_DEVICE_PROPERTIES_2_EXTENSION_NAME,
	                 available_instance_extensions, enabled_extensions);

	auto extension_error = false;
	for (auto extension : required_extensions)
	{
		auto extension_name        = extension.first;
		auto extension_is_optional = extension.second;
		if (!enable_extension(extension_name, available_instance_extensions, enabled_extensions))
		{
			if (extension_is_optional)
			{
				LOGW("Optional instance extension {} not available, some features may be disabled", extension_name);
			}
			else
			{
				LOGE("Required instance extension {} not available, cannot run", extension_name);
				extension_error = true;
			}
			extension_error = extension_error || !extension_is_optional;
		}
	}

	if (extension_error)
	{
		throw std::runtime_error("Required instance extensions are missing.");
	}

	uint32_t instance_layer_count;
	VK_CHECK(vkEnumerateInstanceLayerProperties(&instance_layer_count, nullptr));

	std::vector<VkLayerProperties> supported_validation_layers(instance_layer_count);
	VK_CHECK(vkEnumerateInstanceLayerProperties(&instance_layer_count, supported_validation_layers.data()));

	std::vector<const char *> requested_validation_layers(required_validation_layers);

#ifdef USE_VALIDATION_LAYERS
	// Determine the optimal validation layers to enable that are necessary for useful debugging
	std::vector<const char *> optimal_validation_layers = get_optimal_validation_layers(supported_validation_layers);
	requested_validation_layers.insert(requested_validation_layers.end(), optimal_validation_layers.begin(), optimal_validation_layers.end());
#endif

	if (validate_layers(requested_validation_layers, supported_validation_layers))
	{
		LOGI("Enabled Validation Layers:")
		for (const auto &layer : requested_validation_layers)
		{
			LOGI("	\t{}", layer);
		}
	}
	else
	{
		throw std::runtime_error("Required validation layers are missing.");
	}

	std::unordered_map<const char *, bool> layers = (std::unordered_map<const char *, bool>) (requested_layers);
	if (validate_layers(layers, supported_validation_layers))
	{
		LOGI("Enabled Validation Layers:")
		for (const auto &layer : layers)
		{
			LOGI("	\t{}", layer.first);
		}
	}
	else
	{
		throw std::runtime_error("Required validation layers are missing.");
	}

	VkApplicationInfo app_info{VK_STRUCTURE_TYPE_APPLICATION_INFO};

	app_info.pApplicationName   = application_name.c_str();
	app_info.applicationVersion = 0;
	app_info.pEngineName        = "Vulkan Samples";
	app_info.engineVersion      = 0;
	app_info.apiVersion         = api_version;

	VkInstanceCreateInfo instance_info = {VK_STRUCTURE_TYPE_INSTANCE_CREATE_INFO};

	instance_info.pApplicationInfo = &app_info;

	instance_info.enabledExtensionCount   = to_u32(enabled_extensions.size());
	instance_info.ppEnabledExtensionNames = enabled_extensions.data();

	instance_info.enabledLayerCount   = to_u32(requested_validation_layers.size());
	instance_info.ppEnabledLayerNames = requested_validation_layers.data();

#ifdef USE_VALIDATION_LAYERS
	VkDebugUtilsMessengerCreateInfoEXT debug_utils_create_info  = {VK_STRUCTURE_TYPE_DEBUG_UTILS_MESSENGER_CREATE_INFO_EXT};
	VkDebugReportCallbackCreateInfoEXT debug_report_create_info = {VK_STRUCTURE_TYPE_DEBUG_REPORT_CREATE_INFO_EXT};
	if (has_debug_utils)
	{
		debug_utils_create_info.messageSeverity = VK_DEBUG_UTILS_MESSAGE_SEVERITY_ERROR_BIT_EXT | VK_DEBUG_UTILS_MESSAGE_SEVERITY_WARNING_BIT_EXT;
		debug_utils_create_info.messageType     = VK_DEBUG_UTILS_MESSAGE_TYPE_VALIDATION_BIT_EXT | VK_DEBUG_UTILS_MESSAGE_TYPE_PERFORMANCE_BIT_EXT;
		debug_utils_create_info.pfnUserCallback = debug_utils_messenger_callback;

		instance_info.pNext = &debug_utils_create_info;
	}
	else if (has_debug_report)
	{
		debug_report_create_info.flags       = VK_DEBUG_REPORT_ERROR_BIT_EXT | VK_DEBUG_REPORT_WARNING_BIT_EXT | VK_DEBUG_REPORT_PERFORMANCE_WARNING_BIT_EXT;
		debug_report_create_info.pfnCallback = debug_callback;

		instance_info.pNext = &debug_report_create_info;
	}
#endif

#if (defined(VKB_ENABLE_PORTABILITY))
	if (portability_enumeration_available)
	{
		instance_info.flags |= VK_INSTANCE_CREATE_ENUMERATE_PORTABILITY_BIT_KHR;
	}
#endif

	// Some of the specialized layers need to be enabled explicitly
#ifdef USE_VALIDATION_LAYER_FEATURES
	VkValidationFeaturesEXT                   validation_features_info = {VK_STRUCTURE_TYPE_VALIDATION_FEATURES_EXT};
	std::vector<VkValidationFeatureEnableEXT> enable_features{};
	if (validation_features)
	{
#	if defined(VKB_VALIDATION_LAYERS_GPU_ASSISTED)
		enable_features.push_back(VK_VALIDATION_FEATURE_ENABLE_GPU_ASSISTED_RESERVE_BINDING_SLOT_EXT);
		enable_features.push_back(VK_VALIDATION_FEATURE_ENABLE_GPU_ASSISTED_EXT);
#	endif
#	if defined(VKB_VALIDATION_LAYERS_BEST_PRACTICES)
		enable_features.push_back(VK_VALIDATION_FEATURE_ENABLE_BEST_PRACTICES_EXT);
#	endif
#	if defined(VKB_VALIDATION_LAYERS_SYNCHRONIZATION)
		enable_features.push_back(VK_VALIDATION_FEATURE_ENABLE_SYNCHRONIZATION_VALIDATION_EXT);
#	endif
		validation_features_info.enabledValidationFeatureCount = static_cast<uint32_t>(enable_features.size());
		validation_features_info.pEnabledValidationFeatures    = enable_features.data();
		validation_features_info.pNext                         = instance_info.pNext;
		instance_info.pNext                                    = &validation_features_info;
	}
#endif

	VkLayerSettingsCreateInfoEXT layerSettingsCreateInfo{VK_STRUCTURE_TYPE_LAYER_SETTINGS_CREATE_INFO_EXT};

	// If layer settings extension enabled by sample, then activate layer settings during instance creation
	if (std::find(enabled_extensions.begin(), enabled_extensions.end(), VK_EXT_LAYER_SETTINGS_EXTENSION_NAME) != enabled_extensions.end())
	{
		layerSettingsCreateInfo.settingCount = static_cast<uint32_t>(required_layer_settings.size());
		layerSettingsCreateInfo.pSettings    = required_layer_settings.data();
		layerSettingsCreateInfo.pNext        = instance_info.pNext;
		instance_info.pNext                  = &layerSettingsCreateInfo;
	}

	// Create the Vulkan instance
	VkResult result = vkCreateInstance(&instance_info, nullptr, &handle);

	if (result != VK_SUCCESS)
	{
		throw VulkanException(result, "Could not create Vulkan instance");
	}

	volkLoadInstance(handle);

#ifdef USE_VALIDATION_LAYERS
	if (has_debug_utils)
	{
		result = vkCreateDebugUtilsMessengerEXT(handle, &debug_utils_create_info, nullptr, &debug_utils_messenger);
		if (result != VK_SUCCESS)
		{
			throw VulkanException(result, "Could not create debug utils messenger");
		}
	}
	else if (has_debug_report)
	{
		result = vkCreateDebugReportCallbackEXT(handle, &debug_report_create_info, nullptr, &debug_report_callback);
		if (result != VK_SUCCESS)
		{
			throw VulkanException(result, "Could not create debug report callback");
		}
	}
#endif

	query_gpus();
}

Instance::Instance(VkInstance                       instance,
                   const std::vector<const char *> &externally_enabled_extensions) :
    handle{instance}
{
	// Some parts of the framework will check for certain extensions to be enabled
	// To make those work we need to copy over externally enabled extensions into this class
	for (auto extension : externally_enabled_extensions)
	{
		enabled_extensions.push_back(extension);
	}

	if (handle != VK_NULL_HANDLE)
	{
		query_gpus();
	}
	else
	{
		throw std::runtime_error("Instance not valid");
	}
}

Instance::~Instance()
{
#ifdef USE_VALIDATION_LAYERS
	if (debug_utils_messenger != VK_NULL_HANDLE)
	{
		vkDestroyDebugUtilsMessengerEXT(handle, debug_utils_messenger, nullptr);
	}
	if (debug_report_callback != VK_NULL_HANDLE)
	{
		vkDestroyDebugReportCallbackEXT(handle, debug_report_callback, nullptr);
	}
#endif

	if (handle != VK_NULL_HANDLE)
	{
		vkDestroyInstance(handle, nullptr);
	}
}

void Instance::query_gpus()
{
	// Querying valid physical devices on the machine
	uint32_t physical_device_count{0};
	VK_CHECK(vkEnumeratePhysicalDevices(handle, &physical_device_count, nullptr));

	if (physical_device_count < 1)
	{
		throw std::runtime_error("Couldn't find a physical device that supports Vulkan.");
	}

	std::vector<VkPhysicalDevice> physical_devices;
	physical_devices.resize(physical_device_count);
	VK_CHECK(vkEnumeratePhysicalDevices(handle, &physical_device_count, physical_devices.data()));

	// Create gpus wrapper objects from the VkPhysicalDevice's
	for (auto &physical_device : physical_devices)
	{
		gpus.push_back(std::make_unique<PhysicalDevice>(*this, physical_device));
	}
}

PhysicalDevice &Instance::get_first_gpu()
{
	assert(!gpus.empty() && "No physical devices were found on the system.");

	// Find a discrete GPU
	for (auto &gpu : gpus)
	{
		if (gpu->get_properties().deviceType == VK_PHYSICAL_DEVICE_TYPE_DISCRETE_GPU)
		{
			return *gpu;
		}
	}

	// Otherwise just pick the first one
	LOGW("Couldn't find a discrete physical device, picking default GPU");
	return *gpus[0];
}

PhysicalDevice &Instance::get_suitable_gpu(VkSurfaceKHR surface, bool headless_surface)
{
	assert(!gpus.empty() && "No physical devices were found on the system.");

	// A GPU can be explicitly selected via the command line (see plugins/gpu_selection.cpp), this overrides the below GPU selection algorithm
	if (selected_gpu_index.has_value())
	{
		LOGI("Explicitly selecting GPU {}", selected_gpu_index.value());
		if (selected_gpu_index.value() > gpus.size() - 1)
		{
			throw std::runtime_error("Selected GPU index is not within no. of available GPUs");
		}
		return *gpus[selected_gpu_index.value()];
	}
	if (headless_surface)
	{
		LOGW("Using headless surface with multiple GPUs. Considered explicitly selecting the target GPU.")
	}

	// Find a discrete GPU
	for (auto &gpu : gpus)
	{
		if (gpu->get_properties().deviceType == VK_PHYSICAL_DEVICE_TYPE_DISCRETE_GPU)
		{
			// See if it work with the surface
			size_t queue_count = gpu->get_queue_family_properties().size();
			for (uint32_t queue_idx = 0; static_cast<size_t>(queue_idx) < queue_count; queue_idx++)
			{
				if (gpu->is_present_supported(surface, queue_idx))
				{
					return *gpu;
				}
			}
		}
	}

	// Otherwise just pick the first one
	LOGW("Couldn't find a discrete physical device, picking default GPU");
	return *gpus[0];
}

bool Instance::is_enabled(const char *extension) const
{
	return std::find_if(enabled_extensions.begin(), enabled_extensions.end(), [extension](const char *enabled_extension) { return strcmp(extension, enabled_extension) == 0; }) != enabled_extensions.end();
}

VkInstance Instance::get_handle() const
{
	return handle;
}

const std::vector<const char *> &Instance::get_extensions()
{
	return enabled_extensions;
}
}        // namespace vkb<|MERGE_RESOLUTION|>--- conflicted
+++ resolved
@@ -221,12 +221,7 @@
 Instance::Instance(const std::string                            &application_name,
                    const std::unordered_map<const char *, bool> &required_extensions,
                    const std::vector<const char *>              &required_validation_layers,
-<<<<<<< HEAD
-                   const std::unordered_map<const char *, bool> &requested_layers,
-                   bool                                          headless,
-=======
                    const std::vector<VkLayerSettingEXT>         &required_layer_settings,
->>>>>>> 04f03b32
                    uint32_t                                      api_version)
 {
 	uint32_t instance_extension_count;
