/* Copyright (c) 2018-2020, Arm Limited and Contributors
 *
 * SPDX-License-Identifier: Apache-2.0
 *
 * Licensed under the Apache License, Version 2.0 the "License";
 * you may not use this file except in compliance with the License.
 * You may obtain a copy of the License at
 *
 *     http://www.apache.org/licenses/LICENSE-2.0
 *
 * Unless required by applicable law or agreed to in writing, software
 * distributed under the License is distributed on an "AS IS" BASIS,
 * WITHOUT WARRANTIES OR CONDITIONS OF ANY KIND, either express or implied.
 * See the License for the specific language governing permissions and
 * limitations under the License.
 */

#include "instance.h"

#include <algorithm>

namespace vkb
{
namespace
{
#if defined(VKB_DEBUG) || defined(VKB_VALIDATION_LAYERS)

VKAPI_ATTR VkBool32 VKAPI_CALL debug_utils_messenger_callback(VkDebugUtilsMessageSeverityFlagBitsEXT message_severity, VkDebugUtilsMessageTypeFlagsEXT message_type,
                                                              const VkDebugUtilsMessengerCallbackDataEXT *callback_data,
                                                              void *                                      user_data)
{
	// Log debug messge
	if (message_severity & VK_DEBUG_UTILS_MESSAGE_SEVERITY_WARNING_BIT_EXT)
	{
		LOGW("{} - {}: {}", callback_data->messageIdNumber, callback_data->pMessageIdName, callback_data->pMessage);
	}
	else if (message_severity & VK_DEBUG_UTILS_MESSAGE_SEVERITY_ERROR_BIT_EXT)
	{
		LOGE("{} - {}: {}", callback_data->messageIdNumber, callback_data->pMessageIdName, callback_data->pMessage);
	}
	return VK_FALSE;
}

static VKAPI_ATTR VkBool32 VKAPI_CALL debug_callback(VkDebugReportFlagsEXT flags, VkDebugReportObjectTypeEXT /*type*/,
                                                     uint64_t /*object*/, size_t /*location*/, int32_t /*message_code*/,
                                                     const char *layer_prefix, const char *message, void * /*user_data*/)
{
	if (flags & VK_DEBUG_REPORT_ERROR_BIT_EXT)
	{
		LOGE("{}: {}", layer_prefix, message);
	}
	else if (flags & VK_DEBUG_REPORT_WARNING_BIT_EXT)
	{
		LOGW("{}: {}", layer_prefix, message);
	}
	else if (flags & VK_DEBUG_REPORT_PERFORMANCE_WARNING_BIT_EXT)
	{
		LOGW("{}: {}", layer_prefix, message);
	}
	else
	{
		LOGI("{}: {}", layer_prefix, message);
	}
	return VK_FALSE;
}
#endif

bool validate_extensions(const std::vector<const char *> &         required,
                         const std::vector<VkExtensionProperties> &available)
{
	for (auto extension : required)
	{
		bool found = false;
		for (auto &available_extension : available)
		{
			if (strcmp(available_extension.extensionName, extension) == 0)
			{
				found = true;
				break;
			}
		}

		if (!found)
		{
			LOGE("Extension {} not found", extension);
			return false;
		}
	}

	return true;
}

bool validate_layers(const std::vector<const char *> &     required,
                     const std::vector<VkLayerProperties> &available)
{
	for (auto layer : required)
	{
		bool found = false;
		for (auto &available_layer : available)
		{
			if (strcmp(available_layer.layerName, layer) == 0)
			{
				found = true;
				break;
			}
		}

		if (!found)
		{
			LOGE("Validation Layer {} not found", layer);
			return false;
		}
	}

	return true;
}
}        // namespace

std::vector<const char *> get_optimal_validation_layers(const std::vector<VkLayerProperties> &supported_instance_layers)
{
	std::vector<std::vector<const char *>> validation_layer_priority_list =
	    {
	        // The preferred validation layer is "VK_LAYER_KHRONOS_validation"
	        {"VK_LAYER_KHRONOS_validation"},

	        // Otherwise we fallback to using the LunarG meta layer
	        {"VK_LAYER_LUNARG_standard_validation"},

	        // Otherwise we attempt to enable the individual layers that compose the LunarG meta layer since it doesn't exist
	        {
	            "VK_LAYER_GOOGLE_threading",
	            "VK_LAYER_LUNARG_parameter_validation",
	            "VK_LAYER_LUNARG_object_tracker",
	            "VK_LAYER_LUNARG_core_validation",
	            "VK_LAYER_GOOGLE_unique_objects",
	        },

	        // Otherwise as a last resort we fallback to attempting to enable the LunarG core layer
	        {"VK_LAYER_LUNARG_core_validation"}};

	for (auto &validation_layers : validation_layer_priority_list)
	{
		if (validate_layers(validation_layers, supported_instance_layers))
		{
			return validation_layers;
		}

		LOGW("Couldn't enable validation layers (see log for error) - falling back");
	}

	// Else return nothing
	return {};
}

Instance::Instance(const std::string &              application_name,
                   const std::vector<const char *> &required_extensions,
                   const std::vector<const char *> &required_validation_layers,
                   bool                             headless) :
    extensions{required_extensions}
{
	VkResult result = volkInitialize();
	if (result)
	{
		throw VulkanException(result, "Failed to initialize volk.");
	}

	uint32_t instance_extension_count;
	VK_CHECK(vkEnumerateInstanceExtensionProperties(nullptr, &instance_extension_count, nullptr));

	std::vector<VkExtensionProperties> available_instance_extensions(instance_extension_count);
	VK_CHECK(vkEnumerateInstanceExtensionProperties(nullptr, &instance_extension_count, available_instance_extensions.data()));

#if defined(VKB_DEBUG) || defined(VKB_VALIDATION_LAYERS)
	// Check if VK_EXT_debug_utils is supported, which supersedes VK_EXT_Debug_Report
	bool debug_utils = false;
	for (auto &available_extension : available_instance_extensions)
	{
		if (strcmp(available_extension.extensionName, VK_EXT_DEBUG_UTILS_EXTENSION_NAME) == 0)
		{
			debug_utils = true;
			LOGI("{} is available, enabling it", VK_EXT_DEBUG_UTILS_EXTENSION_NAME);
			extensions.push_back(VK_EXT_DEBUG_UTILS_EXTENSION_NAME);
		}
	}
	if (!debug_utils)
	{
		extensions.push_back(VK_EXT_DEBUG_REPORT_EXTENSION_NAME);
	}
#endif

	// Try to enable headless surface extension if it exists
	if (headless)
	{
		bool headless_extension = false;
		for (auto &available_extension : available_instance_extensions)
		{
			if (strcmp(available_extension.extensionName, VK_EXT_HEADLESS_SURFACE_EXTENSION_NAME) == 0)
			{
				headless_extension = true;
				LOGI("{} is available, enabling it", VK_EXT_HEADLESS_SURFACE_EXTENSION_NAME);
				extensions.push_back(VK_EXT_HEADLESS_SURFACE_EXTENSION_NAME);
			}
		}
		if (!headless_extension)
		{
			LOGW("{} is not available, disabling swapchain creation", VK_EXT_HEADLESS_SURFACE_EXTENSION_NAME);
		}
	}
	else
	{
		extensions.push_back(VK_KHR_SURFACE_EXTENSION_NAME);
	}

	if (!validate_extensions(extensions, available_instance_extensions))
	{
		throw std::runtime_error("Required instance extensions are missing.");
	}

	uint32_t instance_layer_count;
	VK_CHECK(vkEnumerateInstanceLayerProperties(&instance_layer_count, nullptr));

	std::vector<VkLayerProperties> supported_validation_layers(instance_layer_count);
	VK_CHECK(vkEnumerateInstanceLayerProperties(&instance_layer_count, supported_validation_layers.data()));

	std::vector<const char *> requested_validation_layers(required_validation_layers);

#ifdef VKB_VALIDATION_LAYERS
	// Determine the optimal validation layers to enable that are necessary for useful debugging
	std::vector<const char *> optimal_validation_layers = get_optimal_validation_layers(supported_validation_layers);
	requested_validation_layers.insert(requested_validation_layers.end(), optimal_validation_layers.begin(), optimal_validation_layers.end());
#endif

	if (validate_layers(requested_validation_layers, supported_validation_layers))
	{
		LOGI("Enabled Validation Layers:")
		for (const auto &layer : requested_validation_layers)
		{
			LOGI("	\t{}", layer);
		}
	}
	else
	{
		throw std::runtime_error("Required validation layers are missing.");
	}

	VkApplicationInfo app_info{VK_STRUCTURE_TYPE_APPLICATION_INFO};

	app_info.pApplicationName   = application_name.c_str();
	app_info.applicationVersion = 0;
	app_info.pEngineName        = "Vulkan Samples";
	app_info.engineVersion      = 0;
	app_info.apiVersion         = VK_MAKE_VERSION(1, 0, 0);

	VkInstanceCreateInfo instance_info = {VK_STRUCTURE_TYPE_INSTANCE_CREATE_INFO};

	instance_info.pApplicationInfo = &app_info;

	instance_info.enabledExtensionCount   = to_u32(extensions.size());
	instance_info.ppEnabledExtensionNames = extensions.data();

	instance_info.enabledLayerCount   = to_u32(requested_validation_layers.size());
	instance_info.ppEnabledLayerNames = requested_validation_layers.data();

#if defined(VKB_DEBUG) || defined(VKB_VALIDATION_LAYERS)
	VkDebugReportCallbackCreateInfoEXT debug_report_create_info = {VK_STRUCTURE_TYPE_DEBUG_REPORT_CREATE_INFO_EXT};
	debug_report_create_info.flags                              = VK_DEBUG_REPORT_ERROR_BIT_EXT | VK_DEBUG_REPORT_WARNING_BIT_EXT;
	debug_report_create_info.pfnCallback                        = debug_callback;

	instance_info.pNext = &debug_report_create_info;
#endif

	// Create the Vulkan instance
	result = vkCreateInstance(&instance_info, nullptr, &handle);

	if (result != VK_SUCCESS)
	{
		throw VulkanException(result, "Could not create Vulkan instance");
	}

	volkLoadInstance(handle);

<<<<<<< HEAD
#if defined(VKB_DEBUG) || defined(VKB_VALIDATION_LAYERS)
	if (debug_utils)
	{
		VkDebugUtilsMessengerCreateInfoEXT info = {VK_STRUCTURE_TYPE_DEBUG_UTILS_MESSENGER_CREATE_INFO_EXT};

		info.messageSeverity = VK_DEBUG_UTILS_MESSAGE_SEVERITY_ERROR_BIT_EXT | VK_DEBUG_UTILS_MESSAGE_SEVERITY_WARNING_BIT_EXT;
		info.messageType     = VK_DEBUG_UTILS_MESSAGE_TYPE_VALIDATION_BIT_EXT;
		info.pfnUserCallback = debug_utils_messenger_callback;

		result = vkCreateDebugUtilsMessengerEXT(handle, &info, nullptr, &debug_utils_messenger);
		if (result != VK_SUCCESS)
		{
			throw std::runtime_error("Could not create debug utils messenger.");
		}
	}
	else
	{
		VkDebugReportCallbackCreateInfoEXT info = {VK_STRUCTURE_TYPE_DEBUG_REPORT_CREATE_INFO_EXT};

		info.flags       = VK_DEBUG_REPORT_ERROR_BIT_EXT | VK_DEBUG_REPORT_WARNING_BIT_EXT;
		info.pfnCallback = debug_callback;

		result = vkCreateDebugReportCallbackEXT(handle, &info, nullptr, &debug_report_callback);
		if (result != VK_SUCCESS)
		{
			throw std::runtime_error("Could not create debug callback.");
		}
	}
#endif

=======
>>>>>>> 9c63cdc8
	query_gpus();
}

Instance::Instance(VkInstance instance) :
    handle{instance}
{
	if (handle != VK_NULL_HANDLE)
	{
		query_gpus();
	}
	else
	{
		throw std::runtime_error("Instance not valid");
	}
}

Instance::~Instance()
{
#if defined(VKB_DEBUG) || defined(VKB_VALIDATION_LAYERS)
	if (debug_utils_messenger != VK_NULL_HANDLE)
	{
		vkDestroyDebugUtilsMessengerEXT(handle, debug_utils_messenger, nullptr);
	}
	if (debug_report_callback != VK_NULL_HANDLE)
	{
		vkDestroyDebugReportCallbackEXT(handle, debug_report_callback, nullptr);
	}
#endif

	if (handle != VK_NULL_HANDLE)
	{
		vkDestroyInstance(handle, nullptr);
	}
}

void Instance::query_gpus()
{
	// Querying valid physical devices on the machine
	uint32_t physical_device_count{0};
	VK_CHECK(vkEnumeratePhysicalDevices(handle, &physical_device_count, nullptr));

	if (physical_device_count < 1)
	{
		throw std::runtime_error("Couldn't find a physical device that supports Vulkan.");
	}

	gpus.resize(physical_device_count);

	VK_CHECK(vkEnumeratePhysicalDevices(handle, &physical_device_count, gpus.data()));
}

VkPhysicalDevice Instance::get_gpu()
{
	// Find a discrete GPU
	for (auto gpu : gpus)
	{
		VkPhysicalDeviceProperties properties{};
		vkGetPhysicalDeviceProperties(gpu, &properties);
		if (properties.deviceType == VK_PHYSICAL_DEVICE_TYPE_DISCRETE_GPU)
		{
			return gpu;
		}
	}

	// Otherwise just pick the first one
	LOGW("Couldn't find a discrete physical device, using integrated graphics");
	return gpus.at(0);
}

bool Instance::is_enabled(const char *extension)
{
	return std::find(extensions.begin(), extensions.end(), extension) != extensions.end();
}

VkInstance Instance::get_handle()
{
	return handle;
}

const std::vector<const char *> &Instance::get_extensions()
{
	return extensions;
}
}        // namespace vkb<|MERGE_RESOLUTION|>--- conflicted
+++ resolved
@@ -279,8 +279,6 @@
 
 	volkLoadInstance(handle);
 
-<<<<<<< HEAD
-#if defined(VKB_DEBUG) || defined(VKB_VALIDATION_LAYERS)
 	if (debug_utils)
 	{
 		VkDebugUtilsMessengerCreateInfoEXT info = {VK_STRUCTURE_TYPE_DEBUG_UTILS_MESSENGER_CREATE_INFO_EXT};
@@ -298,20 +296,7 @@
 	else
 	{
 		VkDebugReportCallbackCreateInfoEXT info = {VK_STRUCTURE_TYPE_DEBUG_REPORT_CREATE_INFO_EXT};
-
-		info.flags       = VK_DEBUG_REPORT_ERROR_BIT_EXT | VK_DEBUG_REPORT_WARNING_BIT_EXT;
-		info.pfnCallback = debug_callback;
-
-		result = vkCreateDebugReportCallbackEXT(handle, &info, nullptr, &debug_report_callback);
-		if (result != VK_SUCCESS)
-		{
-			throw std::runtime_error("Could not create debug callback.");
-		}
-	}
-#endif
-
-=======
->>>>>>> 9c63cdc8
+	}
 	query_gpus();
 }
 
