--- conflicted
+++ resolved
@@ -1,9 +1,6 @@
 /* Copyright (c) 2018-2024, Arm Limited and Contributors
  * Copyright (c) 2019-2024, Sascha Willems
-<<<<<<< HEAD
- * Copyright (c) 2023, Mobica Limited
-=======
->>>>>>> 1539a7f3
+ * Copyright (c) 2024, Mobica Limited
  *
  * SPDX-License-Identifier: Apache-2.0
  *
