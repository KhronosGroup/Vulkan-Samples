/* Copyright (c) 2018-2023, Arm Limited and Contributors
 * Copyright (c) 2019-2023, Sascha Willems
<<<<<<< HEAD
 * Copyright (c) 2023, Mobica Limited
=======
>>>>>>> 5d7411ed
 *
 * SPDX-License-Identifier: Apache-2.0
 *
 * Licensed under the Apache License, Version 2.0 the "License";
 * you may not use this file except in compliance with the License.
 * You may obtain a copy of the License at
 *
 *     http://www.apache.org/licenses/LICENSE-2.0
 *
 * Unless required by applicable law or agreed to in writing, software
 * distributed under the License is distributed on an "AS IS" BASIS,
 * WITHOUT WARRANTIES OR CONDITIONS OF ANY KIND, either express or implied.
 * See the License for the specific language governing permissions and
 * limitations under the License.
 */

#pragma once

#include <cstdio>
#include <map>
#include <sstream>
#include <string>
#include <unordered_map>
#include <vector>

#include <vk_mem_alloc.h>
#include <volk.h>

#define VK_FLAGS_NONE 0        // Custom define for better code readability

#define DEFAULT_FENCE_TIMEOUT 100000000000        // Default fence timeout in nanoseconds

template <class T>
using ShaderStageMap = std::map<VkShaderStageFlagBits, T>;

template <class T>
using BindingMap = std::map<uint32_t, std::map<uint32_t, T>>;

namespace vkb
{
/**
 * @brief Helper function to determine if a Vulkan format is depth only.
 * @param format Vulkan format to check.
 * @return True if format is a depth only, false otherwise.
 */
bool is_depth_only_format(VkFormat format);

/**
 * @brief Helper function to determine if a Vulkan format is depth with stencil.
 * @param format Vulkan format to check.
 * @return True if format is a depth with stencil, false otherwise.
 */
bool is_depth_stencil_format(VkFormat format);

/**
 * @brief Helper function to determine if a Vulkan format is depth.
 * @param format Vulkan format to check.
 * @return True if format is a depth, false otherwise.
 */
bool is_depth_format(VkFormat format);

/**
 * @brief Helper function to determine a suitable supported depth format based on a priority list
 * @param physical_device The physical device to check the depth formats against
 * @param depth_only (Optional) Wether to include the stencil component in the format or not
 * @param depth_format_priority_list (Optional) The list of depth formats to prefer over one another
 *		  By default we start with the highest precision packed format
 * @return The valid suited depth format
 */
VkFormat get_suitable_depth_format(VkPhysicalDevice             physical_device,
                                   bool                         depth_only                 = false,
                                   const std::vector<VkFormat> &depth_format_priority_list = {
                                       VK_FORMAT_D32_SFLOAT,
                                       VK_FORMAT_D24_UNORM_S8_UINT,
                                       VK_FORMAT_D16_UNORM});

/**
 * @brief Helper function to determine if a Vulkan descriptor type is a dynamic storage buffer or dynamic uniform buffer.
 * @param descriptor_type Vulkan descriptor type to check.
 * @return True if type is dynamic buffer, false otherwise.
 */
bool is_dynamic_buffer_descriptor_type(VkDescriptorType descriptor_type);

/**
 * @brief Helper function to determine if a Vulkan descriptor type is a buffer (either uniform or storage buffer, dynamic or not).
 * @param descriptor_type Vulkan descriptor type to check.
 * @return True if type is buffer, false otherwise.
 */
bool is_buffer_descriptor_type(VkDescriptorType descriptor_type);

/**
 * @brief Helper function to get the bits per pixel of a Vulkan format.
 * @param format Vulkan format to check.
 * @return The bits per pixel of the given format, -1 for invalid formats.
 */
int32_t get_bits_per_pixel(VkFormat format);

enum class ShaderSourceLanguage
{
	GLSL,
	HLSL,
	SPV,
};

/**
 * @brief Helper function to create a VkShaderModule
 * @param filename The shader location
 * @param device The logical device
 * @param stage The shader stage
 * @param src_language The shader language
 * @return The string to return.
 */
VkShaderModule load_shader(const std::string &filename, VkDevice device, VkShaderStageFlagBits stage, ShaderSourceLanguage src_language = ShaderSourceLanguage::GLSL);

/**
 * @brief Helper function to select a VkSurfaceFormatKHR
 * @param gpu The VkPhysicalDevice to select a format for.
 * @param surface The VkSurfaceKHR to select a format for.
 * @param preferred_formats List of preferred VkFormats to use.
 * @return The preferred VkSurfaceFormatKHR.
 */
VkSurfaceFormatKHR select_surface_format(VkPhysicalDevice             gpu,
                                         VkSurfaceKHR                 surface,
                                         std::vector<VkFormat> const &preferred_formats = {
                                             VK_FORMAT_R8G8B8A8_SRGB, VK_FORMAT_B8G8R8A8_SRGB, VK_FORMAT_A8B8G8R8_SRGB_PACK32});

/**
 * @brief Image memory barrier structure used to define
 *        memory access for an image view during command recording.
 */
struct ImageMemoryBarrier
{
	VkPipelineStageFlags src_stage_mask{VK_PIPELINE_STAGE_BOTTOM_OF_PIPE_BIT};

	VkPipelineStageFlags dst_stage_mask{VK_PIPELINE_STAGE_TOP_OF_PIPE_BIT};

	VkAccessFlags src_access_mask{0};

	VkAccessFlags dst_access_mask{0};

	VkImageLayout old_layout{VK_IMAGE_LAYOUT_UNDEFINED};

	VkImageLayout new_layout{VK_IMAGE_LAYOUT_UNDEFINED};

	uint32_t old_queue_family{VK_QUEUE_FAMILY_IGNORED};

	uint32_t new_queue_family{VK_QUEUE_FAMILY_IGNORED};
};

/**
 * @brief Buffer memory barrier structure used to define
 *        memory access for a buffer during command recording.
 */
struct BufferMemoryBarrier
{
	VkPipelineStageFlags src_stage_mask{VK_PIPELINE_STAGE_BOTTOM_OF_PIPE_BIT};

	VkPipelineStageFlags dst_stage_mask{VK_PIPELINE_STAGE_TOP_OF_PIPE_BIT};

	VkAccessFlags src_access_mask{0};

	VkAccessFlags dst_access_mask{0};
};

/**
<<<<<<< HEAD
 * @brief Put an image memory barrier for setting an image layout on the sub resource into the given command buffer
 */
void set_image_layout(
    VkCommandBuffer         command_buffer,
    VkImage                 image,
    VkImageLayout           old_layout,
    VkImageLayout           new_layout,
    VkImageSubresourceRange subresource_range,
    VkPipelineStageFlags    src_mask = VK_PIPELINE_STAGE_ALL_COMMANDS_BIT,
    VkPipelineStageFlags    dst_mask = VK_PIPELINE_STAGE_ALL_COMMANDS_BIT);

/**
 * @brief Uses a fixed sub resource layout with first mip level and layer
 */
void set_image_layout(
    VkCommandBuffer      command_buffer,
    VkImage              image,
    VkImageAspectFlags   aspect_mask,
    VkImageLayout        old_layout,
    VkImageLayout        new_layout,
    VkPipelineStageFlags src_mask = VK_PIPELINE_STAGE_ALL_COMMANDS_BIT,
    VkPipelineStageFlags dst_mask = VK_PIPELINE_STAGE_ALL_COMMANDS_BIT);

/**
 * @brief Insert an image memory barrier into the command buffer
 */
void insert_image_memory_barrier(
    VkCommandBuffer         command_buffer,
    VkImage                 image,
    VkAccessFlags           src_access_mask,
    VkAccessFlags           dst_access_mask,
    VkImageLayout           old_layout,
    VkImageLayout           new_layout,
    VkPipelineStageFlags    src_stage_mask,
    VkPipelineStageFlags    dst_stage_mask,
    VkImageSubresourceRange subresource_range);
=======
 * @brief Put an image memory barrier for a layout transition of an image, using explicitly give transition parameters.
 * @param command_buffer The VkCommandBuffer to record the barrier.
 * @param image The VkImage to transition.
 * @param src_stage_mask The VkPipelineStageFlags to use as source.
 * @param dst_stage_mask The VkPipelineStageFlags to use as destination.
 * @param src_access_mask The VkAccessFlags to use as source.
 * @param dst_access_mask The VkAccessFlags to use as destination.
 * @param old_layout The VkImageLayout to transition from.
 * @param new_layout The VkImageLayout to transition to.
 * @param subresource_range The VkImageSubresourceRange to use with the transition.
 */
void image_layout_transition(VkCommandBuffer                command_buffer,
                             VkImage                        image,
                             VkPipelineStageFlags           src_stage_mask,
                             VkPipelineStageFlags           dst_stage_mask,
                             VkAccessFlags                  src_access_mask,
                             VkAccessFlags                  dst_access_mask,
                             VkImageLayout                  old_layout,
                             VkImageLayout                  new_layout,
                             VkImageSubresourceRange const &subresource_range);

/**
 * @brief Put an image memory barrier for a layout transition of an image, on a given subresource range.
 *
 * The src_stage_mask, dst_stage_mask, src_access_mask, and dst_access_mask used are determined from old_layout and new_layout.
 *
 * @param command_buffer The VkCommandBuffer to record the barrier.
 * @param image The VkImage to transition.
 * @param old_layout The VkImageLayout to transition from.
 * @param new_layout The VkImageLayout to transition to.
 * @param subresource_range The VkImageSubresourceRange to use with the transition.
 */
void image_layout_transition(VkCommandBuffer                command_buffer,
                             VkImage                        image,
                             VkImageLayout                  old_layout,
                             VkImageLayout                  new_layout,
                             VkImageSubresourceRange const &subresource_range);

/**
 * @brief Put an image memory barrier for a layout transition of an image, on a fixed subresource with first mip level and layer.
 *
 * The src_stage_mask, dst_stage_mask, src_access_mask, and dst_access_mask used are determined from old_layout and new_layout.
 *
 * @param command_buffer The VkCommandBuffer to record the barrier.
 * @param image The VkImage to transition.
 * @param old_layout The VkImageLayout to transition from.
 * @param new_layout The VkImageLayout to transition to.
 */
void image_layout_transition(VkCommandBuffer command_buffer,
                             VkImage         image,
                             VkImageLayout   old_layout,
                             VkImageLayout   new_layout);

/**
 * @brief Put an image memory barrier for a layout transition of a vector of images, with a given subresource range per image.
 *
 * The src_stage_mask, dst_stage_mask, src_access_mask, and dst_access_mask used are determined from old_layout and new_layout.
 *
 * @param command_buffer The VkCommandBuffer to record the barrier.
 * @param imagesAndRanges The images to transition, with accompanying subresource ranges.
 * @param old_layout The VkImageLayout to transition from.
 * @param new_layout The VkImageLayout to transition to.
 */
void image_layout_transition(VkCommandBuffer                                                 command_buffer,
                             std::vector<std::pair<VkImage, VkImageSubresourceRange>> const &imagesAndRanges,
                             VkImageLayout                                                   old_layout,
                             VkImageLayout                                                   new_layout);
>>>>>>> 5d7411ed

/**
 * @brief Load and store info for a render pass attachment.
 */
struct LoadStoreInfo
{
	VkAttachmentLoadOp load_op = VK_ATTACHMENT_LOAD_OP_CLEAR;

	VkAttachmentStoreOp store_op = VK_ATTACHMENT_STORE_OP_STORE;
};

namespace gbuffer
{
/**
 * @return Load store info to load all and store only the swapchain
 */
std::vector<LoadStoreInfo> get_load_all_store_swapchain();

/**
 * @return Load store info to clear all and store only the swapchain
 */
std::vector<LoadStoreInfo> get_clear_all_store_swapchain();

/**
 * @return Load store info to clear and store all images
 */
std::vector<LoadStoreInfo> get_clear_store_all();

/**
 * @return Default clear values for the G-buffer
 */
std::vector<VkClearValue> get_clear_value();
}        // namespace gbuffer

}        // namespace vkb<|MERGE_RESOLUTION|>--- conflicted
+++ resolved
@@ -1,9 +1,6 @@
 /* Copyright (c) 2018-2023, Arm Limited and Contributors
  * Copyright (c) 2019-2023, Sascha Willems
-<<<<<<< HEAD
  * Copyright (c) 2023, Mobica Limited
-=======
->>>>>>> 5d7411ed
  *
  * SPDX-License-Identifier: Apache-2.0
  *
@@ -169,44 +166,6 @@
 };
 
 /**
-<<<<<<< HEAD
- * @brief Put an image memory barrier for setting an image layout on the sub resource into the given command buffer
- */
-void set_image_layout(
-    VkCommandBuffer         command_buffer,
-    VkImage                 image,
-    VkImageLayout           old_layout,
-    VkImageLayout           new_layout,
-    VkImageSubresourceRange subresource_range,
-    VkPipelineStageFlags    src_mask = VK_PIPELINE_STAGE_ALL_COMMANDS_BIT,
-    VkPipelineStageFlags    dst_mask = VK_PIPELINE_STAGE_ALL_COMMANDS_BIT);
-
-/**
- * @brief Uses a fixed sub resource layout with first mip level and layer
- */
-void set_image_layout(
-    VkCommandBuffer      command_buffer,
-    VkImage              image,
-    VkImageAspectFlags   aspect_mask,
-    VkImageLayout        old_layout,
-    VkImageLayout        new_layout,
-    VkPipelineStageFlags src_mask = VK_PIPELINE_STAGE_ALL_COMMANDS_BIT,
-    VkPipelineStageFlags dst_mask = VK_PIPELINE_STAGE_ALL_COMMANDS_BIT);
-
-/**
- * @brief Insert an image memory barrier into the command buffer
- */
-void insert_image_memory_barrier(
-    VkCommandBuffer         command_buffer,
-    VkImage                 image,
-    VkAccessFlags           src_access_mask,
-    VkAccessFlags           dst_access_mask,
-    VkImageLayout           old_layout,
-    VkImageLayout           new_layout,
-    VkPipelineStageFlags    src_stage_mask,
-    VkPipelineStageFlags    dst_stage_mask,
-    VkImageSubresourceRange subresource_range);
-=======
  * @brief Put an image memory barrier for a layout transition of an image, using explicitly give transition parameters.
  * @param command_buffer The VkCommandBuffer to record the barrier.
  * @param image The VkImage to transition.
@@ -274,7 +233,6 @@
                              std::vector<std::pair<VkImage, VkImageSubresourceRange>> const &imagesAndRanges,
                              VkImageLayout                                                   old_layout,
                              VkImageLayout                                                   new_layout);
->>>>>>> 5d7411ed
 
 /**
  * @brief Load and store info for a render pass attachment.
