/* Copyright (c) 2018-2024, Arm Limited and Contributors
 * Copyright (c) 2019-2024, Sascha Willems
 * Copyright (c) 2024, Mobica Limited
 *
 * SPDX-License-Identifier: Apache-2.0
 *
 * Licensed under the Apache License, Version 2.0 the "License";
 * you may not use this file except in compliance with the License.
 * You may obtain a copy of the License at
 *
 *     http://www.apache.org/licenses/LICENSE-2.0
 *
 * Unless required by applicable law or agreed to in writing, software
 * distributed under the License is distributed on an "AS IS" BASIS,
 * WITHOUT WARRANTIES OR CONDITIONS OF ANY KIND, either express or implied.
 * See the License for the specific language governing permissions and
 * limitations under the License.
 */

#pragma once

#include <cstdio>
#include <map>
#include <sstream>
#include <string>
#include <unordered_map>
#include <vector>

#include <vk_mem_alloc.h>
#include <volk.h>

#define VK_FLAGS_NONE 0        // Custom define for better code readability

#define DEFAULT_FENCE_TIMEOUT 100000000000        // Default fence timeout in nanoseconds

template <class T>
using ShaderStageMap = std::map<VkShaderStageFlagBits, T>;

template <class T>
using BindingMap = std::map<uint32_t, std::map<uint32_t, T>>;

namespace vkb
{
/**
 * @brief Helper function to determine if a Vulkan format is depth only.
 * @param format Vulkan format to check.
 * @return True if format is a depth only, false otherwise.
 */
bool is_depth_only_format(VkFormat format);

/**
 * @brief Helper function to determine if a Vulkan format is depth with stencil.
 * @param format Vulkan format to check.
 * @return True if format is a depth with stencil, false otherwise.
 */
bool is_depth_stencil_format(VkFormat format);

/**
 * @brief Helper function to determine if a Vulkan format is depth.
 * @param format Vulkan format to check.
 * @return True if format is a depth, false otherwise.
 */
bool is_depth_format(VkFormat format);

/**
 * @brief Helper function to determine a suitable supported depth format based on a priority list
 * @param physical_device The physical device to check the depth formats against
 * @param depth_only (Optional) Wether to include the stencil component in the format or not
 * @param depth_format_priority_list (Optional) The list of depth formats to prefer over one another
 *		  By default we start with the highest precision packed format
 * @return The valid suited depth format
 */
VkFormat get_suitable_depth_format(VkPhysicalDevice             physical_device,
                                   bool                         depth_only                 = false,
                                   const std::vector<VkFormat> &depth_format_priority_list = {
                                       VK_FORMAT_D32_SFLOAT,
                                       VK_FORMAT_D24_UNORM_S8_UINT,
                                       VK_FORMAT_D16_UNORM});

/**
 * @brief Helper function to pick a blendable format from a priority ordered list
 * @param physical_device The physical device to check the formats against
 * @param format_priority_list List of formats in order of priority
 * @return The selected format
 */
VkFormat choose_blendable_format(VkPhysicalDevice physical_device, const std::vector<VkFormat> &format_priority_list);

/**
 * @brief Helper function to determine if a Vulkan descriptor type is a dynamic storage buffer or dynamic uniform buffer.
 * @param descriptor_type Vulkan descriptor type to check.
 * @return True if type is dynamic buffer, false otherwise.
 */
bool is_dynamic_buffer_descriptor_type(VkDescriptorType descriptor_type);

/**
 * @brief Helper function to determine if a Vulkan descriptor type is a buffer (either uniform or storage buffer, dynamic or not).
 * @param descriptor_type Vulkan descriptor type to check.
 * @return True if type is buffer, false otherwise.
 */
bool is_buffer_descriptor_type(VkDescriptorType descriptor_type);

/**
 * @brief Helper function to get the bits per pixel of a Vulkan format.
 * @param format Vulkan format to check.
 * @return The bits per pixel of the given format, -1 for invalid formats.
 */
int32_t get_bits_per_pixel(VkFormat format);

<<<<<<< HEAD
typedef enum ShaderSourceLanguage
{
	VK_GLSL,
	VK_HLSL,
	VK_SPV,
} ShaderSourceLanguage;
=======
enum class ShaderSourceLanguage
{
	GLSL,
	HLSL,
	SPV,
};
>>>>>>> 478890b0

/**
 * @brief Helper function to create a VkShaderModule
 * @param filename The shader location
 * @param device The logical device
 * @param stage The shader stage
 * @param src_language The shader language
 * @return The string to return.
 */
<<<<<<< HEAD
VkShaderModule load_shader(const std::string &filename, VkDevice device, VkShaderStageFlagBits stage, ShaderSourceLanguage src_language = ShaderSourceLanguage::VK_GLSL);
=======
VkShaderModule load_shader(const std::string &filename, VkDevice device, VkShaderStageFlagBits stage, ShaderSourceLanguage src_language = ShaderSourceLanguage::GLSL);
>>>>>>> 478890b0

/**
 * @brief Helper function to select a VkSurfaceFormatKHR
 * @param gpu The VkPhysicalDevice to select a format for.
 * @param surface The VkSurfaceKHR to select a format for.
 * @param preferred_formats List of preferred VkFormats to use.
 * @return The preferred VkSurfaceFormatKHR.
 */
VkSurfaceFormatKHR select_surface_format(VkPhysicalDevice             gpu,
                                         VkSurfaceKHR                 surface,
                                         std::vector<VkFormat> const &preferred_formats = {
                                             VK_FORMAT_R8G8B8A8_SRGB, VK_FORMAT_B8G8R8A8_SRGB, VK_FORMAT_A8B8G8R8_SRGB_PACK32});

/**
 * @brief Image memory barrier structure used to define
 *        memory access for an image view during command recording.
 */
struct ImageMemoryBarrier
{
	VkPipelineStageFlags src_stage_mask{VK_PIPELINE_STAGE_BOTTOM_OF_PIPE_BIT};

	VkPipelineStageFlags dst_stage_mask{VK_PIPELINE_STAGE_TOP_OF_PIPE_BIT};

	VkAccessFlags src_access_mask{0};

	VkAccessFlags dst_access_mask{0};

	VkImageLayout old_layout{VK_IMAGE_LAYOUT_UNDEFINED};

	VkImageLayout new_layout{VK_IMAGE_LAYOUT_UNDEFINED};

	uint32_t old_queue_family{VK_QUEUE_FAMILY_IGNORED};

	uint32_t new_queue_family{VK_QUEUE_FAMILY_IGNORED};
};

/**
 * @brief Buffer memory barrier structure used to define
 *        memory access for a buffer during command recording.
 */
struct BufferMemoryBarrier
{
	VkPipelineStageFlags src_stage_mask{VK_PIPELINE_STAGE_BOTTOM_OF_PIPE_BIT};

	VkPipelineStageFlags dst_stage_mask{VK_PIPELINE_STAGE_TOP_OF_PIPE_BIT};

	VkAccessFlags src_access_mask{0};

	VkAccessFlags dst_access_mask{0};
};

/**
 * @brief Put an image memory barrier for a layout transition of an image, using explicitly give transition parameters.
 * @param command_buffer The VkCommandBuffer to record the barrier.
 * @param image The VkImage to transition.
 * @param src_stage_mask The VkPipelineStageFlags to use as source.
 * @param dst_stage_mask The VkPipelineStageFlags to use as destination.
 * @param src_access_mask The VkAccessFlags to use as source.
 * @param dst_access_mask The VkAccessFlags to use as destination.
 * @param old_layout The VkImageLayout to transition from.
 * @param new_layout The VkImageLayout to transition to.
 * @param subresource_range The VkImageSubresourceRange to use with the transition.
 */
void image_layout_transition(VkCommandBuffer                command_buffer,
                             VkImage                        image,
                             VkPipelineStageFlags           src_stage_mask,
                             VkPipelineStageFlags           dst_stage_mask,
                             VkAccessFlags                  src_access_mask,
                             VkAccessFlags                  dst_access_mask,
                             VkImageLayout                  old_layout,
                             VkImageLayout                  new_layout,
                             VkImageSubresourceRange const &subresource_range);

/**
 * @brief Put an image memory barrier for a layout transition of an image, on a given subresource range.
 *
 * The src_stage_mask, dst_stage_mask, src_access_mask, and dst_access_mask used are determined from old_layout and new_layout.
 *
 * @param command_buffer The VkCommandBuffer to record the barrier.
 * @param image The VkImage to transition.
 * @param old_layout The VkImageLayout to transition from.
 * @param new_layout The VkImageLayout to transition to.
 * @param subresource_range The VkImageSubresourceRange to use with the transition.
 */
void image_layout_transition(VkCommandBuffer                command_buffer,
                             VkImage                        image,
                             VkImageLayout                  old_layout,
                             VkImageLayout                  new_layout,
                             VkImageSubresourceRange const &subresource_range);

/**
 * @brief Put an image memory barrier for a layout transition of an image, on a fixed subresource with first mip level and layer.
 *
 * The src_stage_mask, dst_stage_mask, src_access_mask, and dst_access_mask used are determined from old_layout and new_layout.
 *
 * @param command_buffer The VkCommandBuffer to record the barrier.
 * @param image The VkImage to transition.
 * @param old_layout The VkImageLayout to transition from.
 * @param new_layout The VkImageLayout to transition to.
 */
void image_layout_transition(VkCommandBuffer command_buffer,
                             VkImage         image,
                             VkImageLayout   old_layout,
                             VkImageLayout   new_layout);

/**
 * @brief Put an image memory barrier for a layout transition of a vector of images, with a given subresource range per image.
 *
 * The src_stage_mask, dst_stage_mask, src_access_mask, and dst_access_mask used are determined from old_layout and new_layout.
 *
 * @param command_buffer The VkCommandBuffer to record the barrier.
 * @param imagesAndRanges The images to transition, with accompanying subresource ranges.
 * @param old_layout The VkImageLayout to transition from.
 * @param new_layout The VkImageLayout to transition to.
 */
void image_layout_transition(VkCommandBuffer                                                 command_buffer,
                             std::vector<std::pair<VkImage, VkImageSubresourceRange>> const &imagesAndRanges,
                             VkImageLayout                                                   old_layout,
                             VkImageLayout                                                   new_layout);
/**
 * @brief Put an image memory barrier for setting an image layout on the sub resource into the given command buffer
 */
void set_image_layout(
    VkCommandBuffer         command_buffer,
    VkImage                 image,
    VkImageLayout           old_layout,
    VkImageLayout           new_layout,
    VkImageSubresourceRange subresource_range,
    VkPipelineStageFlags    src_mask = VK_PIPELINE_STAGE_ALL_COMMANDS_BIT,
    VkPipelineStageFlags    dst_mask = VK_PIPELINE_STAGE_ALL_COMMANDS_BIT);

/**
 * @brief Uses a fixed sub resource layout with first mip level and layer
 */
void set_image_layout(
    VkCommandBuffer      command_buffer,
    VkImage              image,
    VkImageAspectFlags   aspect_mask,
    VkImageLayout        old_layout,
    VkImageLayout        new_layout,
    VkPipelineStageFlags src_mask = VK_PIPELINE_STAGE_ALL_COMMANDS_BIT,
    VkPipelineStageFlags dst_mask = VK_PIPELINE_STAGE_ALL_COMMANDS_BIT);

/**
 * @brief Insert an image memory barrier into the command buffer
 */
void insert_image_memory_barrier(
    VkCommandBuffer         command_buffer,
    VkImage                 image,
    VkAccessFlags           src_access_mask,
    VkAccessFlags           dst_access_mask,
    VkImageLayout           old_layout,
    VkImageLayout           new_layout,
    VkPipelineStageFlags    src_stage_mask,
    VkPipelineStageFlags    dst_stage_mask,
    VkImageSubresourceRange subresource_range);

/**
 * @brief Load and store info for a render pass attachment.
 */
struct LoadStoreInfo
{
	VkAttachmentLoadOp load_op = VK_ATTACHMENT_LOAD_OP_CLEAR;

	VkAttachmentStoreOp store_op = VK_ATTACHMENT_STORE_OP_STORE;
};

namespace gbuffer
{
/**
 * @return Load store info to load all and store only the swapchain
 */
std::vector<LoadStoreInfo> get_load_all_store_swapchain();

/**
 * @return Load store info to clear all and store only the swapchain
 */
std::vector<LoadStoreInfo> get_clear_all_store_swapchain();

/**
 * @return Load store info to clear and store all images
 */
std::vector<LoadStoreInfo> get_clear_store_all();

/**
 * @return Default clear values for the G-buffer
 */
std::vector<VkClearValue> get_clear_value();
}        // namespace gbuffer

}        // namespace vkb<|MERGE_RESOLUTION|>--- conflicted
+++ resolved
@@ -106,21 +106,12 @@
  */
 int32_t get_bits_per_pixel(VkFormat format);
 
-<<<<<<< HEAD
-typedef enum ShaderSourceLanguage
-{
-	VK_GLSL,
-	VK_HLSL,
-	VK_SPV,
-} ShaderSourceLanguage;
-=======
 enum class ShaderSourceLanguage
 {
 	GLSL,
 	HLSL,
 	SPV,
 };
->>>>>>> 478890b0
 
 /**
  * @brief Helper function to create a VkShaderModule
@@ -130,11 +121,7 @@
  * @param src_language The shader language
  * @return The string to return.
  */
-<<<<<<< HEAD
-VkShaderModule load_shader(const std::string &filename, VkDevice device, VkShaderStageFlagBits stage, ShaderSourceLanguage src_language = ShaderSourceLanguage::VK_GLSL);
-=======
 VkShaderModule load_shader(const std::string &filename, VkDevice device, VkShaderStageFlagBits stage, ShaderSourceLanguage src_language = ShaderSourceLanguage::GLSL);
->>>>>>> 478890b0
 
 /**
  * @brief Helper function to select a VkSurfaceFormatKHR
