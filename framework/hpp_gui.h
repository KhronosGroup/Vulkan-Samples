/* Copyright (c) 2021-2024, NVIDIA CORPORATION. All rights reserved.
 *
 * SPDX-License-Identifier: Apache-2.0
 *
 * Licensed under the Apache License, Version 2.0 the "License";
 * you may not use this file except in compliance with the License.
 * You may obtain a copy of the License at
 *
 *     http://www.apache.org/licenses/LICENSE-2.0
 *
 * Unless required by applicable law or agreed to in writing, software
 * distributed under the License is distributed on an "AS IS" BASIS,
 * WITHOUT WARRANTIES OR CONDITIONS OF ANY KIND, either express or implied.
 * See the License for the specific language governing permissions and
 * limitations under the License.
 */

#pragma once

#include <imgui.h>

#include "core/hpp_command_buffer.h"
#include "core/hpp_image_view.h"
#include "core/hpp_pipeline_layout.h"
#include "debug_info.h"
#include "drawer.h"
#include "filesystem/legacy.h"
#include "platform/input_events.h"
#include "stats/hpp_stats.h"

namespace vkb
{
template <vkb::BindingType bindingType>
class VulkanSample;

/**
 * @brief Helper structure for fonts loaded from TTF
 */
struct HPPFont
{
	/**
	 * @brief Constructor
	 * @param name The name of the font file that exists within 'assets/fonts' (without extension)
	 * @param size The font size, scaled by DPI
	 */
	HPPFont(const std::string &name, float size) :
	    name{name},
	    data{vkb::fs::read_asset("fonts/" + name + ".ttf")},
	    size{size}
	{
		// Keep ownership of the font data to avoid a double delete
		ImFontConfig font_config{};
		font_config.FontDataOwnedByAtlas = false;

		if (size < 1.0f)
		{
			size = 20.0f;
		}

		ImGuiIO &io = ImGui::GetIO();
		handle      = io.Fonts->AddFontFromMemoryTTF(data.data(), static_cast<int>(data.size()), size, &font_config);
	}

	std::vector<uint8_t> data;
	ImFont	          *handle = nullptr;
	std::string          name;
	float                size = 0.0f;
};

/**
<<<<<<< HEAD
 * @brief Responsible for drawing new elements into the gui
 */
class HPPDrawer
{
  public:
	enum class ColorOp
	{
		Edit,
		Pick
	};

	HPPDrawer() = default;

	/**
	 * @brief Clears the dirty bit set
	 */
	void clear();

	/**
	 * @brief Returns true if the drawer has been updated
	 */
	bool is_dirty() const;

	/**
	 * @brief May be used to force drawer update
	 */
	void set_dirty(bool dirty);

	/**
	 * @brief Adds a collapsable header item to the gui
	 * @param caption The text to display
	 * @returns True if adding item was successful
	 */
	bool header(const std::string &caption) const;

	/**
	 * @brief Adds a checkbox to the gui
	 * @param caption The text to display
	 * @param value The boolean value to map the checkbox to
	 * @returns True if adding item was successful
	 */
	bool checkbox(const std::string &caption, bool *value);

	/**
	 * @brief Adds a checkbox to the gui
	 * @param caption The text to display
	 * @param value The integer value to map the checkbox to
	 * @returns True if adding item was successful
	 */
	bool checkbox(const std::string &caption, int32_t *value);

	/**
	 * @brief Adds a number input field to the gui
	 * @param caption The text to display
	 * @param value The value to map to
	 * @param step The step increment
	 * @param fmt The c-style format parameter
	 * @returns True if adding item was successful
	 */
	bool input_float(const std::string &caption, float *value, float step, const char *fmt);

	/**
	 * @brief Adds a slide bar to the gui for floating points to the gui
	 * @param caption The text to display
	 * @param value The value to map to
	 * @param min The minimum value
	 * @param max The maximum value
	 * @returns True if adding item was successful
	 */
	bool slider_float(const std::string &caption, float *value, float min, float max);

	/**
	 * @brief Adds a slide bar to the gui for integers to the gui
	 * @param caption The text to display
	 * @param value The value to map to
	 * @param min The minimum value
	 * @param max The maximum value
	 * @returns True if adding item was successful
	 */
	bool slider_int(const std::string &caption, int32_t *value, int32_t min, int32_t max);

	/**
	 * @brief Adds a multiple choice drop box to the gui
	 * @param caption The text to display
	 * @param itemindex The item index to display
	 * @param items The items to display in the box
	 * @returns True if adding item was successful
	 */
	bool combo_box(const std::string &caption, int32_t *itemindex, std::vector<std::string> items);

	/**
	 * @brief Adds a clickable button to the gui
	 * @param caption The text to display
	 * @returns True if adding item was successful
	 */
	bool button(const std::string &caption);

	/**
	 * @brief Adds a label to the gui
	 * @param formatstr The format string
	 */
	void text(const char *formatstr, ...);

	/**
	 * @brief Adds a color edit to the gui
	 * @tparam OP Mode of the color element.
	 * @tparam N Color channel count. Must be 3 or 4.
	 * @param caption The text to display
	 * @param color Color channel array on which the picker works. It contains values ranging from 0 to 1.
	 * @param width Element width. Zero is a special value for the default element width.
	 * @param flags Flags to modify the appearance and behavior of the element.
	 */
	template <ColorOp OP, size_t N>
	bool color_op(const std::string &caption, std::array<float, N> &color, float width = 0.0f, ImGuiColorEditFlags flags = 0)
	{
		static_assert((N == 3) || (N == 4), "The channel count must be 3 or 4.");

		ImGui::PushItemWidth(width);
		bool res = color_op_impl<OP, N>(caption.c_str(), color.data(), flags);
		ImGui::PopItemWidth();
		if (res)
			dirty = true;
		return res;
	}

  private:
	template <ColorOp OP, size_t N>
	inline bool color_op_impl(const char *caption, float *colors, ImGuiColorEditFlags flags)
	{
		assert(false);
		return false;
	}

	bool dirty = false;
};

template <>
bool HPPDrawer::color_op_impl<HPPDrawer::ColorOp::Edit, 3>(const char *caption, float *colors, ImGuiColorEditFlags flags);

template <>
bool HPPDrawer::color_op_impl<HPPDrawer::ColorOp::Edit, 4>(const char *caption, float *colors, ImGuiColorEditFlags flags);

template <>
bool HPPDrawer::color_op_impl<HPPDrawer::ColorOp::Pick, 3>(const char *caption, float *colors, ImGuiColorEditFlags flags);

template <>
bool HPPDrawer::color_op_impl<HPPDrawer::ColorOp::Pick, 4>(const char *caption, float *colors, ImGuiColorEditFlags flags);

class HPPVulkanSample;

/**
=======
>>>>>>> 6fb21969
 * @brief Vulkan helper class for Dear ImGui, based on vulkan.hpp
 */
class HPPGui
{
  public:
	/**
	 * @brief Helper class for drawing statistics
	 */
	class StatsView
	{
	  public:
		/**
		 * @brief Constructs a StatsView
		 * @param stats Const pointer to the Stats data object; may be null
		 */
		StatsView(const vkb::stats::HPPStats *stats);

		/**
		 * @brief Resets the max values for the stats
		 *        which do not have a fixed max
		 */
		void reset_max_values();

		/**
		 * @brief Resets the max value for a specific stat
		 */
		void reset_max_value(StatIndex index);

	  public:
		std::map<StatIndex, StatGraphData> graph_map;
		float                              graph_height = 50.0f;
		float                              top_padding  = 1.1f;
	};

  public:
	// The name of the default font file to use
	static const std::string default_font;
	// Used to show/hide the GUI
	static bool visible;

  public:
	/**
	 * @brief Initializes the HPPGui
	 * @param sample A vulkan render context
	 * @param window A Window object from which to draw DPI and content scaling information
	 * @param stats A statistics object (null if no statistics are used)
	 * @param font_size The font size
	 * @param explicit_update If true, update buffers every frame
	 */
	HPPGui(VulkanSample<vkb::BindingType::Cpp> &sample,
	       const vkb::Window                   &window,
	       const vkb::stats::HPPStats          *stats           = nullptr,
	       float                                font_size       = 21.0f,
	       bool                                 explicit_update = false);

	/**
	 * @brief Destroys the HPPGui
	 */
	~HPPGui();

	void prepare(vk::PipelineCache pipeline_cache, vk::RenderPass render_pass, const std::vector<vk::PipelineShaderStageCreateInfo> &shader_stages);

	/**
	 * @brief Handles resizing of the window
	 * @param width New width of the window
	 * @param height New height of the window
	 */
	void resize(uint32_t width, uint32_t height) const;

	/**
	 * @brief Starts a new ImGui frame
	 *        to be called before drawing any window
	 */
	void new_frame() const;

	/**
	 * @brief Updates the HPPGui
	 * @param delta_time Time passed since last update
	 */
	void update(float delta_time);

	bool update_buffers();

	/**
	 * @brief Draws the HPPGui
	 * @param command_buffer Command buffer to register draw-commands
	 */
	void draw(vkb::core::HPPCommandBuffer &command_buffer);

	/**
	 * @brief Draws the HPPGui
	 * @param command_buffer Command buffer to register draw-commands
	 */
	void draw(vk::CommandBuffer command_buffer) const;

	/**
	 * @brief Shows an overlay top window with app info and maybe stats
	 * @param app_name Application name
	 * @param stats Statistics to show (can be null)
	 * @param debug_info Debug info to show (can be null)
	 */
	void show_top_window(const std::string &app_name, const vkb::stats::HPPStats *stats = nullptr, const DebugInfo *debug_info = nullptr);

	/**
	 * @brief Shows the ImGui Demo window
	 */
	void show_demo_window() const;

	/**
	 * @brief Shows an child with app info
	 * @param app_name Application name
	 */
	void show_app_info(const std::string &app_name) const;

	/**
	 * @brief Shows a moveable window with debug information
	 * @param debug_info The object holding the data fields to be displayed
	 * @param position The absolute position to set
	 */
	void show_debug_window(const DebugInfo &debug_info, const ImVec2 &position);

	/**
	 * @brief Shows a child with statistics
	 * @param stats Statistics to show
	 */
	void show_stats(const vkb::stats::HPPStats &stats);

	/**
	 * @brief Shows an options windows, to be filled by the sample,
	 *        which will be positioned at the top
	 * @param body ImGui commands defining the body of the window
	 * @param lines The number of lines of text to draw in the window
	 *        These will help the gui to calculate the height of the window
	 */
	void show_options_window(std::function<void()> body, const uint32_t lines = 3) const;

	void show_simple_window(const std::string &name, uint32_t last_fps, std::function<void()> body) const;

	bool input_event(const InputEvent &input_event);

	/**
	 * @return The stats view
	 */
	const StatsView &get_stats_view() const;

	Drawer &get_drawer();

	HPPFont const &get_font(const std::string &font_name = HPPGui::default_font) const;

	bool is_debug_view_active() const;

  private:
	/**
	 * @brief Updates Vulkan buffers
	 * @param frame Frame to render into
	 */
	void update_buffers(vkb::core::HPPCommandBuffer &command_buffer) const;

  private:
	/**
	 * @brief Helper class for rendering debug statistics in the GUI
	 */
	struct DebugView
	{
		bool     active             = false;
		uint32_t max_fields         = 8;
		float    label_column_width = 0;
		float    scale              = 1.7f;
	};

	struct PushConstBlock
	{
		glm::vec2 scale;
		glm::vec2 translate;
	};

  private:
	/**
	 * @brief Block size of a buffer pool in kilobytes
	 */
	static constexpr uint32_t BUFFER_POOL_BLOCK_SIZE = 256;

	static const double           press_time_ms;
	static const float            overlay_alpha;
	static const ImGuiWindowFlags common_flags;
	static const ImGuiWindowFlags options_flags;
	static const ImGuiWindowFlags info_flags;

  private:
	PushConstBlock                           push_const_block;
	VulkanSample<vkb::BindingType::Cpp>     &sample;
	std::unique_ptr<vkb::core::HPPBuffer>    vertex_buffer;
	std::unique_ptr<vkb::core::HPPBuffer>    index_buffer;
	size_t                                   last_vertex_buffer_size = 0;
	size_t                                   last_index_buffer_size  = 0;
	float                                    content_scale_factor    = 1.0f;        // Scale factor to apply due to a difference between the window and GL pixel sizes
	float                                    dpi_factor              = 1.0f;        // Scale factor to apply to the size of gui elements (expressed in dp)
	bool                                     explicit_update         = false;
	Drawer                                   drawer;
	std::vector<HPPFont>                     fonts;
	std::unique_ptr<vkb::core::HPPImage>     font_image;
	std::unique_ptr<vkb::core::HPPImageView> font_image_view;
	std::unique_ptr<vkb::core::HPPSampler>   sampler;
	vkb::core::HPPPipelineLayout            *pipeline_layout = nullptr;
	StatsView                                stats_view;
	DebugView                                debug_view;
	vk::DescriptorPool                       descriptor_pool       = nullptr;
	vk::DescriptorSetLayout                  descriptor_set_layout = nullptr;
	vk::DescriptorSet                        descriptor_set        = nullptr;
	vk::Pipeline                             pipeline              = nullptr;
	Timer                                    timer;        // Used to measure duration of input events
	bool                                     prev_visible           = true;
	bool                                     two_finger_tap         = false;        // Whether or not the GUI has detected a multi touch gesture
	bool                                     show_graph_file_output = false;
	uint32_t                                 subpass                = 0;
};
}        // namespace vkb<|MERGE_RESOLUTION|>--- conflicted
+++ resolved
@@ -68,160 +68,6 @@
 };
 
 /**
-<<<<<<< HEAD
- * @brief Responsible for drawing new elements into the gui
- */
-class HPPDrawer
-{
-  public:
-	enum class ColorOp
-	{
-		Edit,
-		Pick
-	};
-
-	HPPDrawer() = default;
-
-	/**
-	 * @brief Clears the dirty bit set
-	 */
-	void clear();
-
-	/**
-	 * @brief Returns true if the drawer has been updated
-	 */
-	bool is_dirty() const;
-
-	/**
-	 * @brief May be used to force drawer update
-	 */
-	void set_dirty(bool dirty);
-
-	/**
-	 * @brief Adds a collapsable header item to the gui
-	 * @param caption The text to display
-	 * @returns True if adding item was successful
-	 */
-	bool header(const std::string &caption) const;
-
-	/**
-	 * @brief Adds a checkbox to the gui
-	 * @param caption The text to display
-	 * @param value The boolean value to map the checkbox to
-	 * @returns True if adding item was successful
-	 */
-	bool checkbox(const std::string &caption, bool *value);
-
-	/**
-	 * @brief Adds a checkbox to the gui
-	 * @param caption The text to display
-	 * @param value The integer value to map the checkbox to
-	 * @returns True if adding item was successful
-	 */
-	bool checkbox(const std::string &caption, int32_t *value);
-
-	/**
-	 * @brief Adds a number input field to the gui
-	 * @param caption The text to display
-	 * @param value The value to map to
-	 * @param step The step increment
-	 * @param fmt The c-style format parameter
-	 * @returns True if adding item was successful
-	 */
-	bool input_float(const std::string &caption, float *value, float step, const char *fmt);
-
-	/**
-	 * @brief Adds a slide bar to the gui for floating points to the gui
-	 * @param caption The text to display
-	 * @param value The value to map to
-	 * @param min The minimum value
-	 * @param max The maximum value
-	 * @returns True if adding item was successful
-	 */
-	bool slider_float(const std::string &caption, float *value, float min, float max);
-
-	/**
-	 * @brief Adds a slide bar to the gui for integers to the gui
-	 * @param caption The text to display
-	 * @param value The value to map to
-	 * @param min The minimum value
-	 * @param max The maximum value
-	 * @returns True if adding item was successful
-	 */
-	bool slider_int(const std::string &caption, int32_t *value, int32_t min, int32_t max);
-
-	/**
-	 * @brief Adds a multiple choice drop box to the gui
-	 * @param caption The text to display
-	 * @param itemindex The item index to display
-	 * @param items The items to display in the box
-	 * @returns True if adding item was successful
-	 */
-	bool combo_box(const std::string &caption, int32_t *itemindex, std::vector<std::string> items);
-
-	/**
-	 * @brief Adds a clickable button to the gui
-	 * @param caption The text to display
-	 * @returns True if adding item was successful
-	 */
-	bool button(const std::string &caption);
-
-	/**
-	 * @brief Adds a label to the gui
-	 * @param formatstr The format string
-	 */
-	void text(const char *formatstr, ...);
-
-	/**
-	 * @brief Adds a color edit to the gui
-	 * @tparam OP Mode of the color element.
-	 * @tparam N Color channel count. Must be 3 or 4.
-	 * @param caption The text to display
-	 * @param color Color channel array on which the picker works. It contains values ranging from 0 to 1.
-	 * @param width Element width. Zero is a special value for the default element width.
-	 * @param flags Flags to modify the appearance and behavior of the element.
-	 */
-	template <ColorOp OP, size_t N>
-	bool color_op(const std::string &caption, std::array<float, N> &color, float width = 0.0f, ImGuiColorEditFlags flags = 0)
-	{
-		static_assert((N == 3) || (N == 4), "The channel count must be 3 or 4.");
-
-		ImGui::PushItemWidth(width);
-		bool res = color_op_impl<OP, N>(caption.c_str(), color.data(), flags);
-		ImGui::PopItemWidth();
-		if (res)
-			dirty = true;
-		return res;
-	}
-
-  private:
-	template <ColorOp OP, size_t N>
-	inline bool color_op_impl(const char *caption, float *colors, ImGuiColorEditFlags flags)
-	{
-		assert(false);
-		return false;
-	}
-
-	bool dirty = false;
-};
-
-template <>
-bool HPPDrawer::color_op_impl<HPPDrawer::ColorOp::Edit, 3>(const char *caption, float *colors, ImGuiColorEditFlags flags);
-
-template <>
-bool HPPDrawer::color_op_impl<HPPDrawer::ColorOp::Edit, 4>(const char *caption, float *colors, ImGuiColorEditFlags flags);
-
-template <>
-bool HPPDrawer::color_op_impl<HPPDrawer::ColorOp::Pick, 3>(const char *caption, float *colors, ImGuiColorEditFlags flags);
-
-template <>
-bool HPPDrawer::color_op_impl<HPPDrawer::ColorOp::Pick, 4>(const char *caption, float *colors, ImGuiColorEditFlags flags);
-
-class HPPVulkanSample;
-
-/**
-=======
->>>>>>> 6fb21969
  * @brief Vulkan helper class for Dear ImGui, based on vulkan.hpp
  */
 class HPPGui
