--- conflicted
+++ resolved
@@ -32,7 +32,7 @@
 class Command
 {
   public:
-	Command(std::string name, std::string help_line);
+	Command(const std::string &name, const std::string &help_line);
 	virtual ~Command() = default;
 
 	/**
@@ -49,7 +49,7 @@
 	}
 
 	/**
-	 * @brief Case to a specific type of command
+	 * @brief Case to a specfic type of command
 	 * 
 	 * @tparam U The type of command to cast to
 	 * @return U* A ptr to this as the type of command
@@ -62,7 +62,7 @@
 	}
 
 	/**
-	 * @brief Case to a specific type of command
+	 * @brief Case to a specfic type of command
 	 * 
 	 * @tparam U The type of command to cast to
 	 * @return const U* A ptr to this as the type of command
@@ -100,7 +100,7 @@
 class MultipleCommands
 {
   public:
-	explicit MultipleCommands(std::vector<Command *> commands);
+	MultipleCommands(const std::vector<Command *> &commands);
 	virtual ~MultipleCommands() = default;
 
 	const std::vector<Command *> &get_commands() const;
@@ -122,10 +122,10 @@
 	    Command(name, help_line)
 	{
 	}
-	~TypedCommand() override = default;
+	virtual ~TypedCommand() = default;
 
   protected:
-	bool is_impl(const std::type_index &index) const override
+	virtual bool is_impl(const std::type_index &index) const override
 	{
 		return _type == index;
 	}
@@ -141,7 +141,7 @@
 {
   public:
 	CommandGroup(const std::string &name, const std::vector<Command *> &commands);
-	~CommandGroup() override = default;
+	virtual ~CommandGroup() = default;
 };
 
 /**
@@ -151,11 +151,7 @@
 {
   public:
 	SubCommand(const std::string &name, const std::string &help_line, const std::vector<Command *> &commands);
-<<<<<<< HEAD
-	~SubCommand() override = default;
-=======
 	virtual ~SubCommand() = default;
->>>>>>> 281982f0
 };
 
 /**
@@ -165,7 +161,7 @@
 {
   public:
 	PositionalCommand(const std::string &name, const std::string &help_line);
-	~PositionalCommand() override = default;
+	virtual ~PositionalCommand() = default;
 };
 
 enum class FlagType
@@ -176,13 +172,13 @@
 };
 
 /**
- * @brief Flag command represent a flag and value e.g --sample afbc
+ * @brief Flag command reprosent a flag and value e.g --sample afbc
  */
 class FlagCommand : public TypedCommand<FlagCommand>
 {
   public:
 	FlagCommand(FlagType type, const std::string &long_name, const std::string &short_name, const std::string &help_line);
-	~FlagCommand() override = default;
+	virtual ~FlagCommand() = default;
 
 	FlagType get_flag_type() const;
 
@@ -267,7 +263,7 @@
 	 * @return false if no implementation exists
 	 */
 	template <typename Type>
-	inline bool convert_type(const std::vector<std::string> &values, Type *) const
+	inline bool convert_type(const std::vector<std::string> &values, Type *type) const
 	{
 		return false;
 	}
@@ -312,7 +308,7 @@
 template <>
 inline bool CommandParser::convert_type(const std::vector<std::string> &values, std::string *type) const
 {
-	if (!values.empty())
+	if (values.size() > 0)
 	{
 		*type = values[0];
 	}
