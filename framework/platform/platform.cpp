/* Copyright (c) 2019-2021, Arm Limited and Contributors
 *
 * SPDX-License-Identifier: Apache-2.0
 *
 * Licensed under the Apache License, Version 2.0 the "License";
 * you may not use this file except in compliance with the License.
 * You may obtain a copy of the License at
 *
 *     http://www.apache.org/licenses/LICENSE-2.0
 *
 * Unless required by applicable law or agreed to in writing, software
 * distributed under the License is distributed on an "AS IS" BASIS,
 * WITHOUT WARRANTIES OR CONDITIONS OF ANY KIND, either express or implied.
 * See the License for the specific language governing permissions and
 * limitations under the License.
 */

#include "platform.h"

<<<<<<< HEAD
=======
#include <algorithm>
#include <ctime>
>>>>>>> 281982f0
#include <mutex>
#include <vector>

#include <spdlog/async_logger.h>
#include <spdlog/details/thread_pool.h>
#include <spdlog/sinks/stdout_color_sinks.h>
#include <spdlog/spdlog.h>

#include "common/logging.h"
#include "force_close/force_close.h"
#include "platform/filesystem.h"
#include "platform/parsers/CLI11.h"
#include "platform/plugins/plugin.h"

namespace vkb
{
const uint32_t Platform::MIN_WINDOW_WIDTH  = 420;
const uint32_t Platform::MIN_WINDOW_HEIGHT = 320;

std::vector<std::string> Platform::arguments = {};

std::string Platform::external_storage_directory = "";

std::string Platform::temp_directory = "";

<<<<<<< HEAD
PositionalCommand Platform::app("sample", "Start a sample with the given id");
SubCommand        Platform::samples("samples", "List all samples", {});
FlagCommand       Platform::sample(FlagType::OneValue, "sample", "s", "Start a sample --sample/--s ID");
FlagCommand       Platform::test(FlagType::OneValue, "test", "t", "Start a test --test/--t ID");
FlagCommand       Platform::benchmark(FlagType::OneValue, "benchmark", "", "Run a benchmark for a set amount of frames");
FlagCommand       Platform::width(FlagType::OneValue, "width", "", "Set the window width --width WIDTH");
FlagCommand       Platform::height(FlagType::OneValue, "height", "", "Set the window height --height HEIGHT");
FlagCommand       Platform::headless(FlagType::FlagOnly, "headless", "", "Run in headless mode --headless");
FlagCommand       Platform::batch_categories(FlagType::ManyValues, "category", "c", "A category to run in batch mode, --category={api,performance,extensions}");
FlagCommand       Platform::batch_tags(FlagType::ManyValues, "tag", "t", "A tag to run in batch mode, --tag={any,Arm}");
SubCommand        Platform::batch("batch", "Run multiple samples", {&Platform::batch_categories, &Platform::batch_tags});

bool Platform::initialize(std::unique_ptr<Application> &&_app)
{
	assert(_app && "Application is not valid");
	active_app = std::move(_app);

=======
ExitCode Platform::initialize(const std::vector<Plugin *> &plugins = {})
{
>>>>>>> 281982f0
	auto sinks = get_platform_sinks();

	auto logger = std::make_shared<spdlog::logger>("logger", sinks.begin(), sinks.end());

#ifdef VKB_DEBUG
	logger->set_level(spdlog::level::debug);
#else
	logger->set_level(spdlog::level::info);
#endif

	logger->set_pattern(LOGGER_FORMAT);
	spdlog::set_default_logger(logger);

	LOGI("Logger initialized")

	parser = std::make_unique<CLI11CommandParser>("vulkan_samples", "\n\tVulkan Samples\n\n\t\tA collection of samples to demonstrate the Vulkan best practice.\n", arguments);

	// Process command line arguments
	if (!parser->parse(associate_plugins(plugins)))
	{
		return ExitCode::Help;
	}

	// Subscribe plugins to requested hooks and store activated plugins
	for (auto *plugin : plugins)
	{
<<<<<<< HEAD
		auto help = parser->help();
		LOGI("")
		for (auto &line : help)
		{
			LOGI(line)
		}
		LOGI("")
		return false;
=======
		if (plugin->activate_plugin(this, *parser.get()))
		{
			auto &plugin_hooks = plugin->get_hooks();
			for (auto hook : plugin_hooks)
			{
				auto it = hooks.find(hook);

				if (it == hooks.end())
				{
					auto r = hooks.emplace(hook, std::vector<Plugin *>{});

					if (r.second)
					{
						it = r.first;
					}
				}

				it->second.emplace_back(plugin);
			}

			active_plugins.emplace_back(plugin);
		}
>>>>>>> 281982f0
	}

	// Platform has been closed by a plugins initialization phase
	if (close_requested)
	{
		return ExitCode::Close;
	}

	create_window(window_properties);

	if (!window)
	{
		LOGE("Window creation failed!");
		return ExitCode::FatalError;
	}

<<<<<<< HEAD
	LOGI("Window created")

	return true;
=======
	return ExitCode::Success;
>>>>>>> 281982f0
}

ExitCode Platform::main_loop()
{
	if (!app_requested())
	{
		LOGI("An app was not requested, can not continue");
		return ExitCode::Close;
	}

	while (!window->should_close() && !close_requested)
	{
		try
		{
			// Load the requested app
			if (app_requested())
			{
				if (!start_app())
				{
					LOGE("Failed to load requested application");
					return ExitCode::FatalError;
				}

				// Compensate for load times of the app by rendering the first frame pre-emptively
				timer.tick<Timer::Seconds>();
				active_app->update(0.01667f);
			}

			update();

			window->process_events();
		}
		catch (std::exception &e)
		{
			LOGE("Error Message: {}", e.what());
			LOGE("Failed when running application {}", active_app->get_name());

			on_app_error(active_app->get_name());

			if (app_requested())
			{
				LOGI("Attempting to load next application");
			}
			else
			{
				return ExitCode::FatalError;
			}
		}
	}

	return ExitCode::Success;
}

void Platform::update()
{
	auto delta_time = static_cast<float>(timer.tick<Timer::Seconds>());

	if (focused)
	{
		on_update(delta_time);

		if (fixed_simulation_fps)
		{
<<<<<<< HEAD
			auto time_taken = timer.stop();
			LOGI("Benchmark completed in {} seconds (ran {} frames, averaged {} fps)", time_taken, total_benchmark_frames, total_benchmark_frames / time_taken)
			close();
			return;
=======
			delta_time = simulation_frame_time;
>>>>>>> 281982f0
		}

		active_app->update(delta_time);
	}
}

std::unique_ptr<RenderContext> Platform::create_render_context(Device &device, VkSurfaceKHR surface, const std::vector<VkSurfaceFormatKHR> &surface_format_priority) const
{
	assert(!surface_format_priority.empty() && "Surface format priority list must contain at least one preferred surface format");

	auto extent  = window->get_extent();
	auto context = std::make_unique<RenderContext>(device, surface, extent.width, extent.height);

	context->set_surface_format_priority(surface_format_priority);

	context->request_image_format(surface_format_priority[0].format);

	context->set_present_mode_priority({
	    VK_PRESENT_MODE_MAILBOX_KHR,
	    VK_PRESENT_MODE_FIFO_KHR,
	    VK_PRESENT_MODE_IMMEDIATE_KHR,
	});

	switch (window_properties.vsync)
	{
		case Window::Vsync::ON:
			context->request_present_mode(VK_PRESENT_MODE_FIFO_KHR);
			break;
		case Window::Vsync::OFF:
		default:
			context->request_present_mode(VK_PRESENT_MODE_MAILBOX_KHR);
			break;
	}

	return context;
}

void Platform::terminate(ExitCode code)
{
	if (code == ExitCode::Help)
	{
		auto help = parser->help();
		for (auto &line : help)
		{
			LOGI(line);
		}
	}

	if (active_app)
	{
		std::string id = active_app->get_name();

		on_app_close(id);

		active_app->finish();
	}

	active_app.reset();
	window.reset();

	spdlog::drop_all();

	on_platform_close();

	// Halt on all unsuccessful exit codes unless ForceClose is in use
	if (code != ExitCode::Success && !using_plugin<::plugins::ForceClose>())
	{
#ifndef ANDROID
		std::cout << "Press any key to continue";
		std::cin.get();
#endif
	}
}

void Platform::close()
{
	if (window)
	{
		window->close();
	}

	// Fallback incase a window is not yet in use
	close_requested = true;
}

void Platform::force_simulation_fps(float fps)
{
	fixed_simulation_fps  = true;
	simulation_frame_time = 1 / fps;
}

void Platform::disable_input_processing()
{
	process_input_events = false;
}

void Platform::set_focus(bool _focused)
{
	focused = _focused;
}

void Platform::set_window_properties(const Window::OptionalProperties &properties)
{
	window_properties.title         = properties.title.has_value() ? properties.title.value() : window_properties.title;
	window_properties.mode          = properties.mode.has_value() ? properties.mode.value() : window_properties.mode;
	window_properties.resizable     = properties.resizable.has_value() ? properties.resizable.value() : window_properties.resizable;
	window_properties.vsync         = properties.vsync.has_value() ? properties.vsync.value() : window_properties.vsync;
	window_properties.extent.width  = properties.extent.width.has_value() ? properties.extent.width.value() : window_properties.extent.width;
	window_properties.extent.height = properties.extent.height.has_value() ? properties.extent.height.value() : window_properties.extent.height;
}

const std::string &Platform::get_external_storage_directory()
{
	return external_storage_directory;
}

const std::string &Platform::get_temp_directory()
{
	return temp_directory;
}

Application &Platform::get_app()
{
	assert(active_app && "Application is not valid");
	return *active_app;
}

Application &Platform::get_app() const
{
	assert(active_app && "Application is not valid");
	return *active_app;
}

Window &Platform::get_window() const
{
	return *window;
}

std::vector<std::string> &Platform::get_arguments()
{
	return Platform::arguments;
}

void Platform::set_arguments(const std::vector<std::string> &args)
{
	arguments = args;
}

void Platform::set_external_storage_directory(const std::string &dir)
{
	external_storage_directory = dir;
}

void Platform::set_temp_directory(const std::string &dir)
{
	temp_directory = dir;
}

std::vector<spdlog::sink_ptr> Platform::get_platform_sinks()
{
	std::vector<spdlog::sink_ptr> sinks;
	sinks.push_back(std::make_shared<spdlog::sinks::stdout_color_sink_mt>());
	return sinks;
}

bool Platform::app_requested()
{
	return requested_app != nullptr;
}

void Platform::request_application(const apps::AppInfo *app)
{
	requested_app = app;
}

bool Platform::start_app()
{
	auto *requested_app_info = requested_app;
	// Reset early incase error in preperation stage
	requested_app = nullptr;

	if (active_app)
	{
		auto execution_time = timer.stop();
		LOGI("Closing App (Runtime: {:.1f})", execution_time);

		auto app_id = active_app->get_name();

		active_app->finish();
	}

	active_app = requested_app_info->create();

	active_app->set_name(requested_app_info->id);

	if (!active_app)
	{
		LOGE("Failed to create a valid vulkan app.");
		return false;
	}

	if (!active_app->prepare(*this))
	{
		LOGE("Failed to prepare vulkan app.");
		return false;
	}

	on_app_start(requested_app_info->id);

	return true;
}

void Platform::input_event(const InputEvent &input_event)
{
	if (process_input_events && active_app)
	{
		active_app->input_event(input_event);
	}

	if (input_event.get_source() == EventSource::Keyboard)
	{
		const auto &key_event = static_cast<const KeyInputEvent &>(input_event);

		if (key_event.get_code() == KeyCode::Back ||
		    key_event.get_code() == KeyCode::Escape)
		{
			close();
		}
	}
}

void Platform::resize(uint32_t width, uint32_t height)
{
	auto extent = Window::Extent{std::max<uint32_t>(width, MIN_WINDOW_WIDTH), std::max<uint32_t>(height, MIN_WINDOW_HEIGHT)};
	if (window)
	{
		auto actual_extent = window->resize(extent);

		if (active_app)
		{
			active_app->resize(actual_extent.width, actual_extent.height);
		}
	}
}

#define HOOK(enum, func)                \
	static auto res = hooks.find(enum); \
	if (res != hooks.end())             \
	{                                   \
		for (auto plugin : res->second) \
		{                               \
			plugin->func;               \
		}                               \
	}

void Platform::on_post_draw(RenderContext &context)
{
	HOOK(Hook::PostDraw, on_post_draw(context));
}

void Platform::on_app_error(const std::string &app_id)
{
	HOOK(Hook::OnAppError, on_app_error(app_id));
}

void Platform::on_update(float delta_time)
{
	HOOK(Hook::OnUpdate, on_update(delta_time));
}

void Platform::on_app_start(const std::string &app_id)
{
	HOOK(Hook::OnAppStart, on_app_start(app_id));
}

void Platform::on_app_close(const std::string &app_id)
{
	HOOK(Hook::OnAppClose, on_app_close(app_id));
}

void Platform::on_platform_close()
{
	HOOK(Hook::OnPlatformClose, on_platform_close());
}

#undef HOOK

}        // namespace vkb<|MERGE_RESOLUTION|>--- conflicted
+++ resolved
@@ -17,16 +17,14 @@
 
 #include "platform.h"
 
-<<<<<<< HEAD
-=======
 #include <algorithm>
 #include <ctime>
->>>>>>> 281982f0
 #include <mutex>
 #include <vector>
 
 #include <spdlog/async_logger.h>
 #include <spdlog/details/thread_pool.h>
+#include <spdlog/sinks/basic_file_sink.h>
 #include <spdlog/sinks/stdout_color_sinks.h>
 #include <spdlog/spdlog.h>
 
@@ -47,28 +45,8 @@
 
 std::string Platform::temp_directory = "";
 
-<<<<<<< HEAD
-PositionalCommand Platform::app("sample", "Start a sample with the given id");
-SubCommand        Platform::samples("samples", "List all samples", {});
-FlagCommand       Platform::sample(FlagType::OneValue, "sample", "s", "Start a sample --sample/--s ID");
-FlagCommand       Platform::test(FlagType::OneValue, "test", "t", "Start a test --test/--t ID");
-FlagCommand       Platform::benchmark(FlagType::OneValue, "benchmark", "", "Run a benchmark for a set amount of frames");
-FlagCommand       Platform::width(FlagType::OneValue, "width", "", "Set the window width --width WIDTH");
-FlagCommand       Platform::height(FlagType::OneValue, "height", "", "Set the window height --height HEIGHT");
-FlagCommand       Platform::headless(FlagType::FlagOnly, "headless", "", "Run in headless mode --headless");
-FlagCommand       Platform::batch_categories(FlagType::ManyValues, "category", "c", "A category to run in batch mode, --category={api,performance,extensions}");
-FlagCommand       Platform::batch_tags(FlagType::ManyValues, "tag", "t", "A tag to run in batch mode, --tag={any,Arm}");
-SubCommand        Platform::batch("batch", "Run multiple samples", {&Platform::batch_categories, &Platform::batch_tags});
-
-bool Platform::initialize(std::unique_ptr<Application> &&_app)
-{
-	assert(_app && "Application is not valid");
-	active_app = std::move(_app);
-
-=======
 ExitCode Platform::initialize(const std::vector<Plugin *> &plugins = {})
 {
->>>>>>> 281982f0
 	auto sinks = get_platform_sinks();
 
 	auto logger = std::make_shared<spdlog::logger>("logger", sinks.begin(), sinks.end());
@@ -82,7 +60,7 @@
 	logger->set_pattern(LOGGER_FORMAT);
 	spdlog::set_default_logger(logger);
 
-	LOGI("Logger initialized")
+	LOGI("Logger initialized");
 
 	parser = std::make_unique<CLI11CommandParser>("vulkan_samples", "\n\tVulkan Samples\n\n\t\tA collection of samples to demonstrate the Vulkan best practice.\n", arguments);
 
@@ -95,16 +73,6 @@
 	// Subscribe plugins to requested hooks and store activated plugins
 	for (auto *plugin : plugins)
 	{
-<<<<<<< HEAD
-		auto help = parser->help();
-		LOGI("")
-		for (auto &line : help)
-		{
-			LOGI(line)
-		}
-		LOGI("")
-		return false;
-=======
 		if (plugin->activate_plugin(this, *parser.get()))
 		{
 			auto &plugin_hooks = plugin->get_hooks();
@@ -127,7 +95,6 @@
 
 			active_plugins.emplace_back(plugin);
 		}
->>>>>>> 281982f0
 	}
 
 	// Platform has been closed by a plugins initialization phase
@@ -144,13 +111,7 @@
 		return ExitCode::FatalError;
 	}
 
-<<<<<<< HEAD
-	LOGI("Window created")
-
-	return true;
-=======
 	return ExitCode::Success;
->>>>>>> 281982f0
 }
 
 ExitCode Platform::main_loop()
@@ -214,14 +175,7 @@
 
 		if (fixed_simulation_fps)
 		{
-<<<<<<< HEAD
-			auto time_taken = timer.stop();
-			LOGI("Benchmark completed in {} seconds (ran {} frames, averaged {} fps)", time_taken, total_benchmark_frames, total_benchmark_frames / time_taken)
-			close();
-			return;
-=======
 			delta_time = simulation_frame_time;
->>>>>>> 281982f0
 		}
 
 		active_app->update(delta_time);
@@ -230,7 +184,7 @@
 
 std::unique_ptr<RenderContext> Platform::create_render_context(Device &device, VkSurfaceKHR surface, const std::vector<VkSurfaceFormatKHR> &surface_format_priority) const
 {
-	assert(!surface_format_priority.empty() && "Surface format priority list must contain at least one preferred surface format");
+	assert(!surface_format_priority.empty() && "Surface format priority list must contain atleast one preffered surface format");
 
 	auto extent  = window->get_extent();
 	auto context = std::make_unique<RenderContext>(device, surface, extent.width, extent.height);
@@ -256,7 +210,7 @@
 			break;
 	}
 
-	return context;
+	return std::move(context);
 }
 
 void Platform::terminate(ExitCode code)
