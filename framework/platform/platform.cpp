--- conflicted
+++ resolved
@@ -77,16 +77,6 @@
 	// Subscribe plugins to requested hooks and store activated plugins
 	for (auto *plugin : plugins)
 	{
-<<<<<<< HEAD
-		auto help = parser->help();
-		LOGI("");
-		for (auto &line : help)
-		{
-			LOGI(line);
-		}
-		LOGI("");
-		return false;
-=======
 		if (plugin->activate_plugin(this, *parser.get()))
 		{
 			auto &plugin_hooks = plugin->get_hooks();
@@ -109,7 +99,6 @@
 
 			active_plugins.emplace_back(plugin);
 		}
->>>>>>> 7fdff2e4
 	}
 
 	// Platform has been closed by a plugins initialization phase
@@ -126,13 +115,7 @@
 		return ExitCode::FatalError;
 	}
 
-<<<<<<< HEAD
-	LOGI("Window created");
-
-	return true;
-=======
 	return ExitCode::Success;
->>>>>>> 7fdff2e4
 }
 
 ExitCode Platform::main_loop()
@@ -196,14 +179,7 @@
 
 		if (fixed_simulation_fps)
 		{
-<<<<<<< HEAD
-			auto time_taken = timer.stop();
-			LOGI("Benchmark completed in {} seconds (ran {} frames, averaged {} fps)", time_taken, total_benchmark_frames, total_benchmark_frames / time_taken);
-			close();
-			return;
-=======
 			delta_time = simulation_frame_time;
->>>>>>> 7fdff2e4
 		}
 
 		active_app->update(delta_time);
