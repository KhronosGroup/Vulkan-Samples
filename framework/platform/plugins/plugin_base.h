--- conflicted
+++ resolved
@@ -1,8 +1,5 @@
 /* Copyright (c) 2020-2023, Arm Limited and Contributors
-<<<<<<< HEAD
  * Copyright (c) 2023, Mobica Limited
-=======
->>>>>>> 5d7411ed
  *
  * SPDX-License-Identifier: Apache-2.0
  *
