--- conflicted
+++ resolved
@@ -64,13 +64,6 @@
 UnixPlatform::UnixPlatform(const PlatformContext &context, const UnixType &type) :
     Platform{context}, type{type}
 {
-<<<<<<< HEAD
-	Platform::set_arguments({argv + 1, argv + argc});
-	Platform::set_temp_directory(get_temp_path_from_environment());
-}
-
-const char *UnixPlatform::get_surface_extension()
-{
 	if (type == UnixType::Mac || type == UnixType::Ios)
 	{
 		return VK_EXT_METAL_SURFACE_EXTENSION_NAME;
@@ -86,8 +79,6 @@
 	assert(0 && "Platform not supported, no surface extension available");
 	return "";
 #endif
-=======
->>>>>>> c8b270f0
 }
 
 void UnixPlatform::create_window(const Window::Properties &properties)
