--- conflicted
+++ resolved
@@ -131,15 +131,9 @@
 	 */
 	Extent resize(const Extent &extent);
 
-<<<<<<< HEAD
-	uint32_t get_width() const;
-
-	uint32_t get_height() const;
-=======
 	const Extent &get_extent() const;
 
 	Mode get_window_mode() const;
->>>>>>> 281982f0
 
   protected:
 	Properties properties;
