/* Copyright (c) 2019-2021, Arm Limited and Contributors
 *
 * SPDX-License-Identifier: Apache-2.0
 *
 * Licensed under the Apache License, Version 2.0 the "License";
 * you may not use this file except in compliance with the License.
 * You may obtain a copy of the License at
 *
 *     http://www.apache.org/licenses/LICENSE-2.0
 *
 * Unless required by applicable law or agreed to in writing, software
 * distributed under the License is distributed on an "AS IS" BASIS,
 * WITHOUT WARRANTIES OR CONDITIONS OF ANY KIND, either express or implied.
 * See the License for the specific language governing permissions and
 * limitations under the License.
 */

#pragma once

#include <string>

#include "debug_info.h"
#include "platform/configuration.h"
#include "platform/input_events.h"
#include "timer.h"

namespace vkb
{
class Window;
class Platform;

class Application
{
  public:
	Application();

	virtual ~Application() = default;

	/**
	 * @brief Prepares the application for execution
	 * @param platform The platform the application is being run on
	 */
	virtual bool prepare(Platform &platform);

	/**
	 * @brief Updates the application
	 * @param delta_time The time since the last update
	 */
	virtual void update(float delta_time);

	/**
	 * @brief Handles cleaning up the application
	 */
	virtual void finish();

	/**
	 * @brief Handles resizing of the window
	 * @param width New width of the window
	 * @param height New height of the window
	 */
	virtual void resize(uint32_t width, uint32_t height);

	/**
	 * @brief Handles input events of the window
	 * @param input_event The input event object
	 */
	virtual void input_event(const InputEvent &input_event);

	const std::string &get_name() const;

	void set_name(const std::string &name);

<<<<<<< HEAD
	bool is_benchmark_mode() const;

	void set_benchmark_mode(bool benchmark_mode);

	bool is_headless() const;

	void set_headless(bool _headless);

	bool is_focused() const;

	void set_focus(bool flag);

=======
>>>>>>> 281982f0
	DebugInfo &get_debug_info();

  protected:
	float fps{0.0f};

	float frame_time{0.0f};        // In ms

	uint32_t frame_count{0};

	uint32_t last_frame_count{0};

	Platform *platform;

  private:
	std::string name{};

	// The debug info of the app
	DebugInfo debug_info{};
};
}        // namespace vkb<|MERGE_RESOLUTION|>--- conflicted
+++ resolved
@@ -58,7 +58,7 @@
 	 * @param width New width of the window
 	 * @param height New height of the window
 	 */
-	virtual void resize(uint32_t width, uint32_t height);
+	virtual void resize(const uint32_t width, const uint32_t height);
 
 	/**
 	 * @brief Handles input events of the window
@@ -70,21 +70,6 @@
 
 	void set_name(const std::string &name);
 
-<<<<<<< HEAD
-	bool is_benchmark_mode() const;
-
-	void set_benchmark_mode(bool benchmark_mode);
-
-	bool is_headless() const;
-
-	void set_headless(bool _headless);
-
-	bool is_focused() const;
-
-	void set_focus(bool flag);
-
-=======
->>>>>>> 281982f0
 	DebugInfo &get_debug_info();
 
   protected:
