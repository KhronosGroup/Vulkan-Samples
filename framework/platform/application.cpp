/* Copyright (c) 2019-2021, Arm Limited and Contributors
 *
 * SPDX-License-Identifier: Apache-2.0
 *
 * Licensed under the Apache License, Version 2.0 the "License";
 * you may not use this file except in compliance with the License.
 * You may obtain a copy of the License at
 *
 *     http://www.apache.org/licenses/LICENSE-2.0
 *
 * Unless required by applicable law or agreed to in writing, software
 * distributed under the License is distributed on an "AS IS" BASIS,
 * WITHOUT WARRANTIES OR CONDITIONS OF ANY KIND, either express or implied.
 * See the License for the specific language governing permissions and
 * limitations under the License.
 */

#include "application.h"

#include "common/logging.h"
#include "platform/platform.h"
#include "platform/window.h"

namespace vkb
{
Application::Application() :
    name{"Sample Name"}
{
}

bool Application::prepare(Platform &platform)
{
	auto &_debug_info = get_debug_info();
	_debug_info.insert<field::MinMax, float>("fps", fps);
	_debug_info.insert<field::MinMax, float>("frame_time", frame_time);

	this->platform = &platform;

<<<<<<< HEAD
	if (elapsed_time > 0.5f)
	{
		fps        = static_cast<float>(frame_count - last_frame_count) / elapsed_time;
		frame_time = delta_time * 1000.0f;

		LOGI("FPS: {:.1f}", fps)

		last_frame_count = frame_count;
		timer.lap();
	}
=======
	return true;
>>>>>>> 281982f0
}

void Application::finish()
{
<<<<<<< HEAD
	auto execution_time = timer.stop();
	LOGI("Closing App (Runtime: {:.1f})", execution_time)
=======
>>>>>>> 281982f0
}

void Application::resize(const uint32_t /*width*/, const uint32_t /*height*/)
{
}

void Application::input_event(const InputEvent &input_event)
{
<<<<<<< HEAD
	if (input_event.get_source() == EventSource::Keyboard)
	{
		const auto &key_event = dynamic_cast<const KeyInputEvent &>(input_event);
=======
}
>>>>>>> 281982f0

void Application::update(float delta_time)
{
	fps        = 1.0f / delta_time;
	frame_time = delta_time * 1000.0f;
}

const std::string &Application::get_name() const
{
	return name;
}

void Application::set_name(const std::string &name_)
{
	name = name_;
}

DebugInfo &Application::get_debug_info()
{
	return debug_info;
}
<<<<<<< HEAD

void Application::set_benchmark_mode(bool benchmark_mode_)
{
	benchmark_mode = benchmark_mode_;
}

bool Application::is_headless() const
{
	return headless;
}

void Application::set_headless(bool _headless)
{
	this->headless = _headless;
}

void Application::set_focus(bool flag)
{
	focus = flag;
}

bool Application::is_focused() const
{
	return focus;
}

void Application::parse_options(const std::vector<std::string> &args)
{
}

=======
>>>>>>> 281982f0
}        // namespace vkb<|MERGE_RESOLUTION|>--- conflicted
+++ resolved
@@ -30,35 +30,17 @@
 
 bool Application::prepare(Platform &platform)
 {
-	auto &_debug_info = get_debug_info();
-	_debug_info.insert<field::MinMax, float>("fps", fps);
-	_debug_info.insert<field::MinMax, float>("frame_time", frame_time);
+	auto &debug_info = get_debug_info();
+	debug_info.insert<field::MinMax, float>("fps", fps);
+	debug_info.insert<field::MinMax, float>("frame_time", frame_time);
 
 	this->platform = &platform;
 
-<<<<<<< HEAD
-	if (elapsed_time > 0.5f)
-	{
-		fps        = static_cast<float>(frame_count - last_frame_count) / elapsed_time;
-		frame_time = delta_time * 1000.0f;
-
-		LOGI("FPS: {:.1f}", fps)
-
-		last_frame_count = frame_count;
-		timer.lap();
-	}
-=======
 	return true;
->>>>>>> 281982f0
 }
 
 void Application::finish()
 {
-<<<<<<< HEAD
-	auto execution_time = timer.stop();
-	LOGI("Closing App (Runtime: {:.1f})", execution_time)
-=======
->>>>>>> 281982f0
 }
 
 void Application::resize(const uint32_t /*width*/, const uint32_t /*height*/)
@@ -67,13 +49,7 @@
 
 void Application::input_event(const InputEvent &input_event)
 {
-<<<<<<< HEAD
-	if (input_event.get_source() == EventSource::Keyboard)
-	{
-		const auto &key_event = dynamic_cast<const KeyInputEvent &>(input_event);
-=======
 }
->>>>>>> 281982f0
 
 void Application::update(float delta_time)
 {
@@ -95,37 +71,4 @@
 {
 	return debug_info;
 }
-<<<<<<< HEAD
-
-void Application::set_benchmark_mode(bool benchmark_mode_)
-{
-	benchmark_mode = benchmark_mode_;
-}
-
-bool Application::is_headless() const
-{
-	return headless;
-}
-
-void Application::set_headless(bool _headless)
-{
-	this->headless = _headless;
-}
-
-void Application::set_focus(bool flag)
-{
-	focus = flag;
-}
-
-bool Application::is_focused() const
-{
-	return focus;
-}
-
-void Application::parse_options(const std::vector<std::string> &args)
-{
-}
-
-=======
->>>>>>> 281982f0
 }        // namespace vkb