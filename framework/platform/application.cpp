/* Copyright (c) 2019-2021, Arm Limited and Contributors
 *
 * SPDX-License-Identifier: Apache-2.0
 *
 * Licensed under the Apache License, Version 2.0 the "License";
 * you may not use this file except in compliance with the License.
 * You may obtain a copy of the License at
 *
 *     http://www.apache.org/licenses/LICENSE-2.0
 *
 * Unless required by applicable law or agreed to in writing, software
 * distributed under the License is distributed on an "AS IS" BASIS,
 * WITHOUT WARRANTIES OR CONDITIONS OF ANY KIND, either express or implied.
 * See the License for the specific language governing permissions and
 * limitations under the License.
 */

#include "application.h"

#include "common/logging.h"
#include "platform/platform.h"
#include "platform/window.h"

namespace vkb
{
Application::Application() :
    name{"Sample Name"}
{
}

bool Application::prepare(Platform &platform)
{
	auto &debug_info = get_debug_info();
	debug_info.insert<field::MinMax, float>("fps", fps);
	debug_info.insert<field::MinMax, float>("frame_time", frame_time);

	this->platform = &platform;

<<<<<<< HEAD
		LOGI("FPS: {:.1f}", fps);

		last_frame_count = frame_count;
		timer.lap();
	}
=======
	return true;
>>>>>>> 7fdff2e4
}

void Application::finish()
{
<<<<<<< HEAD
	auto execution_time = timer.stop();
	LOGI("Closing App (Runtime: {:.1f})", execution_time);
=======
>>>>>>> 7fdff2e4
}

void Application::resize(const uint32_t /*width*/, const uint32_t /*height*/)
{
}

void Application::input_event(const InputEvent &input_event)
{
}

void Application::update(float delta_time)
{
	fps        = 1.0f / delta_time;
	frame_time = delta_time * 1000.0f;
}

const std::string &Application::get_name() const
{
	return name;
}

void Application::set_name(const std::string &name_)
{
	name = name_;
}

DebugInfo &Application::get_debug_info()
{
	return debug_info;
}
}        // namespace vkb<|MERGE_RESOLUTION|>--- conflicted
+++ resolved
@@ -36,24 +36,13 @@
 
 	this->platform = &platform;
 
-<<<<<<< HEAD
-		LOGI("FPS: {:.1f}", fps);
-
-		last_frame_count = frame_count;
-		timer.lap();
-	}
-=======
 	return true;
->>>>>>> 7fdff2e4
 }
 
 void Application::finish()
 {
-<<<<<<< HEAD
 	auto execution_time = timer.stop();
 	LOGI("Closing App (Runtime: {:.1f})", execution_time);
-=======
->>>>>>> 7fdff2e4
 }
 
 void Application::resize(const uint32_t /*width*/, const uint32_t /*height*/)
