--- conflicted
+++ resolved
@@ -24,6 +24,7 @@
 VKBP_DISABLE_WARNINGS()
 #define GLFW_INCLUDE_NONE
 #include <GLFW/glfw3.h>
+#include <GLFW/glfw3native.h>
 #include <spdlog/sinks/stdout_color_sinks.h>
 #include <spdlog/spdlog.h>
 VKBP_ENABLE_WARNINGS()
@@ -36,7 +37,7 @@
 {
 void error_callback(int error, const char *description)
 {
-	LOGE("GLFW Error (code {}): {}", error, description)
+	LOGE("GLFW Error (code {}): {}", error, description);
 }
 
 void window_close_callback(GLFWwindow *window)
@@ -56,12 +57,7 @@
 {
 	if (auto platform = reinterpret_cast<Platform *>(glfwGetWindowUserPointer(window)))
 	{
-<<<<<<< HEAD
-		auto &platform = glfw_window->get_platform();
-		platform.get_app().set_focus(focused != 0);
-=======
 		platform->set_focus(focused);
->>>>>>> 281982f0
 	}
 }
 
