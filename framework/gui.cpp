/* Copyright (c) 2018-2023, Arm Limited and Contributors
 * Copyright (c) 2019-2023, Sascha Willems
 *
 * SPDX-License-Identifier: Apache-2.0
 *
 * Licensed under the Apache License, Version 2.0 the "License";
 * you may not use this file except in compliance with the License.
 * You may obtain a copy of the License at
 *
 *     http://www.apache.org/licenses/LICENSE-2.0
 *
 * Unless required by applicable law or agreed to in writing, software
 * distributed under the License is distributed on an "AS IS" BASIS,
 * WITHOUT WARRANTIES OR CONDITIONS OF ANY KIND, either express or implied.
 * See the License for the specific language governing permissions and
 * limitations under the License.
 */

#include "gui.h"

#include <map>
#include <numeric>

#include "common/error.h"

VKBP_DISABLE_WARNINGS()
#include "common/glm_common.h"
#include <glm/gtc/matrix_transform.hpp>
VKBP_ENABLE_WARNINGS()

#include "buffer_pool.h"
#include "common/logging.h"
#include "common/utils.h"
#include "common/vk_common.h"
#include "common/vk_initializers.h"
#include "core/descriptor_set.h"
#include "core/descriptor_set_layout.h"
#include "core/pipeline.h"
#include "core/pipeline_layout.h"
#include "core/shader_module.h"
#include "imgui_internal.h"
#include "platform/filesystem.h"
#include "platform/window.h"
#include "rendering/render_context.h"
#include "timer.h"
#include "vulkan_sample.h"

namespace vkb
{
namespace
{
void upload_draw_data(ImDrawData *draw_data, const uint8_t *vertex_data, const uint8_t *index_data)
{
	ImDrawVert *vtx_dst = (ImDrawVert *) vertex_data;
	ImDrawIdx  *idx_dst = (ImDrawIdx *) index_data;

	for (int n = 0; n < draw_data->CmdListsCount; n++)
	{
		const ImDrawList *cmd_list = draw_data->CmdLists[n];
		memcpy(vtx_dst, cmd_list->VtxBuffer.Data, cmd_list->VtxBuffer.Size * sizeof(ImDrawVert));
		memcpy(idx_dst, cmd_list->IdxBuffer.Data, cmd_list->IdxBuffer.Size * sizeof(ImDrawIdx));
		vtx_dst += cmd_list->VtxBuffer.Size;
		idx_dst += cmd_list->IdxBuffer.Size;
	}
}

inline void reset_graph_max_value(StatGraphData &graph_data)
{
	// If it does not have a fixed max
	if (!graph_data.has_fixed_max)
	{
		// Reset it
		graph_data.max_value = 0.0f;
	}
}
}        // namespace

bool Gui::visible = true;

const double Gui::press_time_ms = 200.0f;

const float Gui::overlay_alpha = 0.3f;

const std::string Gui::default_font = "Roboto-Regular";

const ImGuiWindowFlags Gui::common_flags = ImGuiWindowFlags_NoMove |
                                           ImGuiWindowFlags_NoScrollbar |
                                           ImGuiWindowFlags_NoTitleBar |
                                           ImGuiWindowFlags_NoResize |
                                           ImGuiWindowFlags_AlwaysAutoResize |
                                           ImGuiWindowFlags_NoSavedSettings |
                                           ImGuiWindowFlags_NoFocusOnAppearing;

const ImGuiWindowFlags Gui::options_flags = Gui::common_flags;

const ImGuiWindowFlags Gui::info_flags = Gui::common_flags | ImGuiWindowFlags_NoInputs;

Gui::Gui(VulkanSample &sample_, const Window &window, const Stats *stats,
         const float font_size, bool explicit_update) :
    sample{sample_},
    content_scale_factor{window.get_content_scale_factor()},
    dpi_factor{window.get_dpi_factor() * content_scale_factor},
    explicit_update{explicit_update},
    stats_view(stats)
{
	ImGui::CreateContext();

	ImGuiStyle &style = ImGui::GetStyle();

	// Color scheme
	style.Colors[ImGuiCol_WindowBg]         = ImVec4(0.005f, 0.005f, 0.005f, 0.94f);
	style.Colors[ImGuiCol_TitleBg]          = ImVec4(1.0f, 0.0f, 0.0f, 0.6f);
	style.Colors[ImGuiCol_TitleBgActive]    = ImVec4(1.0f, 0.0f, 0.0f, 0.8f);
	style.Colors[ImGuiCol_MenuBarBg]        = ImVec4(1.0f, 0.0f, 0.0f, 0.4f);
	style.Colors[ImGuiCol_Header]           = ImVec4(1.0f, 0.0f, 0.0f, 0.4f);
	style.Colors[ImGuiCol_HeaderActive]     = ImVec4(1.0f, 0.0f, 0.0f, 0.4f);
	style.Colors[ImGuiCol_HeaderHovered]    = ImVec4(1.0f, 0.0f, 0.0f, 0.4f);
	style.Colors[ImGuiCol_FrameBg]          = ImVec4(0.0f, 0.0f, 0.0f, 0.8f);
	style.Colors[ImGuiCol_CheckMark]        = ImVec4(0.0f, 1.0f, 0.0f, 1.0f);
	style.Colors[ImGuiCol_SliderGrab]       = ImVec4(1.0f, 0.0f, 0.0f, 0.4f);
	style.Colors[ImGuiCol_SliderGrabActive] = ImVec4(1.0f, 0.0f, 0.0f, 0.8f);
	style.Colors[ImGuiCol_FrameBgHovered]   = ImVec4(1.0f, 1.0f, 1.0f, 0.1f);
	style.Colors[ImGuiCol_FrameBgActive]    = ImVec4(1.0f, 1.0f, 1.0f, 0.2f);
	style.Colors[ImGuiCol_Button]           = ImVec4(1.0f, 0.0f, 0.0f, 0.4f);
	style.Colors[ImGuiCol_ButtonHovered]    = ImVec4(1.0f, 0.0f, 0.0f, 0.6f);
	style.Colors[ImGuiCol_ButtonActive]     = ImVec4(1.0f, 0.0f, 0.0f, 0.8f);

	// Borderless window
	style.WindowBorderSize = 0.0f;

	// Global scale
	style.ScaleAllSizes(dpi_factor);

	// Dimensions
	ImGuiIO &io                = ImGui::GetIO();
	auto     extent            = sample.get_render_context().get_surface_extent();
	io.DisplaySize.x           = static_cast<float>(extent.width);
	io.DisplaySize.y           = static_cast<float>(extent.height);
	io.FontGlobalScale         = 1.0f;
	io.DisplayFramebufferScale = ImVec2(1.0f, 1.0f);

	// Enable keyboard navigation
	io.ConfigFlags |= ImGuiConfigFlags_NavEnableKeyboard;
	io.KeyMap[ImGuiKey_Space]      = static_cast<int>(KeyCode::Space);
	io.KeyMap[ImGuiKey_Enter]      = static_cast<int>(KeyCode::Enter);
	io.KeyMap[ImGuiKey_LeftArrow]  = static_cast<int>(KeyCode::Left);
	io.KeyMap[ImGuiKey_RightArrow] = static_cast<int>(KeyCode::Right);
	io.KeyMap[ImGuiKey_UpArrow]    = static_cast<int>(KeyCode::Up);
	io.KeyMap[ImGuiKey_DownArrow]  = static_cast<int>(KeyCode::Down);
	io.KeyMap[ImGuiKey_Tab]        = static_cast<int>(KeyCode::Tab);
	io.KeyMap[ImGuiKey_Escape]     = static_cast<int>(KeyCode::Backspace);

	// Default font
	fonts.emplace_back(default_font, font_size * dpi_factor);

	// Debug window font
	fonts.emplace_back("RobotoMono-Regular", (font_size / 2) * dpi_factor);

	// Create font texture
	unsigned char *font_data;
	int            tex_width, tex_height;
	io.Fonts->GetTexDataAsRGBA32(&font_data, &tex_width, &tex_height);
	size_t upload_size = tex_width * tex_height * 4 * sizeof(char);

	auto &device = sample.get_render_context().get_device();

	// Create target image for copy
	VkExtent3D font_extent{to_u32(tex_width), to_u32(tex_height), 1u};

	font_image = std::make_unique<core::Image>(device, font_extent, VK_FORMAT_R8G8B8A8_UNORM,
	                                           VK_IMAGE_USAGE_SAMPLED_BIT | VK_IMAGE_USAGE_TRANSFER_DST_BIT,
	                                           VMA_MEMORY_USAGE_GPU_ONLY);
	font_image->set_debug_name("GUI font image");

	font_image_view = std::make_unique<core::ImageView>(*font_image, VK_IMAGE_VIEW_TYPE_2D);
	font_image_view->set_debug_name("View on GUI font image");

	// Upload font data into the vulkan image memory
	{
		core::Buffer stage_buffer{device, upload_size, VK_BUFFER_USAGE_TRANSFER_SRC_BIT, VMA_MEMORY_USAGE_CPU_ONLY, 0};
		stage_buffer.update({font_data, font_data + upload_size});

		auto &command_buffer = device.request_command_buffer();

		FencePool fence_pool{device};

		// Begin recording
		command_buffer.begin(VK_COMMAND_BUFFER_USAGE_ONE_TIME_SUBMIT_BIT, 0);

		{
			// Prepare for transfer
			ImageMemoryBarrier memory_barrier{};
			memory_barrier.old_layout      = VK_IMAGE_LAYOUT_UNDEFINED;
			memory_barrier.new_layout      = VK_IMAGE_LAYOUT_TRANSFER_DST_OPTIMAL;
			memory_barrier.src_access_mask = 0;
			memory_barrier.dst_access_mask = VK_ACCESS_TRANSFER_WRITE_BIT;
			memory_barrier.src_stage_mask  = VK_PIPELINE_STAGE_HOST_BIT;
			memory_barrier.dst_stage_mask  = VK_PIPELINE_STAGE_TRANSFER_BIT;

			command_buffer.image_memory_barrier(*font_image_view, memory_barrier);
		}

		// Copy
		VkBufferImageCopy buffer_copy_region{};
		buffer_copy_region.imageSubresource.layerCount = font_image_view->get_subresource_range().layerCount;
		buffer_copy_region.imageSubresource.aspectMask = font_image_view->get_subresource_range().aspectMask;
		buffer_copy_region.imageExtent                 = font_image->get_extent();

		command_buffer.copy_buffer_to_image(stage_buffer, *font_image, {buffer_copy_region});

		{
			// Prepare for fragmen shader
			ImageMemoryBarrier memory_barrier{};
			memory_barrier.old_layout      = VK_IMAGE_LAYOUT_TRANSFER_DST_OPTIMAL;
			memory_barrier.new_layout      = VK_IMAGE_LAYOUT_SHADER_READ_ONLY_OPTIMAL;
			memory_barrier.src_access_mask = VK_ACCESS_TRANSFER_WRITE_BIT;
			memory_barrier.dst_access_mask = VK_ACCESS_SHADER_READ_BIT;
			memory_barrier.src_stage_mask  = VK_PIPELINE_STAGE_TRANSFER_BIT;
			memory_barrier.dst_stage_mask  = VK_PIPELINE_STAGE_FRAGMENT_SHADER_BIT;

			command_buffer.image_memory_barrier(*font_image_view, memory_barrier);
		}

		// End recording
		command_buffer.end();

		auto &queue = device.get_queue_by_flags(VK_QUEUE_GRAPHICS_BIT, 0);

		queue.submit(command_buffer, device.request_fence());

		// Wait for the command buffer to finish its work before destroying the staging buffer
		device.get_fence_pool().wait();
		device.get_fence_pool().reset();
		device.get_command_pool().reset_pool();
	}

	// Create texture sampler
	VkSamplerCreateInfo sampler_info{VK_STRUCTURE_TYPE_SAMPLER_CREATE_INFO};
	sampler_info.maxAnisotropy = 1.0f;
	sampler_info.magFilter     = VK_FILTER_LINEAR;
	sampler_info.minFilter     = VK_FILTER_LINEAR;
	sampler_info.mipmapMode    = VK_SAMPLER_MIPMAP_MODE_NEAREST;
	sampler_info.addressModeU  = VK_SAMPLER_ADDRESS_MODE_CLAMP_TO_EDGE;
	sampler_info.addressModeV  = VK_SAMPLER_ADDRESS_MODE_CLAMP_TO_EDGE;
	sampler_info.addressModeW  = VK_SAMPLER_ADDRESS_MODE_CLAMP_TO_EDGE;
	sampler_info.borderColor   = VK_BORDER_COLOR_FLOAT_OPAQUE_WHITE;

	vkb::ShaderSource vert_shader("imgui.vert");
	vkb::ShaderSource frag_shader("imgui.frag");

	std::vector<vkb::ShaderModule *> shader_modules;
	shader_modules.push_back(&device.get_resource_cache().request_shader_module(VK_SHADER_STAGE_VERTEX_BIT, vert_shader, {}));
	shader_modules.push_back(&device.get_resource_cache().request_shader_module(VK_SHADER_STAGE_FRAGMENT_BIT, frag_shader, {}));

	pipeline_layout = &device.get_resource_cache().request_pipeline_layout(shader_modules);

	sampler = std::make_unique<core::Sampler>(device, sampler_info);
	sampler->set_debug_name("GUI sampler");

	if (explicit_update)
	{
		vertex_buffer = std::make_unique<core::Buffer>(sample.get_render_context().get_device(), 1, VK_BUFFER_USAGE_VERTEX_BUFFER_BIT, VMA_MEMORY_USAGE_GPU_TO_CPU);
		vertex_buffer->set_debug_name("GUI vertex buffer");

		index_buffer = std::make_unique<core::Buffer>(sample.get_render_context().get_device(), 1, VK_BUFFER_USAGE_INDEX_BUFFER_BIT, VMA_MEMORY_USAGE_GPU_TO_CPU);
		index_buffer->set_debug_name("GUI index buffer");
	}
}

void Gui::prepare(const VkPipelineCache pipeline_cache, const VkRenderPass render_pass, const std::vector<VkPipelineShaderStageCreateInfo> &shader_stages)
{
	// Descriptor pool
	std::vector<VkDescriptorPoolSize> pool_sizes = {
	    vkb::initializers::descriptor_pool_size(VK_DESCRIPTOR_TYPE_COMBINED_IMAGE_SAMPLER, 1)};
	VkDescriptorPoolCreateInfo descriptorPoolInfo = vkb::initializers::descriptor_pool_create_info(pool_sizes, 2);
	VK_CHECK(vkCreateDescriptorPool(sample.get_render_context().get_device().get_handle(), &descriptorPoolInfo, nullptr, &descriptor_pool));

	// Descriptor set layout
	std::vector<VkDescriptorSetLayoutBinding> layout_bindings = {
	    vkb::initializers::descriptor_set_layout_binding(VK_DESCRIPTOR_TYPE_COMBINED_IMAGE_SAMPLER, VK_SHADER_STAGE_FRAGMENT_BIT, 0),
	};
	VkDescriptorSetLayoutCreateInfo descriptor_set_layout_create_info = vkb::initializers::descriptor_set_layout_create_info(layout_bindings);
	VK_CHECK(vkCreateDescriptorSetLayout(sample.get_render_context().get_device().get_handle(), &descriptor_set_layout_create_info, nullptr, &descriptor_set_layout));

	// Descriptor set
	VkDescriptorSetAllocateInfo descriptor_allocation = vkb::initializers::descriptor_set_allocate_info(descriptor_pool, &descriptor_set_layout, 1);
	VK_CHECK(vkAllocateDescriptorSets(sample.get_render_context().get_device().get_handle(), &descriptor_allocation, &descriptor_set));
	VkDescriptorImageInfo font_descriptor = vkb::initializers::descriptor_image_info(
	    sampler->get_handle(),
	    font_image_view->get_handle(),
	    VK_IMAGE_LAYOUT_SHADER_READ_ONLY_OPTIMAL);
	std::vector<VkWriteDescriptorSet> write_descriptor_sets = {
	    vkb::initializers::write_descriptor_set(descriptor_set, VK_DESCRIPTOR_TYPE_COMBINED_IMAGE_SAMPLER, 0, &font_descriptor)};
	vkUpdateDescriptorSets(sample.get_render_context().get_device().get_handle(), static_cast<uint32_t>(write_descriptor_sets.size()), write_descriptor_sets.data(), 0, nullptr);

	// Setup graphics pipeline for UI rendering
	VkPipelineInputAssemblyStateCreateInfo input_assembly_state =
	    vkb::initializers::pipeline_input_assembly_state_create_info(VK_PRIMITIVE_TOPOLOGY_TRIANGLE_LIST, 0, VK_FALSE);

	VkPipelineRasterizationStateCreateInfo rasterization_state =
	    vkb::initializers::pipeline_rasterization_state_create_info(VK_POLYGON_MODE_FILL, VK_CULL_MODE_NONE, VK_FRONT_FACE_COUNTER_CLOCKWISE);

	// Enable blending
	VkPipelineColorBlendAttachmentState blend_attachment_state{};
	blend_attachment_state.blendEnable         = VK_TRUE;
	blend_attachment_state.colorWriteMask      = VK_COLOR_COMPONENT_R_BIT | VK_COLOR_COMPONENT_G_BIT | VK_COLOR_COMPONENT_B_BIT | VK_COLOR_COMPONENT_A_BIT;
	blend_attachment_state.srcColorBlendFactor = VK_BLEND_FACTOR_SRC_ALPHA;
	blend_attachment_state.dstColorBlendFactor = VK_BLEND_FACTOR_ONE_MINUS_SRC_ALPHA;
	blend_attachment_state.colorBlendOp        = VK_BLEND_OP_ADD;
	blend_attachment_state.srcAlphaBlendFactor = VK_BLEND_FACTOR_ONE_MINUS_SRC_ALPHA;
	blend_attachment_state.dstAlphaBlendFactor = VK_BLEND_FACTOR_ZERO;
	blend_attachment_state.alphaBlendOp        = VK_BLEND_OP_ADD;

	VkPipelineColorBlendStateCreateInfo color_blend_state =
	    vkb::initializers::pipeline_color_blend_state_create_info(1, &blend_attachment_state);

	VkPipelineDepthStencilStateCreateInfo depth_stencil_state =
	    vkb::initializers::pipeline_depth_stencil_state_create_info(VK_FALSE, VK_FALSE, VK_COMPARE_OP_ALWAYS);

	VkPipelineViewportStateCreateInfo viewport_state =
	    vkb::initializers::pipeline_viewport_state_create_info(1, 1, 0);

	VkPipelineMultisampleStateCreateInfo multisample_state =
	    vkb::initializers::pipeline_multisample_state_create_info(VK_SAMPLE_COUNT_1_BIT);

	std::vector<VkDynamicState> dynamic_state_enables = {
	    VK_DYNAMIC_STATE_VIEWPORT,
	    VK_DYNAMIC_STATE_SCISSOR};
	VkPipelineDynamicStateCreateInfo dynamic_state =
	    vkb::initializers::pipeline_dynamic_state_create_info(dynamic_state_enables);

	VkGraphicsPipelineCreateInfo pipeline_create_info = vkb::initializers::pipeline_create_info(pipeline_layout->get_handle(), render_pass);

	pipeline_create_info.pInputAssemblyState = &input_assembly_state;
	pipeline_create_info.pRasterizationState = &rasterization_state;
	pipeline_create_info.pColorBlendState    = &color_blend_state;
	pipeline_create_info.pMultisampleState   = &multisample_state;
	pipeline_create_info.pViewportState      = &viewport_state;
	pipeline_create_info.pDepthStencilState  = &depth_stencil_state;
	pipeline_create_info.pDynamicState       = &dynamic_state;
	pipeline_create_info.stageCount          = static_cast<uint32_t>(shader_stages.size());
	pipeline_create_info.pStages             = shader_stages.data();
	pipeline_create_info.subpass             = subpass;

	// Vertex bindings an attributes based on ImGui vertex definition
	std::vector<VkVertexInputBindingDescription> vertex_input_bindings = {
	    vkb::initializers::vertex_input_binding_description(0, sizeof(ImDrawVert), VK_VERTEX_INPUT_RATE_VERTEX),
	};
	std::vector<VkVertexInputAttributeDescription> vertex_input_attributes = {
	    vkb::initializers::vertex_input_attribute_description(0, 0, VK_FORMAT_R32G32_SFLOAT, offsetof(ImDrawVert, pos)),         // Location 0: Position
	    vkb::initializers::vertex_input_attribute_description(0, 1, VK_FORMAT_R32G32_SFLOAT, offsetof(ImDrawVert, uv)),          // Location 1: UV
	    vkb::initializers::vertex_input_attribute_description(0, 2, VK_FORMAT_R8G8B8A8_UNORM, offsetof(ImDrawVert, col)),        // Location 0: Color
	};
	VkPipelineVertexInputStateCreateInfo vertex_input_state_create_info = vkb::initializers::pipeline_vertex_input_state_create_info();
	vertex_input_state_create_info.vertexBindingDescriptionCount        = static_cast<uint32_t>(vertex_input_bindings.size());
	vertex_input_state_create_info.pVertexBindingDescriptions           = vertex_input_bindings.data();
	vertex_input_state_create_info.vertexAttributeDescriptionCount      = static_cast<uint32_t>(vertex_input_attributes.size());
	vertex_input_state_create_info.pVertexAttributeDescriptions         = vertex_input_attributes.data();

	pipeline_create_info.pVertexInputState = &vertex_input_state_create_info;

	VK_CHECK(vkCreateGraphicsPipelines(sample.get_render_context().get_device().get_handle(), pipeline_cache, 1, &pipeline_create_info, nullptr, &pipeline));
}        // namespace vkb

void Gui::update(const float delta_time)
{
	if (visible != prev_visible)
	{
		drawer.set_dirty(true);
		prev_visible = visible;
	}

	if (!visible)
	{
		ImGui::EndFrame();
		return;
	}

	// Update imGui
	ImGuiIO &io     = ImGui::GetIO();
	auto     extent = sample.get_render_context().get_surface_extent();
	resize(extent.width, extent.height);
	io.DeltaTime = delta_time;

	// Render to generate draw buffers
	ImGui::Render();
}

bool Gui::update_buffers()
{
	ImDrawData *draw_data = ImGui::GetDrawData();
	bool        updated   = false;

	if (!draw_data)
	{
		return false;
	}

	size_t vertex_buffer_size = draw_data->TotalVtxCount * sizeof(ImDrawVert);
	size_t index_buffer_size  = draw_data->TotalIdxCount * sizeof(ImDrawIdx);

	if ((vertex_buffer_size == 0) || (index_buffer_size == 0))
	{
		return false;
	}

	if ((vertex_buffer->get_handle() == VK_NULL_HANDLE) || (vertex_buffer_size != last_vertex_buffer_size))
	{
		last_vertex_buffer_size = vertex_buffer_size;
		updated                 = true;

		vertex_buffer.reset();
		vertex_buffer = std::make_unique<core::Buffer>(sample.get_render_context().get_device(), vertex_buffer_size,
		                                               VK_BUFFER_USAGE_VERTEX_BUFFER_BIT,
		                                               VMA_MEMORY_USAGE_GPU_TO_CPU);
		vertex_buffer->set_debug_name("GUI vertex buffer");
	}

	if ((index_buffer->get_handle() == VK_NULL_HANDLE) || (index_buffer_size != last_index_buffer_size))
	{
		last_index_buffer_size = index_buffer_size;
		updated                = true;

		index_buffer.reset();
		index_buffer = std::make_unique<core::Buffer>(sample.get_render_context().get_device(), index_buffer_size,
		                                              VK_BUFFER_USAGE_INDEX_BUFFER_BIT,
		                                              VMA_MEMORY_USAGE_GPU_TO_CPU);
		index_buffer->set_debug_name("GUI index buffer");
	}

	// Upload data
	upload_draw_data(draw_data, vertex_buffer->map(), index_buffer->map());

	vertex_buffer->flush();
	index_buffer->flush();

	vertex_buffer->unmap();
	index_buffer->unmap();

	return updated;
}

void Gui::update_buffers(CommandBuffer &command_buffer, RenderFrame &render_frame)
{
	ImDrawData *draw_data = ImGui::GetDrawData();

	if (!draw_data)
	{
		return;
	}

	size_t vertex_buffer_size = draw_data->TotalVtxCount * sizeof(ImDrawVert);
	size_t index_buffer_size  = draw_data->TotalIdxCount * sizeof(ImDrawIdx);

	if ((vertex_buffer_size == 0) || (index_buffer_size == 0))
	{
		return;
	}

	std::vector<uint8_t> vertex_data(vertex_buffer_size);
	std::vector<uint8_t> index_data(index_buffer_size);

	upload_draw_data(draw_data, vertex_data.data(), index_data.data());

	auto vertex_allocation = sample.get_render_context().get_active_frame().allocate_buffer(VK_BUFFER_USAGE_VERTEX_BUFFER_BIT, vertex_buffer_size);

	vertex_allocation.update(vertex_data);

	std::vector<std::reference_wrapper<const core::Buffer>> buffers;
	buffers.emplace_back(std::ref(vertex_allocation.get_buffer()));

	std::vector<VkDeviceSize> offsets{vertex_allocation.get_offset()};

	command_buffer.bind_vertex_buffers(0, buffers, offsets);

	auto index_allocation = sample.get_render_context().get_active_frame().allocate_buffer(VK_BUFFER_USAGE_INDEX_BUFFER_BIT, index_buffer_size);

	index_allocation.update(index_data);

	command_buffer.bind_index_buffer(index_allocation.get_buffer(), index_allocation.get_offset(), VK_INDEX_TYPE_UINT16);
}

void Gui::resize(const uint32_t width, const uint32_t height) const
{
	auto &io         = ImGui::GetIO();
	io.DisplaySize.x = static_cast<float>(width);
	io.DisplaySize.y = static_cast<float>(height);
}

void Gui::draw(CommandBuffer &command_buffer)
{
	if (!visible)
	{
		return;
	}

	ScopedDebugLabel debug_label{command_buffer, "GUI"};

	// Vertex input state
	VkVertexInputBindingDescription vertex_input_binding{};
	vertex_input_binding.stride = to_u32(sizeof(ImDrawVert));

	// Location 0: Position
	VkVertexInputAttributeDescription pos_attr{};
	pos_attr.format = VK_FORMAT_R32G32_SFLOAT;
	pos_attr.offset = to_u32(offsetof(ImDrawVert, pos));

	// Location 1: UV
	VkVertexInputAttributeDescription uv_attr{};
	uv_attr.location = 1;
	uv_attr.format   = VK_FORMAT_R32G32_SFLOAT;
	uv_attr.offset   = to_u32(offsetof(ImDrawVert, uv));

	// Location 2: Color
	VkVertexInputAttributeDescription col_attr{};
	col_attr.location = 2;
	col_attr.format   = VK_FORMAT_R8G8B8A8_UNORM;
	col_attr.offset   = to_u32(offsetof(ImDrawVert, col));

	VertexInputState vertex_input_state{};
	vertex_input_state.bindings   = {vertex_input_binding};
	vertex_input_state.attributes = {pos_attr, uv_attr, col_attr};

	command_buffer.set_vertex_input_state(vertex_input_state);

	// Blend state
	vkb::ColorBlendAttachmentState color_attachment{};
	color_attachment.blend_enable           = VK_TRUE;
	color_attachment.color_write_mask       = VK_COLOR_COMPONENT_R_BIT | VK_COLOR_COMPONENT_G_BIT | VK_COLOR_COMPONENT_B_BIT;
	color_attachment.src_color_blend_factor = VK_BLEND_FACTOR_SRC_ALPHA;
	color_attachment.dst_color_blend_factor = VK_BLEND_FACTOR_ONE_MINUS_SRC_ALPHA;
	color_attachment.src_alpha_blend_factor = VK_BLEND_FACTOR_ONE_MINUS_SRC_ALPHA;

	vkb::ColorBlendState blend_state{};
	blend_state.attachments = {color_attachment};

	command_buffer.set_color_blend_state(blend_state);

	vkb::RasterizationState rasterization_state{};
	rasterization_state.cull_mode = VK_CULL_MODE_NONE;
	command_buffer.set_rasterization_state(rasterization_state);

	vkb::DepthStencilState depth_state{};
	depth_state.depth_test_enable  = VK_FALSE;
	depth_state.depth_write_enable = VK_FALSE;
	command_buffer.set_depth_stencil_state(depth_state);

	// Bind pipeline layout
	command_buffer.bind_pipeline_layout(*pipeline_layout);

	command_buffer.bind_image(*font_image_view, *sampler, 0, 0, 0);

	// Pre-rotation
	auto &io             = ImGui::GetIO();
	auto  push_transform = glm::mat4(1.0f);

	if (sample.get_render_context().has_swapchain())
	{
		auto transform = sample.get_render_context().get_swapchain().get_transform();

		glm::vec3 rotation_axis = glm::vec3(0.0f, 0.0f, 1.0f);
		if (transform & VK_SURFACE_TRANSFORM_ROTATE_90_BIT_KHR)
		{
			push_transform = glm::rotate(push_transform, glm::radians(90.0f), rotation_axis);
		}
		else if (transform & VK_SURFACE_TRANSFORM_ROTATE_270_BIT_KHR)
		{
			push_transform = glm::rotate(push_transform, glm::radians(270.0f), rotation_axis);
		}
		else if (transform & VK_SURFACE_TRANSFORM_ROTATE_180_BIT_KHR)
		{
			push_transform = glm::rotate(push_transform, glm::radians(180.0f), rotation_axis);
		}
	}

	// GUI coordinate space to screen space
	push_transform = glm::translate(push_transform, glm::vec3(-1.0f, -1.0f, 0.0f));
	push_transform = glm::scale(push_transform, glm::vec3(2.0f / io.DisplaySize.x, 2.0f / io.DisplaySize.y, 0.0f));

	// Push constants
	command_buffer.push_constants(push_transform);

	// If a render context is used, then use the frames buffer pools to allocate GUI vertex/index data from
	if (!explicit_update)
	{
		update_buffers(command_buffer, sample.get_render_context().get_active_frame());
	}
	else
	{
		std::vector<std::reference_wrapper<const vkb::core::Buffer>> buffers;
		buffers.push_back(*vertex_buffer);
		command_buffer.bind_vertex_buffers(0, buffers, {0});

		command_buffer.bind_index_buffer(*index_buffer, 0, VK_INDEX_TYPE_UINT16);
	}

	// Render commands
	ImDrawData *draw_data     = ImGui::GetDrawData();
	int32_t     vertex_offset = 0;
	uint32_t    index_offset  = 0;

	if (!draw_data || draw_data->CmdListsCount == 0)
	{
		return;
	}

	for (int32_t i = 0; i < draw_data->CmdListsCount; i++)
	{
		const ImDrawList *cmd_list = draw_data->CmdLists[i];
		for (int32_t j = 0; j < cmd_list->CmdBuffer.Size; j++)
		{
			const ImDrawCmd *cmd = &cmd_list->CmdBuffer[j];
			VkRect2D         scissor_rect;
			scissor_rect.offset.x      = std::max(static_cast<int32_t>(cmd->ClipRect.x), 0);
			scissor_rect.offset.y      = std::max(static_cast<int32_t>(cmd->ClipRect.y), 0);
			scissor_rect.extent.width  = static_cast<uint32_t>(cmd->ClipRect.z - cmd->ClipRect.x);
			scissor_rect.extent.height = static_cast<uint32_t>(cmd->ClipRect.w - cmd->ClipRect.y);

			// Adjust for pre-rotation if necessary
			if (sample.get_render_context().has_swapchain())
			{
				auto transform = sample.get_render_context().get_swapchain().get_transform();
				if (transform & VK_SURFACE_TRANSFORM_ROTATE_90_BIT_KHR)
				{
					scissor_rect.offset.x      = static_cast<uint32_t>(io.DisplaySize.y - cmd->ClipRect.w);
					scissor_rect.offset.y      = static_cast<uint32_t>(cmd->ClipRect.x);
					scissor_rect.extent.width  = static_cast<uint32_t>(cmd->ClipRect.w - cmd->ClipRect.y);
					scissor_rect.extent.height = static_cast<uint32_t>(cmd->ClipRect.z - cmd->ClipRect.x);
				}
				else if (transform & VK_SURFACE_TRANSFORM_ROTATE_180_BIT_KHR)
				{
					scissor_rect.offset.x      = static_cast<uint32_t>(io.DisplaySize.x - cmd->ClipRect.z);
					scissor_rect.offset.y      = static_cast<uint32_t>(io.DisplaySize.y - cmd->ClipRect.w);
					scissor_rect.extent.width  = static_cast<uint32_t>(cmd->ClipRect.z - cmd->ClipRect.x);
					scissor_rect.extent.height = static_cast<uint32_t>(cmd->ClipRect.w - cmd->ClipRect.y);
				}
				else if (transform & VK_SURFACE_TRANSFORM_ROTATE_270_BIT_KHR)
				{
					scissor_rect.offset.x      = static_cast<uint32_t>(cmd->ClipRect.y);
					scissor_rect.offset.y      = static_cast<uint32_t>(io.DisplaySize.x - cmd->ClipRect.z);
					scissor_rect.extent.width  = static_cast<uint32_t>(cmd->ClipRect.w - cmd->ClipRect.y);
					scissor_rect.extent.height = static_cast<uint32_t>(cmd->ClipRect.z - cmd->ClipRect.x);
				}
			}

			command_buffer.set_scissor(0, {scissor_rect});
			command_buffer.draw_indexed(cmd->ElemCount, 1, index_offset, vertex_offset, 0);
			index_offset += cmd->ElemCount;
		}
		vertex_offset += cmd_list->VtxBuffer.Size;
	}
}

void Gui::draw(VkCommandBuffer command_buffer)
{
	if (!visible)
	{
		return;
	}

	auto       &io            = ImGui::GetIO();
	ImDrawData *draw_data     = ImGui::GetDrawData();
	int32_t     vertex_offset = 0;
	int32_t     index_offset  = 0;

	if ((!draw_data) || (draw_data->CmdListsCount == 0))
	{
		return;
	}

	vkCmdBindPipeline(command_buffer, VK_PIPELINE_BIND_POINT_GRAPHICS, pipeline);
	vkCmdBindDescriptorSets(command_buffer, VK_PIPELINE_BIND_POINT_GRAPHICS, pipeline_layout->get_handle(), 0, 1, &descriptor_set, 0, NULL);

	// Push constants
	auto push_transform = glm::mat4(1.0f);
	push_transform      = glm::translate(push_transform, glm::vec3(-1.0f, -1.0f, 0.0f));
	push_transform      = glm::scale(push_transform, glm::vec3(2.0f / io.DisplaySize.x, 2.0f / io.DisplaySize.y, 0.0f));
	vkCmdPushConstants(command_buffer, pipeline_layout->get_handle(), VK_SHADER_STAGE_VERTEX_BIT, 0, sizeof(glm::mat4), &push_transform);

	VkDeviceSize offsets[1] = {0};

	VkBuffer vertex_buffer_handle = vertex_buffer->get_handle();
	vkCmdBindVertexBuffers(command_buffer, 0, 1, &vertex_buffer_handle, offsets);

	VkBuffer index_buffer_handle = index_buffer->get_handle();
	vkCmdBindIndexBuffer(command_buffer, index_buffer_handle, 0, VK_INDEX_TYPE_UINT16);

	for (int32_t i = 0; i < draw_data->CmdListsCount; i++)
	{
		const ImDrawList *cmd_list = draw_data->CmdLists[i];
		for (int32_t j = 0; j < cmd_list->CmdBuffer.Size; j++)
		{
			const ImDrawCmd *cmd = &cmd_list->CmdBuffer[j];
			VkRect2D         scissor_rect;
			scissor_rect.offset.x      = std::max(static_cast<int32_t>(cmd->ClipRect.x), 0);
			scissor_rect.offset.y      = std::max(static_cast<int32_t>(cmd->ClipRect.y), 0);
			scissor_rect.extent.width  = static_cast<uint32_t>(cmd->ClipRect.z - cmd->ClipRect.x);
			scissor_rect.extent.height = static_cast<uint32_t>(cmd->ClipRect.w - cmd->ClipRect.y);

			vkCmdSetScissor(command_buffer, 0, 1, &scissor_rect);
			vkCmdDrawIndexed(command_buffer, cmd->ElemCount, 1, index_offset, vertex_offset, 0);
			index_offset += cmd->ElemCount;
		}
		vertex_offset += cmd_list->VtxBuffer.Size;
	}
}

Gui::~Gui()
{
	vkDestroyDescriptorPool(sample.get_render_context().get_device().get_handle(), descriptor_pool, nullptr);
	vkDestroyDescriptorSetLayout(sample.get_render_context().get_device().get_handle(), descriptor_set_layout, nullptr);
	vkDestroyPipeline(sample.get_render_context().get_device().get_handle(), pipeline, nullptr);

	ImGui::DestroyContext();
}

void Gui::show_demo_window()
{
	ImGui::ShowDemoWindow();
}

Gui::StatsView &Gui::get_stats_view()
{
	return stats_view;
}

Drawer &Gui::get_drawer()
{
	return drawer;
}

Font &Gui::get_font(const std::string &font_name)
{
	assert(!fonts.empty() && "No fonts exist");

	auto it = std::find_if(fonts.begin(), fonts.end(), [&font_name](Font &font) { return font.name == font_name; });

	if (it != fonts.end())
	{
		return *it;
	}
	else
	{
		LOGW("Couldn't find font with name {}", font_name);
		return *fonts.begin();
	}
}

bool Gui::is_debug_view_active() const
{
	return debug_view.active;
}

void Gui::set_subpass(const uint32_t subpass)
{
	this->subpass = subpass;
}

Gui::StatsView::StatsView(const Stats *stats)
{
	if (stats == nullptr)
	{
		return;
	}

	// Request graph data information for each stat and record it in graph_map
	const std::set<StatIndex> &indices = stats->get_requested_stats();

	for (StatIndex i : indices)
	{
		graph_map[i] = stats->get_graph_data(i);
	}
}

void Gui::StatsView::reset_max_value(const StatIndex index)
{
	auto pr = graph_map.find(index);
	if (pr != graph_map.end())
	{
		reset_graph_max_value(pr->second);
	}
}

void Gui::StatsView::reset_max_values()
{
	// For every entry in the map
	std::for_each(graph_map.begin(),
	              graph_map.end(),
	              [](auto &pr) { reset_graph_max_value(pr.second); });
}

void Gui::show_top_window(const std::string &app_name, const Stats *stats, DebugInfo *debug_info)
{
	// Transparent background
	ImGui::SetNextWindowBgAlpha(overlay_alpha);
	ImVec2 size{ImGui::GetIO().DisplaySize.x, 0.0f};
	ImGui::SetNextWindowSize(size, ImGuiSetCond_Always);

	// Top left
	ImVec2 pos{0.0f, 0.0f};
	ImGui::SetNextWindowPos(pos, ImGuiSetCond_Always);

	bool is_open = true;
	ImGui::Begin("Top", &is_open, common_flags);

	show_app_info(app_name);

	if (stats)
	{
		show_stats(*stats);

		// Reset max values if user taps on this window
		if (ImGui::IsWindowHovered() && ImGui::IsMouseClicked(0 /* left */))
		{
			stats_view.reset_max_values();
		}
	}

	if (debug_info)
	{
		if (debug_view.active)
		{
			show_debug_window(*debug_info, ImVec2{0, ImGui::GetWindowSize().y});
		}
	}

	ImGui::End();
}

void Gui::show_app_info(const std::string &app_name)
{
	// Sample name
	ImGui::Text("%s", app_name.c_str());

	// GPU name
	auto &device            = sample.get_render_context().get_device();
	auto  device_name_label = "GPU: " + std::string(device.get_gpu().get_properties().deviceName);
	ImGui::SameLine(ImGui::GetWindowContentRegionMax().x - ImGui::CalcTextSize(device_name_label.c_str()).x);
	ImGui::Text("%s", device_name_label.c_str());
}

void Gui::show_debug_window(DebugInfo &debug_info, const ImVec2 &position)
{
	auto &io    = ImGui::GetIO();
	auto &style = ImGui::GetStyle();
	auto &font  = get_font("RobotoMono-Regular");

	// Calculate only once
	if (debug_view.label_column_width == 0)
	{
		debug_view.label_column_width = style.ItemInnerSpacing.x + debug_info.get_longest_label() * font.size / debug_view.scale;
	}

	ImGui::SetNextWindowBgAlpha(overlay_alpha);
	ImGui::SetNextWindowPos(position, ImGuiSetCond_FirstUseEver);
	ImGui::SetNextWindowContentSize(ImVec2{io.DisplaySize.x, 0.0f});

	bool                   is_open = true;
	const ImGuiWindowFlags flags   = ImGuiWindowFlags_AlwaysAutoResize |
	                               ImGuiWindowFlags_NoMove |
	                               ImGuiWindowFlags_NoTitleBar |
	                               ImGuiWindowFlags_NoResize |
	                               ImGuiWindowFlags_NoFocusOnAppearing |
	                               ImGuiWindowFlags_NoNav;

	ImGui::Begin("Debug Window", &is_open, flags);
	ImGui::PushFont(font.handle);

	auto field_count = debug_info.get_fields().size() > debug_view.max_fields ? debug_view.max_fields : debug_info.get_fields().size();

	ImGui::BeginChild("Table", ImVec2(0, field_count * (font.size + style.ItemSpacing.y)), false);
	ImGui::Columns(2);
	ImGui::SetColumnWidth(0, debug_view.label_column_width);
	ImGui::SetColumnWidth(1, io.DisplaySize.x - debug_view.label_column_width);
	for (auto &field : debug_info.get_fields())
	{
		const std::string &label = field->label;
		const std::string &value = field->to_string();
		ImGui::Text("%s", label.c_str());
		ImGui::NextColumn();
		ImGui::Text(" %s", value.c_str());
		ImGui::NextColumn();
	}
	ImGui::Columns(1);
	ImGui::EndChild();

	ImGui::PopFont();
	ImGui::End();
}

void Gui::show_stats(const Stats &stats)
{
	for (const auto &stat_index : stats.get_requested_stats())
	{
		// Find the graph data of this stat index
		auto pr = stats_view.graph_map.find(stat_index);

		assert(pr != stats_view.graph_map.end() && "StatIndex not implemented in gui graph_map");

		// Draw graph
		auto       &graph_data     = pr->second;
		const auto &graph_elements = stats.get_data(stat_index);
		float       graph_min      = 0.0f;
		float      &graph_max      = graph_data.max_value;

		if (!graph_data.has_fixed_max)
		{
			auto new_max = *std::max_element(graph_elements.begin(), graph_elements.end()) * stats_view.top_padding;
			if (new_max > graph_max)
			{
				graph_max = new_max;
			}
		}

		const ImVec2 graph_size = ImVec2{
		    ImGui::GetIO().DisplaySize.x,
		    stats_view.graph_height /* dpi */ * dpi_factor};

		std::stringstream graph_label;
		float             avg = std::accumulate(graph_elements.begin(), graph_elements.end(), 0.0f) / graph_elements.size();

		// Check if the stat is available in the current platform
		if (stats.is_available(stat_index))
		{
			graph_label << fmt::format(graph_data.name + ": " + graph_data.format, avg * graph_data.scale_factor);
			ImGui::PushItemFlag(ImGuiItemFlags_Disabled, true);
			ImGui::PlotLines("", &graph_elements[0], static_cast<int>(graph_elements.size()), 0, graph_label.str().c_str(), graph_min, graph_max, graph_size);
			ImGui::PopItemFlag();
		}
		else
		{
			graph_label << graph_data.name << ": not available";
			ImGui::Text("%s", graph_label.str().c_str());
		}
	}
}

void Gui::show_options_window(std::function<void()> body, const uint32_t lines)
{
	// Add padding around the text so that the options are not
	// too close to the edges and are easier to interact with.
	// Also add double vertical padding to avoid rounded corners.
	const float window_padding = ImGui::CalcTextSize("T").x;
	ImGui::PushStyleVar(ImGuiStyleVar_WindowPadding, ImVec2{window_padding, window_padding * 2.0f});
	auto window_height = lines * ImGui::GetTextLineHeightWithSpacing() + ImGui::GetStyle().WindowPadding.y * 2.0f;
	auto window_width  = ImGui::GetIO().DisplaySize.x;
	ImGui::SetNextWindowBgAlpha(overlay_alpha);
	const ImVec2 size = ImVec2(window_width, 0);
	ImGui::SetNextWindowSize(size, ImGuiCond_Always);
	const ImVec2 pos = ImVec2(0.0f, ImGui::GetIO().DisplaySize.y - window_height);
	ImGui::SetNextWindowPos(pos, ImGuiSetCond_Always);
	const ImGuiWindowFlags flags   = (ImGuiWindowFlags_NoMove |
                                    ImGuiWindowFlags_NoScrollbar |
                                    ImGuiWindowFlags_NoTitleBar |
                                    ImGuiWindowFlags_NoResize |
                                    ImGuiWindowFlags_AlwaysAutoResize |
                                    ImGuiWindowFlags_AlwaysUseWindowPadding |
                                    ImGuiWindowFlags_NoSavedSettings |
                                    ImGuiWindowFlags_NoFocusOnAppearing);
	bool                   is_open = true;
	ImGui::Begin("Options", &is_open, flags);
	body();
	ImGui::End();
	ImGui::PopStyleVar();
}

void Gui::show_simple_window(const std::string &name, uint32_t last_fps, std::function<void()> body)
{
	ImGuiIO &io = ImGui::GetIO();

	ImGui::NewFrame();
	ImGui::PushStyleVar(ImGuiStyleVar_WindowRounding, 0);
	ImGui::SetNextWindowPos(ImVec2(10, 10));
	ImGui::SetNextWindowSize(ImVec2(0, 0), ImGuiSetCond_FirstUseEver);
	ImGui::Begin("Vulkan Example", nullptr, ImGuiWindowFlags_AlwaysAutoResize | ImGuiWindowFlags_NoResize | ImGuiWindowFlags_NoMove);
	ImGui::TextUnformatted(name.c_str());
	ImGui::TextUnformatted(std::string(sample.get_render_context().get_device().get_gpu().get_properties().deviceName).c_str());
	ImGui::Text("%.2f ms/frame (%.1d fps)", (1000.0f / last_fps), last_fps);
	ImGui::PushItemWidth(110.0f * dpi_factor);

	body();

	ImGui::PopItemWidth();
	ImGui::End();
	ImGui::PopStyleVar();
}

bool Gui::input_event(const InputEvent &input_event)
{
	auto &io                 = ImGui::GetIO();
	auto  capture_move_event = false;

	if (input_event.get_source() == EventSource::Keyboard)
	{
		const auto &key_event = static_cast<const KeyInputEvent &>(input_event);

		if (key_event.get_action() == KeyAction::Down)
		{
			io.KeysDown[static_cast<int>(key_event.get_code())] = true;
		}
		else if (key_event.get_action() == KeyAction::Up)
		{
			io.KeysDown[static_cast<int>(key_event.get_code())] = false;
		}
	}
	else if (input_event.get_source() == EventSource::Mouse)
	{
		const auto &mouse_button = static_cast<const MouseButtonInputEvent &>(input_event);

		io.MousePos = ImVec2{mouse_button.get_pos_x() * content_scale_factor,
		                     mouse_button.get_pos_y() * content_scale_factor};

		auto button_id = static_cast<int>(mouse_button.get_button());

		if (mouse_button.get_action() == MouseAction::Down)
		{
			io.MouseDown[button_id] = true;
		}
		else if (mouse_button.get_action() == MouseAction::Up)
		{
			io.MouseDown[button_id] = false;
		}
		else if (mouse_button.get_action() == MouseAction::Move)
		{
			capture_move_event = io.WantCaptureMouse;
		}
	}
	else if (input_event.get_source() == EventSource::Touchscreen)
	{
		const auto &touch_event = static_cast<const TouchInputEvent &>(input_event);

		io.MousePos = ImVec2{touch_event.get_pos_x(), touch_event.get_pos_y()};

		if (touch_event.get_action() == TouchAction::Down)
		{
			io.MouseDown[touch_event.get_pointer_id()] = true;
		}
		else if (touch_event.get_action() == TouchAction::Up)
		{
			io.MouseDown[touch_event.get_pointer_id()] = false;
		}
		else if (touch_event.get_action() == TouchAction::Move)
		{
			capture_move_event = io.WantCaptureMouse;
		}
	}

	// Toggle debug UI view when tap or clicking outside the GUI windows
	if (!io.WantCaptureMouse)
	{
		bool press_down = (input_event.get_source() == EventSource::Mouse && static_cast<const MouseButtonInputEvent &>(input_event).get_action() == MouseAction::Down) || (input_event.get_source() == EventSource::Touchscreen && static_cast<const TouchInputEvent &>(input_event).get_action() == TouchAction::Down);
		bool press_up   = (input_event.get_source() == EventSource::Mouse && static_cast<const MouseButtonInputEvent &>(input_event).get_action() == MouseAction::Up) || (input_event.get_source() == EventSource::Touchscreen && static_cast<const TouchInputEvent &>(input_event).get_action() == TouchAction::Up);

		if (press_down)
		{
			timer.start();
			if (input_event.get_source() == EventSource::Touchscreen)
			{
				const auto &touch_event = static_cast<const TouchInputEvent &>(input_event);
				if (touch_event.get_touch_points() == 2)
				{
					two_finger_tap = true;
				}
			}
		}
		if (press_up)
		{
			auto press_delta = timer.stop<Timer::Milliseconds>();
			if (press_delta < press_time_ms)
			{
				if (input_event.get_source() == EventSource::Mouse)
				{
					const auto &mouse_button = static_cast<const MouseButtonInputEvent &>(input_event);
					if (mouse_button.get_button() == MouseButton::Right)
					{
						debug_view.active = !debug_view.active;
					}
				}
				else if (input_event.get_source() == EventSource::Touchscreen)
				{
					const auto &touch_event = static_cast<const TouchInputEvent &>(input_event);
					if (two_finger_tap && touch_event.get_touch_points() == 2)
					{
						debug_view.active = !debug_view.active;
					}
					else
					{
						two_finger_tap = false;
					}
				}
			}
		}
	}

	return capture_move_event;
}

<<<<<<< HEAD
=======
void Drawer::clear()
{
	dirty = false;
}

bool Drawer::is_dirty()
{
	return dirty;
}

void Drawer::set_dirty(bool dirty)
{
	this->dirty = dirty;
}

bool Drawer::header(const char *caption)
{
	return ImGui::CollapsingHeader(caption, ImGuiTreeNodeFlags_DefaultOpen);
}

bool Drawer::checkbox(const char *caption, bool *value)
{
	bool res = ImGui::Checkbox(caption, value);
	if (res)
	{
		dirty = true;
	};
	return res;
}

bool Drawer::checkbox(const char *caption, int32_t *value)
{
	bool val = (*value == 1);
	bool res = ImGui::Checkbox(caption, &val);
	*value   = val;
	if (res)
	{
		dirty = true;
	};
	return res;
}

bool Drawer::radio_button(const char *caption, int32_t *selectedOption, const int32_t elementOption)
{
	bool res = ImGui::RadioButton(caption, selectedOption, elementOption);
	if (res)
		dirty = true;

	return res;
}

bool Drawer::input_float(const char *caption, float *value, float step, uint32_t precision)
{
	bool res = ImGui::InputFloat(caption, value, step, step * 10.0f, precision);
	if (res)
	{
		dirty = true;
	};
	return res;
}

bool Drawer::slider_float(const char *caption, float *value, float min, float max)
{
	bool res = ImGui::SliderFloat(caption, value, min, max);
	if (res)
	{
		dirty = true;
	};
	return res;
}

bool Drawer::slider_int(const char *caption, int32_t *value, int32_t min, int32_t max)
{
	bool res = ImGui::SliderInt(caption, value, min, max);
	if (res)
	{
		dirty = true;
	};
	return res;
}

bool Drawer::combo_box(const char *caption, int32_t *itemindex, std::vector<std::string> items)
{
	if (items.empty())
	{
		return false;
	}
	std::vector<const char *> charitems;
	charitems.reserve(items.size());
	for (size_t i = 0; i < items.size(); i++)
	{
		charitems.push_back(items[i].c_str());
	}
	uint32_t itemCount = static_cast<uint32_t>(charitems.size());
	bool     res       = ImGui::Combo(caption, itemindex, &charitems[0], itemCount, itemCount);
	if (res)
	{
		dirty = true;
	};
	return res;
}

bool Drawer::button(const char *caption)
{
	bool res = ImGui::Button(caption);
	if (res)
	{
		dirty = true;
	};
	return res;
}

void Drawer::text(const char *formatstr, ...)
{
	va_list args;
	va_start(args, formatstr);
	ImGui::TextV(formatstr, args);
	va_end(args);
}

template <>
bool Drawer::color_op_impl<Drawer::ColorOp::Edit, 3>(const char *caption, float *colors, ImGuiColorEditFlags flags)
{
	return ImGui::ColorEdit3(caption, colors, flags);
}

template <>
bool Drawer::color_op_impl<Drawer::ColorOp::Edit, 4>(const char *caption, float *colors, ImGuiColorEditFlags flags)
{
	return ImGui::ColorEdit4(caption, colors, flags);
}

template <>
bool Drawer::color_op_impl<Drawer::ColorOp::Pick, 3>(const char *caption, float *colors, ImGuiColorEditFlags flags)
{
	return ImGui::ColorPicker3(caption, colors, flags);
}

template <>
bool Drawer::color_op_impl<Drawer::ColorOp::Pick, 4>(const char *caption, float *colors, ImGuiColorEditFlags flags)
{
	return ImGui::ColorPicker4(caption, colors, flags);
}

>>>>>>> 5d7411ed
}        // namespace vkb<|MERGE_RESOLUTION|>--- conflicted
+++ resolved
@@ -1095,151 +1095,4 @@
 	return capture_move_event;
 }
 
-<<<<<<< HEAD
-=======
-void Drawer::clear()
-{
-	dirty = false;
-}
-
-bool Drawer::is_dirty()
-{
-	return dirty;
-}
-
-void Drawer::set_dirty(bool dirty)
-{
-	this->dirty = dirty;
-}
-
-bool Drawer::header(const char *caption)
-{
-	return ImGui::CollapsingHeader(caption, ImGuiTreeNodeFlags_DefaultOpen);
-}
-
-bool Drawer::checkbox(const char *caption, bool *value)
-{
-	bool res = ImGui::Checkbox(caption, value);
-	if (res)
-	{
-		dirty = true;
-	};
-	return res;
-}
-
-bool Drawer::checkbox(const char *caption, int32_t *value)
-{
-	bool val = (*value == 1);
-	bool res = ImGui::Checkbox(caption, &val);
-	*value   = val;
-	if (res)
-	{
-		dirty = true;
-	};
-	return res;
-}
-
-bool Drawer::radio_button(const char *caption, int32_t *selectedOption, const int32_t elementOption)
-{
-	bool res = ImGui::RadioButton(caption, selectedOption, elementOption);
-	if (res)
-		dirty = true;
-
-	return res;
-}
-
-bool Drawer::input_float(const char *caption, float *value, float step, uint32_t precision)
-{
-	bool res = ImGui::InputFloat(caption, value, step, step * 10.0f, precision);
-	if (res)
-	{
-		dirty = true;
-	};
-	return res;
-}
-
-bool Drawer::slider_float(const char *caption, float *value, float min, float max)
-{
-	bool res = ImGui::SliderFloat(caption, value, min, max);
-	if (res)
-	{
-		dirty = true;
-	};
-	return res;
-}
-
-bool Drawer::slider_int(const char *caption, int32_t *value, int32_t min, int32_t max)
-{
-	bool res = ImGui::SliderInt(caption, value, min, max);
-	if (res)
-	{
-		dirty = true;
-	};
-	return res;
-}
-
-bool Drawer::combo_box(const char *caption, int32_t *itemindex, std::vector<std::string> items)
-{
-	if (items.empty())
-	{
-		return false;
-	}
-	std::vector<const char *> charitems;
-	charitems.reserve(items.size());
-	for (size_t i = 0; i < items.size(); i++)
-	{
-		charitems.push_back(items[i].c_str());
-	}
-	uint32_t itemCount = static_cast<uint32_t>(charitems.size());
-	bool     res       = ImGui::Combo(caption, itemindex, &charitems[0], itemCount, itemCount);
-	if (res)
-	{
-		dirty = true;
-	};
-	return res;
-}
-
-bool Drawer::button(const char *caption)
-{
-	bool res = ImGui::Button(caption);
-	if (res)
-	{
-		dirty = true;
-	};
-	return res;
-}
-
-void Drawer::text(const char *formatstr, ...)
-{
-	va_list args;
-	va_start(args, formatstr);
-	ImGui::TextV(formatstr, args);
-	va_end(args);
-}
-
-template <>
-bool Drawer::color_op_impl<Drawer::ColorOp::Edit, 3>(const char *caption, float *colors, ImGuiColorEditFlags flags)
-{
-	return ImGui::ColorEdit3(caption, colors, flags);
-}
-
-template <>
-bool Drawer::color_op_impl<Drawer::ColorOp::Edit, 4>(const char *caption, float *colors, ImGuiColorEditFlags flags)
-{
-	return ImGui::ColorEdit4(caption, colors, flags);
-}
-
-template <>
-bool Drawer::color_op_impl<Drawer::ColorOp::Pick, 3>(const char *caption, float *colors, ImGuiColorEditFlags flags)
-{
-	return ImGui::ColorPicker3(caption, colors, flags);
-}
-
-template <>
-bool Drawer::color_op_impl<Drawer::ColorOp::Pick, 4>(const char *caption, float *colors, ImGuiColorEditFlags flags)
-{
-	return ImGui::ColorPicker4(caption, colors, flags);
-}
-
->>>>>>> 5d7411ed
 }        // namespace vkb