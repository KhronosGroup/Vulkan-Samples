/* Copyright (c) 2024-2025, Sascha Willems
 * Copyright (c) 2025, NVIDIA CORPORATION. All rights reserved.
 *
 * SPDX-License-Identifier: Apache-2.0
 *
 * Licensed under the Apache License, Version 2.0 the "License";
 * you may not use this file except in compliance with the License.
 * You may obtain a copy of the License at
 *
 *     http://www.apache.org/licenses/LICENSE-2.0
 *
 * Unless required by applicable law or agreed to in writing, software
 * distributed under the License is distributed on an "AS IS" BASIS,
 * WITHOUT WARRANTIES OR CONDITIONS OF ANY KIND, either express or implied.
 * See the License for the specific language governing permissions and
 * limitations under the License.
 */

#include "shading_language_selection.h"

#include <algorithm>

#include "platform/application.h"

namespace plugins
{
ShadingLanguageSelection::ShadingLanguageSelection() :
    ShadingLanguageSelectionTags("Shading language selection",
<<<<<<< HEAD
                                 "A collection of flags to select shader from different shading languages (glsl, hlsl, slang)",
                                 {}, {&shading_language_selection_options_group})
=======
                                 "A collection of flags to select shader from different shading languages (glsl, hlsl)",
                                 {},
                                 {},
                                 {{"shading-language", "Shading language to use (glsl or hlsl)"}})
>>>>>>> bbb427f0
{
}

bool ShadingLanguageSelection::handle_option(std::deque<std::string> &arguments)
{
	assert(!arguments.empty() && (arguments[0].substr(0, 2) == "--"));
	std::string option = arguments[0].substr(2);
	if (option == "shading-language")
	{
		if (arguments.size() < 2)
		{
			LOGE("Option \"shading-language\" is missing the actual shading language to use!");
			return false;
		}

		// Make sure it's one of the supported shading languages
		std::string shading_language = arguments[1];
		std::transform(shading_language.begin(), shading_language.end(), shading_language.begin(), ::tolower);
		if (shading_language == "glsl")
		{
			LOGI("Shading language selection: GLSL");
			vkb::Application::set_shading_language(vkb::ShadingLanguage::GLSL);
		}
		else if (shading_language == "hlsl")
		{
			LOGI("Shading langauge selection: HLSL")
			vkb::Application::set_shading_language(vkb::ShadingLanguage::HLSL);
		}
		else if (shading_language == "slang")
		{
			LOGI("Shading langauge selection: slang")
			vkb::Application::set_shading_language(vkb::ShadingLanguage::SLANG);
		}
		else
		{
			LOGE("Invalid shading language selection, defaulting to glsl");
		}

		arguments.pop_front();
		arguments.pop_front();
		return true;
	}
	return false;
}
}        // namespace plugins<|MERGE_RESOLUTION|>--- conflicted
+++ resolved
@@ -26,15 +26,10 @@
 {
 ShadingLanguageSelection::ShadingLanguageSelection() :
     ShadingLanguageSelectionTags("Shading language selection",
-<<<<<<< HEAD
-                                 "A collection of flags to select shader from different shading languages (glsl, hlsl, slang)",
-                                 {}, {&shading_language_selection_options_group})
-=======
                                  "A collection of flags to select shader from different shading languages (glsl, hlsl)",
                                  {},
                                  {},
                                  {{"shading-language", "Shading language to use (glsl or hlsl)"}})
->>>>>>> bbb427f0
 {
 }
 
