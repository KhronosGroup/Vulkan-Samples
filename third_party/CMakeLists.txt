# Copyright (c) 2019-2024, Arm Limited and Contributors
#
# SPDX-License-Identifier: Apache-2.0
#
# Licensed under the Apache License, Version 2.0 the "License";
# you may not use this file except in compliance with the License.
# You may obtain a copy of the License at
#
#     http://www.apache.org/licenses/LICENSE-2.0
#
# Unless required by applicable law or agreed to in writing, software
# distributed under the License is distributed on an "AS IS" BASIS,
# WITHOUT WARRANTIES OR CONDITIONS OF ANY KIND, either express or implied.
# See the License for the specific language governing permissions and
# limitations under the License.
#

cmake_minimum_required(VERSION 3.10)

project(third_party LANGUAGES C CXX)

# glm
add_library(glm INTERFACE)
set(GLM_DIR ${CMAKE_CURRENT_SOURCE_DIR}/glm)
target_sources(glm INTERFACE ${GLM_DIR}/glm/glm.hpp)
target_include_directories(glm INTERFACE ${GLM_DIR})

target_compile_definitions(glm INTERFACE
    GLM_FORCE_SWIZZLE
    GLM_FORCE_RADIANS
    GLM_FORCE_CTOR_INIT
    GLM_ENABLE_EXPERIMENTAL
)
if(NOT CMAKE_CXX_COMPILER_ID MATCHES "MSVC")
    target_compile_definitions(glm INTERFACE GLM_FORCE_CXX14)
endif()

# tinygltf
add_library(tinygltf INTERFACE)
set(TINYGLTF_DIR ${CMAKE_CURRENT_SOURCE_DIR}/tinygltf)
target_sources(tinygltf INTERFACE ${TINYGLTF_DIR}/tiny_gltf.h ${TINYGLTF_DIR}/json.hpp)
target_include_directories(tinygltf INTERFACE ${TINYGLTF_DIR})

# vulkan
add_library(vulkan INTERFACE)
set(VULKAN_INCLUDE_DIR ${CMAKE_CURRENT_SOURCE_DIR}/vulkan/include)
target_sources(vulkan INTERFACE ${VULKAN_INCLUDE_DIR}/vulkan/vulkan.h)
target_include_directories(vulkan INTERFACE ${VULKAN_INCLUDE_DIR})

target_compile_definitions(vulkan INTERFACE VK_NO_PROTOTYPES)


if(ANDROID)
    target_compile_definitions(vulkan INTERFACE VK_USE_PLATFORM_ANDROID_KHR)
elseif(WIN32)
    target_compile_definitions(vulkan INTERFACE VK_USE_PLATFORM_WIN32_KHR)
elseif(APPLE)
	target_compile_definitions(vulkan INTERFACE VK_USE_PLATFORM_METAL_EXT)
elseif(UNIX)
    # Choose WSI based on VKB_WSI_SELECTION
    if (VKB_WSI_SELECTION STREQUAL XCB OR VKB_WSI_SELECTION STREQUAL XLIB OR VKB_WSI_SELECTION STREQUAL WAYLAND)
        find_package(PkgConfig REQUIRED)
    endif()
    if (VKB_WSI_SELECTION STREQUAL XCB)
        pkg_check_modules(XCB xcb REQUIRED)
        if (XCB_FOUND)
            target_compile_definitions(vulkan INTERFACE VK_USE_PLATFORM_XCB_KHR)
        endif()
    elseif (VKB_WSI_SELECTION STREQUAL XLIB)
        pkg_check_modules(X11 x11 REQUIRED)
        if (X11_FOUND)
            target_compile_definitions(vulkan INTERFACE VK_USE_PLATFORM_XLIB_KHR)
        endif()
    elseif (VKB_WSI_SELECTION STREQUAL WAYLAND)
        pkg_check_modules(WAYLAND wayland-client REQUIRED)
        if (WAYLAND_FOUND)
            target_compile_definitions(vulkan INTERFACE VK_USE_PLATFORM_WAYLAND_KHR)
        endif()
    elseif (VKB_WSI_SELECTION STREQUAL D2D)
        set(DIRECT_TO_DISPLAY TRUE)
        set(DIRECT_TO_DISPLAY TRUE PARENT_SCOPE)
        target_compile_definitions(vulkan INTERFACE VK_USE_PLATFORM_DISPLAY_KHR)
    else()
        message(FATAL_ERROR "Unknown WSI")
    endif()
endif()

# vma
add_library(vma INTERFACE)
set(VMA_DIR ${CMAKE_CURRENT_SOURCE_DIR}/vma/include)
target_sources(vma INTERFACE ${VMA_DIR}/vk_mem_alloc.h)
target_include_directories(vma SYSTEM INTERFACE ${VMA_DIR})
target_link_libraries(vma INTERFACE vulkan)

# libktx
set(KTX_DIR ${CMAKE_CURRENT_SOURCE_DIR}/ktx)

set(KTX_SOURCES
    ${KTX_DIR}/lib/checkheader.c
    ${KTX_DIR}/lib/dfdutils/createdfd.c
    ${KTX_DIR}/lib/dfdutils/colourspaces.c
    ${KTX_DIR}/lib/dfdutils/dfd.h
    ${KTX_DIR}/lib/dfdutils/dfd2vk.inl
    ${KTX_DIR}/lib/dfdutils/interpretdfd.c
    ${KTX_DIR}/lib/dfdutils/printdfd.c
    ${KTX_DIR}/lib/dfdutils/queries.c
    ${KTX_DIR}/lib/dfdutils/vk2dfd.c
    ${KTX_DIR}/lib/etcdec.cxx
    ${KTX_DIR}/lib/etcunpack.cxx
    ${KTX_DIR}/lib/filestream.c
    ${KTX_DIR}/lib/filestream.h
    ${KTX_DIR}/lib/formatsize.h
    ${KTX_DIR}/lib/hashlist.c
    ${KTX_DIR}/lib/info.c
    ${KTX_DIR}/lib/ktxint.h
    ${KTX_DIR}/lib/memstream.c
    ${KTX_DIR}/lib/memstream.h
    ${KTX_DIR}/lib/stream.h
    ${KTX_DIR}/lib/strings.c
    ${KTX_DIR}/lib/swap.c
    ${KTX_DIR}/lib/uthash.h
    ${KTX_DIR}/lib/texture.c
    ${KTX_DIR}/lib/texture.h

    # Basis Universal
    ${KTX_DIR}/lib/basis_sgd.h
    ${KTX_DIR}/lib/basis_transcode.cpp
    ${KTX_DIR}/lib/basisu/transcoder/basisu_containers.h
    ${KTX_DIR}/lib/basisu/transcoder/basisu_containers_impl.h
    ${KTX_DIR}/lib/basisu/transcoder/basisu_file_headers.h
    ${KTX_DIR}/lib/basisu/transcoder/basisu_global_selector_cb.h
    ${KTX_DIR}/lib/basisu/transcoder/basisu_global_selector_palette.h
    ${KTX_DIR}/lib/basisu/transcoder/basisu_transcoder_internal.h
    ${KTX_DIR}/lib/basisu/transcoder/basisu_transcoder_uastc.h
    ${KTX_DIR}/lib/basisu/transcoder/basisu_transcoder.cpp
    ${KTX_DIR}/lib/basisu/transcoder/basisu_transcoder.h
    ${KTX_DIR}/lib/basisu/transcoder/basisu.h
    ${KTX_DIR}/lib/basisu/zstd/zstd.c

    # KT1
    ${KTX_DIR}/lib/texture1.c
    ${KTX_DIR}/lib/texture1.h

    # KTX2
    ${KTX_DIR}/lib/texture2.c
    ${KTX_DIR}/lib/texture2.h

    # Vulkan support
    ${KTX_DIR}/lib/vk_format.h
    ${KTX_DIR}/lib/vkformat_check.c
    ${KTX_DIR}/lib/vkformat_enum.h
    ${KTX_DIR}/lib/vkformat_str.c
    ${KTX_DIR}/lib/vk_funcs.c
    ${KTX_DIR}/lib/vk_funcs.h
    ${KTX_DIR}/lib/vkloader.c
)

set(KTX_INCLUDE_DIRS
    ${KTX_DIR}/include
    ${KTX_DIR}/lib
    ${KTX_DIR}/lib/basisu/zstd
    ${KTX_DIR}/lib/basisu/transcoder
    ${KTX_DIR}/other_include
)

add_library(ktx STATIC ${KTX_SOURCES})

target_compile_definitions(ktx PUBLIC LIBKTX)
if (WIN32)
target_compile_definitions(ktx PUBLIC "KTX_API=__declspec(dllexport)")
endif()
target_compile_definitions(ktx PUBLIC KTX_FEATURE_WRITE=0)
target_compile_definitions(ktx PUBLIC BASISD_SUPPORT_KTX2_ZSTD=0)
target_compile_definitions(ktx PUBLIC BASISU_NO_ITERATOR_DEBUG_LEVEL)

target_include_directories(ktx PUBLIC ${KTX_INCLUDE_DIRS})

target_link_libraries(ktx PUBLIC vulkan)

set_target_properties(ktx PROPERTIES FOLDER "ThirdParty" POSITION_INDEPENDENT_CODE ON)

# volk
set(VOLK_DIR "${CMAKE_CURRENT_SOURCE_DIR}/volk")
set(VOLK_FILES
    "${VOLK_DIR}/volk.c"
    "${VOLK_DIR}/volk.h")

add_library(volk STATIC ${VOLK_FILES})
set_target_properties(volk PROPERTIES POSITION_INDEPENDENT_CODE ON)

target_link_libraries(volk PUBLIC vulkan)

target_include_directories(volk PUBLIC ${VOLK_DIR})
if (VKB_WSI_SELECTION STREQUAL XCB)
    target_include_directories(volk PUBLIC ${XCB_INCLUDE_DIRS})
elseif (VKB_WSI_SELECTION STREQUAL XLIB)
    target_include_directories(volk PUBLIC ${X11_INCLUDE_DIRS})
elseif (VKB_WSI_SELECTION STREQUAL WAYLAND)
    target_include_directories(volk PUBLIC ${WAYLAND_INCLUDE_DIRS})
endif()

set_property(TARGET volk PROPERTY FOLDER "ThirdParty")

# imgui
set(IMGUI_DIR "${CMAKE_CURRENT_SOURCE_DIR}/imgui")
set(IMGUI_FILES
    "${IMGUI_DIR}/imgui.cpp"
    "${IMGUI_DIR}/imgui_demo.cpp"
    "${IMGUI_DIR}/imgui_draw.cpp"
    "${IMGUI_DIR}/imgui_tables.cpp"
    "${IMGUI_DIR}/imgui_widgets.cpp"
    "${IMGUI_DIR}/imconfig.h"
    "${IMGUI_DIR}/imgui.h"
    "${IMGUI_DIR}/imgui_internal.h"
    "${IMGUI_DIR}/imstb_rectpack.h"
    "${IMGUI_DIR}/imstb_textedit.h"
    "${IMGUI_DIR}/imstb_truetype.h")

add_library(imgui STATIC ${IMGUI_FILES})

target_include_directories(imgui PUBLIC ${IMGUI_DIR})

set_target_properties(imgui PROPERTIES FOLDER "ThirdParty" POSITION_INDEPENDENT_CODE ON)

# glslang
option(ENABLE_SPVREMAPPER OFF)
option(ENABLE_GLSLANG_BINARIES OFF)
set(ENABLE_HLSL ON)
option(ENABLE_OPT OFF)
option(BUILD_TESTING OFF)
option(BUILD_EXTERNAL OFF)
if(IOS)
    option(ENABLE_PCH OFF)
endif ()

add_subdirectory(glslang)

if (TARGET GenericCodeGen)
    set_target_properties(GenericCodeGen PROPERTIES FOLDER "ThirdParty")
endif()
if (TARGET MachineIndependent)
    set_target_properties(MachineIndependent PROPERTIES FOLDER "ThirdParty")
endif()
if (TARGET HLSL)
    set_target_properties(HLSL PROPERTIES FOLDER "ThirdParty")
endif()


if (NOT TARGET glslang-default-resource-limits)
    add_library(glslang-default-resource-limits
                glslang/StandAlone/ResourceLimits.cpp)

    set_target_properties(glslang-default-resource-limits PROPERTIES FOLDER "ThirdParty" POSITION_INDEPENDENT_CODE ON)

    target_include_directories(glslang-default-resource-limits
            PUBLIC ${CMAKE_CURRENT_SOURCE_DIR}/glslang)
endif()

if(NOT MSVC)
    target_compile_options(glslang PRIVATE
        "-Wno-logical-op-parentheses"
        "-Wno-unused-parameter")

    target_compile_options(SPIRV PRIVATE
        "-Wno-logical-op-parentheses"
        "-Wno-unused-parameter")
endif()

set_target_properties(glslang PROPERTIES FOLDER "ThirdParty" POSITION_INDEPENDENT_CODE ON)
set_target_properties(OGLCompiler PROPERTIES FOLDER "ThirdParty" POSITION_INDEPENDENT_CODE ON)
set_target_properties(OSDependent PROPERTIES FOLDER "ThirdParty" POSITION_INDEPENDENT_CODE ON)
set_target_properties(SPIRV PROPERTIES FOLDER "ThirdParty" POSITION_INDEPENDENT_CODE ON)

# spirv-cross
add_subdirectory(spirv-cross)

set_target_properties(spirv-cross PROPERTIES FOLDER "ThirdParty" POSITION_INDEPENDENT_CODE ON)
set_target_properties(spirv-cross-c PROPERTIES FOLDER "ThirdParty" POSITION_INDEPENDENT_CODE ON)
set_target_properties(spirv-cross-core PROPERTIES FOLDER "ThirdParty" POSITION_INDEPENDENT_CODE ON)
set_target_properties(spirv-cross-glsl PROPERTIES FOLDER "ThirdParty" POSITION_INDEPENDENT_CODE ON)
set_target_properties(spirv-cross-cpp PROPERTIES FOLDER "ThirdParty" POSITION_INDEPENDENT_CODE ON)
set_target_properties(spirv-cross-hlsl PROPERTIES FOLDER "ThirdParty" POSITION_INDEPENDENT_CODE ON)
set_target_properties(spirv-cross-msl PROPERTIES FOLDER "ThirdParty" POSITION_INDEPENDENT_CODE ON)
set_target_properties(spirv-cross-reflect PROPERTIES FOLDER "ThirdParty" POSITION_INDEPENDENT_CODE ON)
set_target_properties(spirv-cross-util PROPERTIES FOLDER "ThirdParty" POSITION_INDEPENDENT_CODE ON)

if(ANDROID)
# hwcpipe
add_subdirectory(hwcpipe)
set_target_properties(hwcpipe PROPERTIES FOLDER "ThirdParty" POSITION_INDEPENDENT_CODE ON)
endif()

# stb
add_library(stb INTERFACE)
target_include_directories(stb INTERFACE "${CMAKE_CURRENT_SOURCE_DIR}/stb")


# On an x86_64 macbook, AVX2 is selected, but linking fails with this message,
# `ld: object file .../libastcdec-avx2-static.a was built for different x86_64 sub-type (8) than link command line (3)`
# so we fallback to native. If we're on an ARM based mac, there's no need for any SIMD extension, because they support
# ASTC_LDR natively, so this library won't even be used.
if (APPLE)
    set(ASTC_ARCH NATIVE)
else()
    include( FindAVX2 )
    include( FindSSE41 )
    include( FindSSE2 )
    include( FindNEON )
    if (${AVX2_FOUND})
        set(ASTC_ARCH AVX2)
    elseif(${SSE41_FOUND})
        set(ASTC_ARCH SSE41)
    elseif(${SSE2_FOUND})
        set(ASTC_ARCH SSE2)
    elseif(${NEON_FOUND})
        set(ASTC_ARCH NEON)
    else()
        set(ASTC_ARCH NATIVE)
    endif()
endif()

string(TOLOWER ${ASTC_ARCH} ASTC_ARCH_LOWER)


set(ASTCENC_ISA_${ASTC_ARCH} ON)
set(ASTCENC_CLI OFF)
set(ASTCENC_UNITTEST OFF)
set(ASTCENC_DECOMPRESSOR ON)
set(ASTCENC_UNIVERSAL_BUILD OFF)
set(ASTC_RAW_TARGET astcdec-${ASTC_ARCH_LOWER}-static)
set(ASTC_TARGET ${ASTC_RAW_TARGET} PARENT_SCOPE)

# astc
<<<<<<< HEAD
set(ASTC_DIR ${CMAKE_CURRENT_SOURCE_DIR}/astc)
set(ASTC_INCLUDE_DIR ${ASTC_DIR}/Source)
set(ASTC_SOURCE_DIR ${ASTC_DIR}/Source)

set(ASTC_SOURCES
        ${ASTC_SOURCE_DIR}/astcenc_averages_and_directions.cpp
        ${ASTC_SOURCE_DIR}/astcenc_block_sizes.cpp
        ${ASTC_SOURCE_DIR}/astcenc_color_quantize.cpp
        ${ASTC_SOURCE_DIR}/astcenc_color_unquantize.cpp
        ${ASTC_SOURCE_DIR}/astcenc_compress_symbolic.cpp
        ${ASTC_SOURCE_DIR}/astcenc_compute_variance.cpp
        ${ASTC_SOURCE_DIR}/astcenc_decompress_symbolic.cpp
        ${ASTC_SOURCE_DIR}/astcenc_diagnostic_trace.cpp
        ${ASTC_SOURCE_DIR}/astcenc_entry.cpp
        ${ASTC_SOURCE_DIR}/astcenc_find_best_partitioning.cpp
        ${ASTC_SOURCE_DIR}/astcenc_ideal_endpoints_and_weights.cpp
        ${ASTC_SOURCE_DIR}/astcenc_image.cpp
        ${ASTC_SOURCE_DIR}/astcenc_integer_sequence.cpp
        ${ASTC_SOURCE_DIR}/astcenc_mathlib.cpp
        ${ASTC_SOURCE_DIR}/astcenc_mathlib_softfloat.cpp
        ${ASTC_SOURCE_DIR}/astcenc_partition_tables.cpp
        ${ASTC_SOURCE_DIR}/astcenc_percentile_tables.cpp
        ${ASTC_SOURCE_DIR}/astcenc_pick_best_endpoint_format.cpp
        ${ASTC_SOURCE_DIR}/astcenc_quantization.cpp
        ${ASTC_SOURCE_DIR}/astcenc_symbolic_physical.cpp
        ${ASTC_SOURCE_DIR}/astcenc_weight_align.cpp
        ${ASTC_SOURCE_DIR}/astcenc_weight_quant_xfer_tables.cpp
)
=======
add_subdirectory(astc)

# ASTC apparently tries to build for x86_64 even on Mac arm64 architectures,
# but we can force it to build for the correct arch
# Upstream bug: https://github.com/ARM-software/astc-encoder/issues/458
if (APPLE AND (${CMAKE_SYSTEM_PROCESSOR} STREQUAL "arm64"))
    set_target_properties(${ASTC_RAW_TARGET} PROPERTIES OSX_ARCHITECTURES "arm64")
endif()

# astc doesn't have separate directories for it's source code and public interface.  Additionally, it includes it's
# own copy of STB. In order to avoid conflicts, we copy the only header we need to the build directory and alter the
# INTERFACE_INCLUDE_DIRECTORIES of the target
if (NOT TARGET ${ASTC_RAW_TARGET})
    message(FATAL_ERROR "Couldn't find expected ASTC library target")
endif()

get_target_property(ASTC_BINARY_DIR ${ASTC_RAW_TARGET} BINARY_DIR)
file(
    COPY astc/Source/astcenc.h
    DESTINATION ${ASTC_BINARY_DIR}/Include)
set_target_properties(
    ${ASTC_RAW_TARGET} PROPERTIES
    INTERFACE_INCLUDE_DIRECTORIES ${ASTC_BINARY_DIR}/Include)
set_property(TARGET ${ASTC_RAW_TARGET} PROPERTY FOLDER "ThirdParty")
>>>>>>> 6fb21969


if(NOT ANDROID AND NOT IOS)
    if (NOT DIRECT_TO_DISPLAY)
        # GLFW
        option(GLFW_BUILD_DOCS OFF)
        option(GLFW_BUILD_TESTS OFF)
        option(GLFW_BUILD_EXAMPLES OFF)
        option(GLFW_BUILD_TESTS OFF)
        option(GLFW_INSTALL OFF)
        option(BUILD_SHARED_LIBS ON)
        if (VKB_WSI_SELECTION STREQUAL WAYLAND)
            set(GLFW_USE_WAYLAND ON)
        endif()

        add_subdirectory(glfw)

        if (TARGET update_mappings)
            set_target_properties(update_mappings PROPERTIES FOLDER "ThirdParty")
        endif()
        set_property(TARGET glfw PROPERTY FOLDER "ThirdParty")
    endif()
endif()

# fmt
add_subdirectory(fmt)
set_property(TARGET fmt PROPERTY FOLDER "ThirdParty")

# spdlog
set(SPDLOG_FMT_EXTERNAL ON)
add_subdirectory(spdlog)
set_property(TARGET spdlog PROPERTY FOLDER "ThirdParty")

# ctpl
add_library(ctpl INTERFACE)
set(CTPL_DIR ${CMAKE_CURRENT_SOURCE_DIR}/CTPL)
target_sources(ctpl INTERFACE ${CTPL_DIR}/ctpl_stl.h)
target_include_directories(ctpl INTERFACE ${CTPL_DIR})

# cli11
set(CLI11_SANITIZERS OFF)
set(CLI11_BUILD_DOCS OFF)
set(CLI11_BUILD_TESTS OFF)
set(CLI11_BUILD_EXAMPLES OFF)
set(CLI11_BUILD_EXAMPLES_JSON OFF)
set(CLI11_SINGLE_FILE_TESTS OFF)
set(CLI11_INSTALL OFF)
set(CLI11_FORCE_LIBCXX OFF)
set(CLI11_CUDA_TESTS OFF)
set(CLI11_CLANG_TIDY OFF)
add_subdirectory(cli11)
if (TARGET CLI11 AND CMAKE_VERSION VERSION_GREATER_EQUAL 3.19)
    set_property(TARGET CLI11 PROPERTY FOLDER "ThirdParty")
endif()

# OpenCL
add_library(opencl INTERFACE)
set(OPENCL_INCLUDE_DIR ${CMAKE_CURRENT_SOURCE_DIR}/opencl)
target_sources(opencl INTERFACE ${OPENCL_INCLUDE_DIR}/CL/opencl.h)
target_include_directories(opencl INTERFACE ${OPENCL_INCLUDE_DIR})

# Catch2
add_subdirectory(catch2)
set_property(TARGET Catch2 PROPERTY FOLDER "ThirdParty")
set_property(TARGET Catch2WithMain PROPERTY FOLDER "ThirdParty")<|MERGE_RESOLUTION|>--- conflicted
+++ resolved
@@ -331,36 +331,6 @@
 set(ASTC_TARGET ${ASTC_RAW_TARGET} PARENT_SCOPE)
 
 # astc
-<<<<<<< HEAD
-set(ASTC_DIR ${CMAKE_CURRENT_SOURCE_DIR}/astc)
-set(ASTC_INCLUDE_DIR ${ASTC_DIR}/Source)
-set(ASTC_SOURCE_DIR ${ASTC_DIR}/Source)
-
-set(ASTC_SOURCES
-        ${ASTC_SOURCE_DIR}/astcenc_averages_and_directions.cpp
-        ${ASTC_SOURCE_DIR}/astcenc_block_sizes.cpp
-        ${ASTC_SOURCE_DIR}/astcenc_color_quantize.cpp
-        ${ASTC_SOURCE_DIR}/astcenc_color_unquantize.cpp
-        ${ASTC_SOURCE_DIR}/astcenc_compress_symbolic.cpp
-        ${ASTC_SOURCE_DIR}/astcenc_compute_variance.cpp
-        ${ASTC_SOURCE_DIR}/astcenc_decompress_symbolic.cpp
-        ${ASTC_SOURCE_DIR}/astcenc_diagnostic_trace.cpp
-        ${ASTC_SOURCE_DIR}/astcenc_entry.cpp
-        ${ASTC_SOURCE_DIR}/astcenc_find_best_partitioning.cpp
-        ${ASTC_SOURCE_DIR}/astcenc_ideal_endpoints_and_weights.cpp
-        ${ASTC_SOURCE_DIR}/astcenc_image.cpp
-        ${ASTC_SOURCE_DIR}/astcenc_integer_sequence.cpp
-        ${ASTC_SOURCE_DIR}/astcenc_mathlib.cpp
-        ${ASTC_SOURCE_DIR}/astcenc_mathlib_softfloat.cpp
-        ${ASTC_SOURCE_DIR}/astcenc_partition_tables.cpp
-        ${ASTC_SOURCE_DIR}/astcenc_percentile_tables.cpp
-        ${ASTC_SOURCE_DIR}/astcenc_pick_best_endpoint_format.cpp
-        ${ASTC_SOURCE_DIR}/astcenc_quantization.cpp
-        ${ASTC_SOURCE_DIR}/astcenc_symbolic_physical.cpp
-        ${ASTC_SOURCE_DIR}/astcenc_weight_align.cpp
-        ${ASTC_SOURCE_DIR}/astcenc_weight_quant_xfer_tables.cpp
-)
-=======
 add_subdirectory(astc)
 
 # ASTC apparently tries to build for x86_64 even on Mac arm64 architectures,
@@ -385,7 +355,6 @@
     ${ASTC_RAW_TARGET} PROPERTIES
     INTERFACE_INCLUDE_DIRECTORIES ${ASTC_BINARY_DIR}/Include)
 set_property(TARGET ${ASTC_RAW_TARGET} PROPERTY FOLDER "ThirdParty")
->>>>>>> 6fb21969
 
 
 if(NOT ANDROID AND NOT IOS)
