--- conflicted
+++ resolved
@@ -316,22 +316,7 @@
 set_target_properties(astc PROPERTIES FOLDER "ThirdParty" POSITION_INDEPENDENT_CODE ON)
 target_link_libraries(astc PUBLIC stb)
 
-<<<<<<< HEAD
 if(NOT ANDROID)
-=======
-if(ANDROID)
-    # native_app_glue
-    set(NATIVE_APP_GLUE_DIR "${CMAKE_ANDROID_NDK}/sources/android/native_app_glue")
-
-    file(GLOB NATIVE_APP_GLUE_FILES "${NATIVE_APP_GLUE_DIR}/*.c" "${NATIVE_APP_GLUE_DIR}/*.h")
-    
-    add_library(native_app_glue STATIC ${NATIVE_APP_GLUE_FILES})
-        
-    target_include_directories(native_app_glue PUBLIC ${NATIVE_APP_GLUE_DIR})
-
-    set_target_properties(native_app_glue PROPERTIES FOLDER "ThirdParty" POSITION_INDEPENDENT_CODE ON)
-else()
->>>>>>> af103670
     if (NOT DIRECT_TO_DISPLAY)
         # GLFW
         option(GLFW_BUILD_DOCS OFF)
